{
 "cells": [
  {
   "cell_type": "markdown",
   "metadata": {},
   "source": [
    "# Example Model Explanations with Seldon\n",
    "\n",
    "Seldon core supports various out-of-the-box explainers that leverage the [Alibi ML Expalinability](https://github.com/SeldonIO/alibi) open source library.\n",
    "\n",
    "In this notebook we show how you can use the pre-packaged explainer functionality that simplifies the creation of advanced AI model explainers.\n",
    "\n",
    "Seldon provides the following out-of-the-box pre-packaged explainers:\n",
    "\n",
    " - Anchor Tabular Explainer \n",
    "    - A black box Explainer that uses the [anchor technique](https://docs.seldon.io/projects/alibi/en/latest/methods/Anchors.html) for tabular data\n",
    "    - It basically answers the question of what are the most \"powerul\" or \"important\" features in a tabular  prediction\n",
    " - Anchor Image Explainer\n",
    "    - A black box Explainer that uses the [anchor technique](https://docs.seldon.io/projects/alibi/en/latest/methods/Anchors.html) for image data\n",
    "    - It basically answers the question of what are the most \"powerul\" or \"important\" pixels in an image prediction\n",
    " - Anchor Text Explainer\n",
    "    - A black box Explainer that uses the [anchor technique](https://docs.seldon.io/projects/alibi/en/latest/methods/Anchors.html) for text data\n",
    "    - It basically answers the question of what are the most \"powerul\" or \"important\" tokens in a text  prediction\n",
    " - Kernel Shap Explainer\n",
    "    - A black box Explainer that uses the [kernel shap technique](https://docs.seldon.io/projects/alibi/en/latest/methods/Anchors.html) for tabular data\n",
    "    - It provides positive and negative feature attributions that contributed to the predictions\n",
    " - Integrated Gradient Explainer\n",
    "    - A white box explainer that uses the [Integrated Gradients technique](https://docs.seldon.io/projects/alibi/en/latest/methods/Anchors.html) for Keras models\n",
    "    - It provides importance values for each feature\n",
    " - Tree Shap Explainer\n",
    "    - A white box explainer that uses the [TreeShap technique](https://docs.seldon.io/projects/alibi/en/latest/methods/Anchors.html) for tree based models\n",
    "    - It provides positive and negative feature attributions that contributed to the predictions"
   ]
  },
  {
   "cell_type": "markdown",
   "metadata": {},
   "source": [
    "## Running this notebook\n",
    "\n",
    " This should install the required package dependencies, if not please also install:\n",
    "\n",
    " - [matplotlib package](https://pypi.org/project/matplotlib/) (```pip install matplotlib```)\n",
    " - [tensorflow package](https://pypi.org/project/tensorflow/) (```pip install tensorflow```)\n",
    " - For Shap examples: \n",
    "     * [shap package](https://pypi.org/project/shap/) (```pip install shap```)\n",
    "     * [alibi package](https://pypi.org/project/alibi/) (```pip install alibi```)\n"
   ]
  },
  {
   "cell_type": "markdown",
   "metadata": {},
   "source": [
    "## Setup Seldon Core\n",
    "\n",
    "Follow the instructions to [Setup Cluster](https://docs.seldon.io/projects/seldon-core/en/latest/examples/seldon_core_setup.html#Setup-Cluster) with [Ambassador Ingress](https://docs.seldon.io/projects/seldon-core/en/latest/examples/seldon_core_setup.html#Ambassador) and [Install Seldon Core](https://docs.seldon.io/projects/seldon-core/en/latest/examples/seldon_core_setup.html#Install-Seldon-Core).\n",
    "\n",
    " Then port-forward to that ingress on localhost:8003 in a separate terminal either with:\n",
    "\n",
    " * Ambassador: `kubectl port-forward $(kubectl get pods -n seldon -l app.kubernetes.io/name=ambassador -o jsonpath='{.items[0].metadata.name}') -n seldon 8003:8080`\n",
    " * Istio: `kubectl port-forward $(kubectl get pods -l istio=ingressgateway -n istio-system -o jsonpath='{.items[0].metadata.name}') -n istio-system 8003:8080`\n",
    "\n",
    "### Create Namespace for experimentation\n",
    "\n",
    "We will first set up the namespace of Seldon where we will be deploying all our models"
   ]
  },
  {
   "cell_type": "code",
   "execution_count": null,
   "metadata": {},
   "outputs": [],
   "source": [
    "!kubectl create namespace seldon"
   ]
  },
  {
   "cell_type": "markdown",
   "metadata": {},
   "source": [
    "And then we will set the current workspace to use the seldon namespace so all our commands are run there by default (instead of running everything in the default namespace.)"
   ]
  },
  {
   "cell_type": "code",
   "execution_count": null,
   "metadata": {},
   "outputs": [],
   "source": [
    "!kubectl config set-context $(kubectl config current-context) --namespace=seldon"
   ]
  },
  {
   "cell_type": "code",
   "execution_count": null,
   "metadata": {},
   "outputs": [],
   "source": [
    "import json"
   ]
  },
  {
   "cell_type": "markdown",
   "metadata": {},
   "source": [
    "## Income Prediction Model with Anchors Explainer\n",
    "The model and explainer used here can be trained yourself following the full example in the [Alibi Anchor Explanations for Income Notebook](https://docs.seldon.io/projects/alibi/en/latest/examples/anchor_tabular_adult.html) in the Alibi project documentation.\n",
    "\n",
    "This example also shows you can specify the replicas for your explainer.\n",
    "\n",
    "Note we used a python3.7 and version 0.6.0 of Alibi."
   ]
  },
  {
   "cell_type": "code",
   "execution_count": null,
   "metadata": {},
   "outputs": [],
   "source": [
    "%%writefile resources/income_explainer.yaml\n",
    "apiVersion: machinelearning.seldon.io/v1\n",
    "kind: SeldonDeployment\n",
    "metadata:\n",
    "  name: income\n",
    "spec:\n",
    "  name: income\n",
    "  annotations:\n",
    "    seldon.io/rest-timeout: \"100000\"\n",
    "  predictors:\n",
    "  - graph:\n",
    "      children: []\n",
    "      implementation: SKLEARN_SERVER\n",
    "      modelUri: gs://seldon-models/sklearn/income/model-0.23.2\n",
    "      name: classifier\n",
    "    explainer:\n",
    "      type: AnchorTabular\n",
    "      modelUri: gs://seldon-models/sklearn/income/explainer-py37-0.6.0\n",
    "      replicas: 2\n",
    "    name: default\n",
    "    replicas: 1"
   ]
  },
  {
   "cell_type": "code",
   "execution_count": null,
   "metadata": {
    "scrolled": true
   },
   "outputs": [],
   "source": [
    "!kubectl apply -f resources/income_explainer.yaml"
   ]
  },
  {
   "cell_type": "code",
   "execution_count": null,
   "metadata": {},
   "outputs": [],
   "source": [
    "!kubectl wait --for condition=ready --timeout=300s sdep --all -n seldon"
   ]
  },
  {
   "cell_type": "code",
   "execution_count": null,
   "metadata": {
    "scrolled": true
   },
   "outputs": [],
   "source": [
    "import numpy as np\n",
    "\n",
    "from seldon_core.seldon_client import SeldonClient\n",
    "\n",
    "sc = SeldonClient(\n",
    "    deployment_name=\"income\",\n",
    "    namespace=\"seldon\",\n",
    "    gateway=\"ambassador\",\n",
    "    gateway_endpoint=\"localhost:8003\",\n",
    ")"
   ]
  },
  {
   "cell_type": "markdown",
   "metadata": {},
   "source": [
    "Use python client library to get a prediction."
   ]
  },
  {
   "cell_type": "code",
   "execution_count": null,
   "metadata": {
    "scrolled": true
   },
   "outputs": [],
   "source": [
    "data = np.array([[39, 7, 1, 1, 1, 1, 4, 1, 2174, 0, 40, 9]])\n",
    "r = sc.predict(data=data)\n",
    "print(r.response)"
   ]
  },
  {
   "cell_type": "markdown",
   "metadata": {},
   "source": [
    "Use curl to get a prediction."
   ]
  },
  {
   "cell_type": "code",
   "execution_count": null,
   "metadata": {},
   "outputs": [],
   "source": [
    "!curl -d '{\"data\": {\"ndarray\":[[39, 7, 1, 1, 1, 1, 4, 1, 2174, 0, 40, 9]]}}' \\\n",
    "   -X POST http://localhost:8003/seldon/seldon/income/api/v1.0/predictions \\\n",
    "   -H \"Content-Type: application/json\""
   ]
  },
  {
   "cell_type": "markdown",
   "metadata": {},
   "source": [
    "Use python client library to get an explanation."
   ]
  },
  {
   "cell_type": "code",
   "execution_count": null,
   "metadata": {
    "scrolled": true
   },
   "outputs": [],
   "source": [
    "data = np.array([[39, 7, 1, 1, 1, 1, 4, 1, 2174, 0, 40, 9]])\n",
    "explanation = sc.explain(deployment_name=\"income\", predictor=\"default\", data=data)\n",
    "print(explanation.response[\"data\"][\"anchor\"])"
   ]
  },
  {
   "cell_type": "markdown",
   "metadata": {},
   "source": [
    "Using curl to get an explanation."
   ]
  },
  {
   "cell_type": "code",
   "execution_count": null,
   "metadata": {},
   "outputs": [],
   "source": [
    "!curl -s -X POST -H 'Content-Type: application/json' \\\n",
    "    -d '{\"data\": {\"names\": [\"text\"], \"ndarray\": [[52,  4,  0,  2,  8,  4,  2,  0,  0,  0, 60, 9]]}}' \\\n",
    "    http://localhost:8003/seldon/seldon/income-explainer/default/api/v1.0/explain | jq \".data.anchor\""
   ]
  },
  {
   "cell_type": "code",
   "execution_count": null,
   "metadata": {
    "scrolled": true
   },
   "outputs": [],
   "source": [
    "!kubectl delete -f resources/income_explainer.yaml"
   ]
  },
  {
   "cell_type": "markdown",
   "metadata": {},
   "source": [
    "## Movie Sentiment Model\n",
    "\n",
    "The model used here can be trained yourself by following the full example [Anchor explanations for movie sentiment](https://docs.seldon.io/projects/alibi/en/latest/examples/anchor_text_movie.html) taken from the Alibi documentation.\n"
   ]
  },
  {
   "cell_type": "code",
   "execution_count": null,
   "metadata": {},
   "outputs": [],
   "source": [
    "%%writefile resources/moviesentiment_explainer.yaml\n",
    "apiVersion: machinelearning.seldon.io/v1\n",
    "kind: SeldonDeployment\n",
    "metadata:\n",
    "  name: movie\n",
    "spec:\n",
    "  name: movie\n",
    "  annotations:\n",
    "    seldon.io/rest-timeout: \"100000\"\n",
    "  predictors:\n",
    "  - graph:\n",
    "      children: []\n",
    "      implementation: SKLEARN_SERVER\n",
<<<<<<< HEAD
    "      modelUri: \"gs://seldon-models/v1.15.0/sklearn/moviesentiment\"\n",
=======
    "      modelUri: \"gs://seldon-models/v1.16.0-dev/sklearn/moviesentiment\"\n",
>>>>>>> b24d966e
    "      name: classifier\n",
    "    explainer:\n",
    "      type: AnchorText\n",
    "    name: default\n",
    "    replicas: 1"
   ]
  },
  {
   "cell_type": "code",
   "execution_count": null,
   "metadata": {
    "scrolled": true
   },
   "outputs": [],
   "source": [
    "!kubectl apply -f resources/moviesentiment_explainer.yaml"
   ]
  },
  {
   "cell_type": "code",
   "execution_count": null,
   "metadata": {},
   "outputs": [],
   "source": [
    "!kubectl wait --for condition=ready --timeout=300s sdep --all -n seldon"
   ]
  },
  {
   "cell_type": "code",
   "execution_count": null,
   "metadata": {
    "scrolled": true
   },
   "outputs": [],
   "source": [
    "!kubectl rollout status deploy/$(kubectl get deploy -l seldon-deployment-id=movie -o jsonpath='{.items[0].metadata.name}')"
   ]
  },
  {
   "cell_type": "code",
   "execution_count": null,
   "metadata": {},
   "outputs": [],
   "source": [
    "!kubectl rollout status deploy/movie-default-explainer"
   ]
  },
  {
   "cell_type": "code",
   "execution_count": null,
   "metadata": {
    "scrolled": true
   },
   "outputs": [],
   "source": [
    "import numpy as np\n",
    "\n",
    "from seldon_core.seldon_client import SeldonClient\n",
    "\n",
    "sc = SeldonClient(\n",
    "    deployment_name=\"movie\",\n",
    "    namespace=\"seldon\",\n",
    "    gateway_endpoint=\"localhost:8003\",\n",
    "    payload_type=\"ndarray\",\n",
    ")"
   ]
  },
  {
   "cell_type": "code",
   "execution_count": null,
   "metadata": {},
   "outputs": [],
   "source": [
    "!curl -d '{\"data\": {\"ndarray\":[\"This film has great actors\"]}}' \\\n",
    "   -X POST http://localhost:8003/seldon/seldon/movie/api/v1.0/predictions \\\n",
    "   -H \"Content-Type: application/json\""
   ]
  },
  {
   "cell_type": "code",
   "execution_count": null,
   "metadata": {
    "scrolled": true
   },
   "outputs": [],
   "source": [
    "data = np.array([\"this film has great actors\"])\n",
    "r = sc.predict(data=data)\n",
    "print(r)\n",
    "assert r.success == True"
   ]
  },
  {
   "cell_type": "code",
   "execution_count": null,
   "metadata": {},
   "outputs": [],
   "source": [
    "!curl -s -d '{\"data\": {\"ndarray\":[\"a visually exquisite but narratively opaque and emotionally vapid experience of style and mystification\"]}}' \\\n",
    "   -X POST http://localhost:8003/seldon/seldon/movie-explainer/default/api/v1.0/explain \\\n",
    "   -H \"Content-Type: application/json\" | jq \".data.anchor\""
   ]
  },
  {
   "cell_type": "code",
   "execution_count": null,
   "metadata": {
    "scrolled": true
   },
   "outputs": [],
   "source": [
    "data = np.array(\n",
    "    [\n",
    "        \"a visually exquisite but narratively opaque and emotionally vapid experience of style and mystification\"\n",
    "    ]\n",
    ")\n",
    "explanation = sc.explain(predictor=\"default\", data=data)\n",
    "print(explanation.response[\"data\"][\"anchor\"])"
   ]
  },
  {
   "cell_type": "code",
   "execution_count": null,
   "metadata": {
    "scrolled": true
   },
   "outputs": [],
   "source": [
    "!kubectl delete -f resources/moviesentiment_explainer.yaml"
   ]
  },
  {
   "cell_type": "markdown",
   "metadata": {},
   "source": [
    "## Tensorflow CIFAR10 Model\n",
    "\n",
    "A full Kubeflow example with training of the model and explainer can be found in the [Kubeflow Pipelines project examples](https://github.com/kubeflow/pipelines/blob/master/samples/contrib/e2e-outlier-drift-explainer/seldon/README.md#cifar10-image-classification-model)."
   ]
  },
  {
   "cell_type": "code",
   "execution_count": null,
   "metadata": {},
   "outputs": [],
   "source": [
    "%%writefile resources/cifar10_explainer.yaml\n",
    "apiVersion: machinelearning.seldon.io/v1\n",
    "kind: SeldonDeployment\n",
    "metadata:\n",
    "  name: cifar10-classifier\n",
    "spec:\n",
    "  protocol: tensorflow\n",
    "  annotations:\n",
    "    seldon.io/rest-timeout: \"100000\"\n",
    "  predictors:\n",
    "  - graph:\n",
    "      implementation: TENSORFLOW_SERVER\n",
    "      modelUri: gs://seldon-models/tfserving/cifar10/resnet32\n",
    "      name: cifar10-classifier\n",
    "      logger:\n",
    "         mode: all\n",
    "    explainer:\n",
    "      type: AnchorImages\n",
    "      modelUri: gs://seldon-models/tfserving/cifar10/explainer-py36-0.5.2\n",
    "    name: default\n",
    "    replicas: 1"
   ]
  },
  {
   "cell_type": "code",
   "execution_count": null,
   "metadata": {},
   "outputs": [],
   "source": [
    "!kubectl apply -f resources/cifar10_explainer.yaml"
   ]
  },
  {
   "cell_type": "code",
   "execution_count": null,
   "metadata": {},
   "outputs": [],
   "source": [
    "!kubectl wait --for condition=ready --timeout=300s sdep --all -n seldon"
   ]
  },
  {
   "cell_type": "code",
   "execution_count": null,
   "metadata": {},
   "outputs": [],
   "source": [
    "import os\n",
    "\n",
    "import matplotlib.pyplot as plt\n",
    "import tensorflow as tf\n",
    "\n",
    "url = \"https://storage.googleapis.com/seldon-models/alibi-detect/classifier/\"\n",
    "path_model = os.path.join(url, \"cifar10\", \"resnet32\", \"model.h5\")\n",
    "save_path = tf.keras.utils.get_file(\"resnet32\", path_model)\n",
    "model = tf.keras.models.load_model(save_path)\n",
    "\n",
    "train, test = tf.keras.datasets.cifar10.load_data()\n",
    "X_train, y_train = train\n",
    "X_test, y_test = test\n",
    "\n",
    "X_train = X_train.astype(\"float32\") / 255\n",
    "X_test = X_test.astype(\"float32\") / 255\n",
    "print(X_train.shape, y_train.shape, X_test.shape, y_test.shape)\n",
    "class_names = [\n",
    "    \"airplane\",\n",
    "    \"automobile\",\n",
    "    \"bird\",\n",
    "    \"cat\",\n",
    "    \"deer\",\n",
    "    \"dog\",\n",
    "    \"frog\",\n",
    "    \"horse\",\n",
    "    \"ship\",\n",
    "    \"truck\",\n",
    "]"
   ]
  },
  {
   "cell_type": "code",
   "execution_count": null,
   "metadata": {},
   "outputs": [],
   "source": [
    "import json\n",
    "from subprocess import PIPE, Popen, run\n",
    "\n",
    "import numpy as np\n",
    "\n",
    "idx = 12\n",
    "test_example = X_test[idx : idx + 1].tolist()\n",
    "payload = '{\"instances\":' + f\"{test_example}\" + \" }\"\n",
    "cmd = f\"\"\"curl -s -d '{payload}' \\\n",
    "   http://localhost:8003/seldon/seldon/cifar10-classifier/v1/models/cifar10-classifier/:predict \\\n",
    "   -H \"Content-Type: application/json\"\n",
    "\"\"\"\n",
    "ret = Popen(cmd, shell=True, stdout=PIPE)\n",
    "raw = ret.stdout.read().decode(\"utf-8\")\n",
    "print(raw)\n",
    "res = json.loads(raw)\n",
    "arr = np.array(res[\"predictions\"])\n",
    "X = X_test[idx].reshape(1, 32, 32, 3)\n",
    "plt.imshow(X.reshape(32, 32, 3))\n",
    "plt.axis(\"off\")\n",
    "plt.show()\n",
    "print(\"class:\", class_names[y_test[idx][0]])\n",
    "print(\"prediction:\", class_names[arr[0].argmax()])"
   ]
  },
  {
   "cell_type": "code",
   "execution_count": null,
   "metadata": {},
   "outputs": [],
   "source": [
    "test_example = X_test[idx : idx + 1].tolist()\n",
    "payload = '{\"instances\":' + f\"{test_example}\" + \" }\"\n",
    "cmd = f\"\"\"curl -s -d '{payload}' \\\n",
    "   http://localhost:8003/seldon/seldon/cifar10-classifier-explainer/default/v1/models/cifar10-classifier:explain \\\n",
    "   -H \"Content-Type: application/json\"\n",
    "\"\"\"\n",
    "ret = Popen(cmd, shell=True, stdout=PIPE)\n",
    "raw = ret.stdout.read().decode(\"utf-8\")\n",
    "explanation = json.loads(raw)\n",
    "arr = np.array(explanation[\"data\"][\"anchor\"])\n",
    "plt.imshow(arr)"
   ]
  },
  {
   "cell_type": "code",
   "execution_count": null,
   "metadata": {},
   "outputs": [],
   "source": [
    "# or using non-standard seldon extension\n",
    "\n",
    "test_example = X_test[idx : idx + 1].tolist()\n",
    "payload = '{\"instances\":' + f\"{test_example}\" + \" }\"\n",
    "cmd = f\"\"\"curl -s -d '{payload}' \\\n",
    "   http://localhost:8003/seldon/seldon/cifar10-classifier-explainer/default/v1/models/:explain \\\n",
    "   -H \"Content-Type: application/json\"\n",
    "\"\"\"\n",
    "ret = Popen(cmd, shell=True, stdout=PIPE)\n",
    "raw = ret.stdout.read().decode(\"utf-8\")\n",
    "explanation = json.loads(raw)\n",
    "arr = np.array(explanation[\"data\"][\"anchor\"])\n",
    "plt.imshow(arr)"
   ]
  },
  {
   "cell_type": "code",
   "execution_count": null,
   "metadata": {},
   "outputs": [],
   "source": [
    "!kubectl delete -f resources/cifar10_explainer.yaml"
   ]
  },
  {
   "cell_type": "markdown",
   "metadata": {},
   "source": [
    "## Wine Prediction Model with Shap Explainer\n",
    "\n",
    "The model and explainer used here can be trained yourself following the full example in the [Kernel SHAP explanation for multinomial logistic regression models](https://docs.seldon.io/projects/alibi/en/latest/examples/kernel_shap_wine_lr.html) in the Alibi project documentation.\n",
    "\n",
    "Note we used a python3.6 and version 0.5.2 of Alibi."
   ]
  },
  {
   "cell_type": "code",
   "execution_count": null,
   "metadata": {},
   "outputs": [],
   "source": [
    "import shap\n",
    "\n",
    "shap.initjs()"
   ]
  },
  {
   "cell_type": "code",
   "execution_count": null,
   "metadata": {},
   "outputs": [],
   "source": [
    "from sklearn.datasets import load_wine\n",
    "from sklearn.model_selection import train_test_split\n",
    "\n",
    "wine = load_wine()\n",
    "data = wine.data\n",
    "target = wine.target\n",
    "target_names = wine.target_names\n",
    "feature_names = wine.feature_names\n",
    "X_train, X_test, y_train, y_test = train_test_split(\n",
    "    data,\n",
    "    target,\n",
    "    test_size=0.2,\n",
    "    random_state=0,\n",
    ")\n",
    "print(\"Training records: {}\".format(X_train.shape[0]))\n",
    "print(\"Testing records: {}\".format(X_test.shape[0]))"
   ]
  },
  {
   "cell_type": "code",
   "execution_count": null,
   "metadata": {},
   "outputs": [],
   "source": [
    "from sklearn.preprocessing import StandardScaler\n",
    "\n",
    "scaler = StandardScaler().fit(X_train)\n",
    "X_train_norm = scaler.transform(X_train)\n",
    "X_test_norm = scaler.transform(X_test)"
   ]
  },
  {
   "cell_type": "code",
   "execution_count": null,
   "metadata": {},
   "outputs": [],
   "source": [
    "%%writefile resources/wine_explainer.yaml\n",
    "apiVersion: machinelearning.seldon.io/v1\n",
    "kind: SeldonDeployment\n",
    "metadata:\n",
    "  name: wine\n",
    "spec:\n",
    "  annotations:\n",
    "    seldon.io/rest-timeout: \"100000\"\n",
    "  predictors:\n",
    "  - graph:\n",
    "      children: []\n",
    "      implementation: SKLEARN_SERVER\n",
    "      modelUri: gs://seldon-models/sklearn/wine/model-py36-0.23.2\n",
    "      name: classifier\n",
    "      parameters:\n",
    "        - name: method\n",
    "          type: STRING\n",
    "          value: decision_function       \n",
    "    explainer:\n",
    "      type: KernelShap\n",
    "      modelUri: gs://seldon-models/sklearn/wine/kernel_shap_py36_alibi_0.5.5\n",
    "    name: default\n",
    "    replicas: 1"
   ]
  },
  {
   "cell_type": "code",
   "execution_count": null,
   "metadata": {
    "scrolled": true
   },
   "outputs": [],
   "source": [
    "!kubectl apply -f resources/wine_explainer.yaml"
   ]
  },
  {
   "cell_type": "code",
   "execution_count": null,
   "metadata": {},
   "outputs": [],
   "source": [
    "!kubectl wait --for condition=ready --timeout=300s sdep --all -n seldon"
   ]
  },
  {
   "cell_type": "code",
   "execution_count": null,
   "metadata": {
    "scrolled": true
   },
   "outputs": [],
   "source": [
    "import numpy as np\n",
    "\n",
    "from seldon_core.seldon_client import SeldonClient\n",
    "\n",
    "sc = SeldonClient(\n",
    "    deployment_name=\"wine\",\n",
    "    namespace=\"seldon\",\n",
    "    gateway=\"ambassador\",\n",
    "    gateway_endpoint=\"localhost:8003\",\n",
    ")"
   ]
  },
  {
   "cell_type": "markdown",
   "metadata": {},
   "source": [
    "Use python client library to get a prediction."
   ]
  },
  {
   "cell_type": "code",
   "execution_count": null,
   "metadata": {
    "scrolled": true
   },
   "outputs": [],
   "source": [
    "data = np.array(\n",
    "    [\n",
    "        [\n",
    "            -0.24226334,\n",
    "            0.26757916,\n",
    "            0.42085937,\n",
    "            0.7127641,\n",
    "            0.84067236,\n",
    "            -1.27747161,\n",
    "            -0.60582812,\n",
    "            -0.9706341,\n",
    "            -0.5873972,\n",
    "            2.42611713,\n",
    "            -2.06608025,\n",
    "            -1.55017035,\n",
    "            -0.86659858,\n",
    "        ]\n",
    "    ]\n",
    ")\n",
    "r = sc.predict(data=data)\n",
    "print(r.response)\n",
    "class_idx = np.argmax(np.array(r.response[\"data\"][\"tensor\"][\"values\"]))"
   ]
  },
  {
   "cell_type": "markdown",
   "metadata": {},
   "source": [
    "Use curl to get a prediction."
   ]
  },
  {
   "cell_type": "code",
   "execution_count": null,
   "metadata": {},
   "outputs": [],
   "source": [
    "!curl -d '{\"data\": {\"ndarray\":[[-0.24226334,  0.26757916,  0.42085937,  0.7127641 ,  0.84067236, -1.27747161, -0.60582812, -0.9706341 , -0.5873972 ,  2.42611713, -2.06608025, -1.55017035, -0.86659858]]}}' \\\n",
    "   -X POST http://localhost:8003/seldon/seldon/wine/api/v1.0/predictions \\\n",
    "   -H \"Content-Type: application/json\""
   ]
  },
  {
   "cell_type": "markdown",
   "metadata": {},
   "source": [
    "Use python client library to get an explanation."
   ]
  },
  {
   "cell_type": "code",
   "execution_count": null,
   "metadata": {
    "scrolled": true
   },
   "outputs": [],
   "source": [
    "import json\n",
    "\n",
    "data = np.array(\n",
    "    [\n",
    "        [\n",
    "            -0.24226334,\n",
    "            0.26757916,\n",
    "            0.42085937,\n",
    "            0.7127641,\n",
    "            0.84067236,\n",
    "            -1.27747161,\n",
    "            -0.60582812,\n",
    "            -0.9706341,\n",
    "            -0.5873972,\n",
    "            2.42611713,\n",
    "            -2.06608025,\n",
    "            -1.55017035,\n",
    "            -0.86659858,\n",
    "        ]\n",
    "    ]\n",
    ")\n",
    "explanation = sc.explain(deployment_name=\"wine\", predictor=\"default\", data=data)\n",
    "explanation = explanation.response\n",
    "expStr = json.dumps(explanation)"
   ]
  },
  {
   "cell_type": "code",
   "execution_count": null,
   "metadata": {},
   "outputs": [],
   "source": [
    "from alibi.api.interfaces import Explanation\n",
    "\n",
    "explanation = Explanation.from_json(expStr)"
   ]
  },
  {
   "cell_type": "code",
   "execution_count": null,
   "metadata": {},
   "outputs": [],
   "source": [
    "explanation.shap_values = np.array(explanation.shap_values)\n",
    "explanation.raw[\"instances\"] = np.array(explanation.raw[\"instances\"])"
   ]
  },
  {
   "cell_type": "code",
   "execution_count": null,
   "metadata": {},
   "outputs": [],
   "source": [
    "idx = 0\n",
    "shap.force_plot(\n",
    "    explanation.expected_value[class_idx],\n",
    "    explanation.shap_values[class_idx][idx, :],\n",
    "    explanation.raw[\"instances\"][idx][None, :],\n",
    "    explanation.feature_names,\n",
    ")"
   ]
  },
  {
   "cell_type": "markdown",
   "metadata": {},
   "source": [
    "Using curl to get an explanation."
   ]
  },
  {
   "cell_type": "code",
   "execution_count": null,
   "metadata": {},
   "outputs": [],
   "source": [
    "!curl -s -X POST -H 'Content-Type: application/json' \\\n",
    "    -d '{\"data\": {\"names\": [\"text\"], \"ndarray\": [[-0.24226334,  0.26757916,  0.42085937,  0.7127641 ,  0.84067236, -1.27747161, -0.60582812, -0.9706341 , -0.5873972 ,  2.42611713, -2.06608025, -1.55017035, -0.86659858]]}}' \\\n",
    "    http://localhost:8003/seldon/seldon/wine-explainer/default/api/v1.0/explain | jq ."
   ]
  },
  {
   "cell_type": "code",
   "execution_count": null,
   "metadata": {
    "scrolled": true
   },
   "outputs": [],
   "source": [
    "!kubectl delete -f resources/wine_explainer.yaml"
   ]
  },
  {
   "cell_type": "markdown",
   "metadata": {},
   "source": [
    "## MNIST Model with Integrated Gradients Explainer\n",
    "\n",
    "The model and explainer used here can be trained yourself following the full example in the [Integrated gradients for MNIST](https://docs.seldon.io/projects/alibi/en/latest/examples/integrated_gradients_mnist.html) in the Alibi project documentation.\n",
    "\n",
    "Note we used a python3.6 and version 0.5.2 of Alibi."
   ]
  },
  {
   "cell_type": "code",
   "execution_count": null,
   "metadata": {},
   "outputs": [],
   "source": [
    "%%writefile resources/mnist_rest_explainer.yaml\n",
    "apiVersion: machinelearning.seldon.io/v1alpha2\n",
    "kind: SeldonDeployment\n",
    "metadata:\n",
    "  name: tfserving\n",
    "spec:\n",
    "  name: mnist\n",
    "  predictors:\n",
    "  - graph:\n",
    "      children: []\n",
    "      implementation: TENSORFLOW_SERVER\n",
    "      modelUri: gs://seldon-models/tfserving/mnist-model\n",
    "      name: mnist-model\n",
    "      parameters:\n",
    "        - name: signature_name\n",
    "          type: STRING\n",
    "          value: predict_images\n",
    "        - name: model_name\n",
    "          type: STRING\n",
    "          value: mnist-model\n",
    "    explainer:\n",
    "      type: IntegratedGradients\n",
    "      modelUri: gs://seldon-models/keras/mnist\n",
    "    name: default\n",
    "    replicas: 1"
   ]
  },
  {
   "cell_type": "code",
   "execution_count": null,
   "metadata": {},
   "outputs": [],
   "source": [
    "!kubectl apply -f resources/mnist_rest_explainer.yaml"
   ]
  },
  {
   "cell_type": "code",
   "execution_count": null,
   "metadata": {},
   "outputs": [],
   "source": [
    "!kubectl wait --for condition=ready --timeout=300s sdep --all -n seldon"
   ]
  },
  {
   "cell_type": "code",
   "execution_count": null,
   "metadata": {},
   "outputs": [],
   "source": [
    "import numpy as np\n",
    "import tensorflow as tf\n",
    "from tensorflow.keras.utils import to_categorical\n",
    "\n",
    "train, test = tf.keras.datasets.mnist.load_data()\n",
    "X_train, y_train = train\n",
    "X_test, y_test = test\n",
    "test_labels = y_test.copy()\n",
    "train_labels = y_train.copy()\n",
    "\n",
    "X_train = X_train.reshape(-1, 28, 28, 1).astype(\"float64\") / 255\n",
    "X_test = X_test.reshape(-1, 28, 28, 1).astype(\"float64\") / 255\n",
    "y_train = to_categorical(y_train, 10)\n",
    "y_test = to_categorical(y_test, 10)\n",
    "print(X_train.shape, y_train.shape, X_test.shape, y_test.shape)"
   ]
  },
  {
   "cell_type": "code",
   "execution_count": null,
   "metadata": {},
   "outputs": [],
   "source": [
    "nb_samples = 10\n",
    "X_test_sample = X_test[:nb_samples]"
   ]
  },
  {
   "cell_type": "code",
   "execution_count": null,
   "metadata": {},
   "outputs": [],
   "source": [
    "import json\n",
    "\n",
    "d = {\n",
    "    \"data\": {\"tensor\": {\"shape\": [10, 784], \"values\": X_test_sample.flatten().tolist()}}\n",
    "}\n",
    "with open(\"input.json\", \"w\") as f:\n",
    "    f.write(json.dumps(d))"
   ]
  },
  {
   "cell_type": "code",
   "execution_count": null,
   "metadata": {},
   "outputs": [],
   "source": [
    "res=!curl -s -H 'Content-Type: application/json' \\\n",
    "    -d @./input.json \\\n",
    "    http://localhost:8003/seldon/seldon/tfserving/api/v1.0/predictions \n",
    "res=json.loads(res[0])"
   ]
  },
  {
   "cell_type": "code",
   "execution_count": null,
   "metadata": {},
   "outputs": [],
   "source": [
    "predictions = np.array(res[\"data\"][\"tensor\"][\"values\"]).reshape(\n",
    "    res[\"data\"][\"tensor\"][\"shape\"]\n",
    ")\n",
    "predictions = predictions.argmax(axis=1)"
   ]
  },
  {
   "cell_type": "code",
   "execution_count": null,
   "metadata": {},
   "outputs": [],
   "source": [
    "import json\n",
    "\n",
    "d = {\n",
    "    \"data\": {\n",
    "        \"tensor\": {\n",
    "            \"shape\": X_test_sample.shape,\n",
    "            \"values\": X_test_sample.flatten().tolist(),\n",
    "        }\n",
    "    }\n",
    "}\n",
    "with open(\"input.json\", \"w\") as f:\n",
    "    f.write(json.dumps(d))"
   ]
  },
  {
   "cell_type": "code",
   "execution_count": null,
   "metadata": {},
   "outputs": [],
   "source": [
    "res=!curl -s -H 'Content-Type: application/json' \\\n",
    "    -d @./input.json \\\n",
    "    http://localhost:8003/seldon/seldon/tfserving-explainer/default/api/v1.0/explain\n",
    "res=json.loads(res[0]) "
   ]
  },
  {
   "cell_type": "code",
   "execution_count": null,
   "metadata": {},
   "outputs": [],
   "source": [
    "attrs = np.array(res[\"data\"][\"attributions\"][0])"
   ]
  },
  {
   "cell_type": "code",
   "execution_count": null,
   "metadata": {},
   "outputs": [],
   "source": [
    "import matplotlib.pyplot as plt\n",
    "\n",
    "fig, ax = plt.subplots(nrows=3, ncols=4, figsize=(10, 7))\n",
    "image_ids = [0, 1, 9]\n",
    "cmap_bound = np.abs(attrs[[0, 1, 9]]).max()\n",
    "\n",
    "for row, image_id in enumerate(image_ids):\n",
    "    # original images\n",
    "    ax[row, 0].imshow(X_test[image_id].squeeze(), cmap=\"gray\")\n",
    "    ax[row, 0].set_title(f\"Prediction: {predictions[image_id]}\")\n",
    "\n",
    "    # attributions\n",
    "    attr = attrs[image_id]\n",
    "    im = ax[row, 1].imshow(\n",
    "        attr.squeeze(), vmin=-cmap_bound, vmax=cmap_bound, cmap=\"PiYG\"\n",
    "    )\n",
    "\n",
    "    # positive attributions\n",
    "    attr_pos = attr.clip(0, 1)\n",
    "    im_pos = ax[row, 2].imshow(\n",
    "        attr_pos.squeeze(), vmin=-cmap_bound, vmax=cmap_bound, cmap=\"PiYG\"\n",
    "    )\n",
    "\n",
    "    # negative attributions\n",
    "    attr_neg = attr.clip(-1, 0)\n",
    "    im_neg = ax[row, 3].imshow(\n",
    "        attr_neg.squeeze(), vmin=-cmap_bound, vmax=cmap_bound, cmap=\"PiYG\"\n",
    "    )\n",
    "\n",
    "ax[0, 1].set_title(\"Attributions\")\n",
    "ax[0, 2].set_title(\"Positive attributions\")\n",
    "ax[0, 3].set_title(\"Negative attributions\")\n",
    "\n",
    "for ax in fig.axes:\n",
    "    ax.axis(\"off\")\n",
    "\n",
    "fig.colorbar(im, cax=fig.add_axes([0.95, 0.25, 0.03, 0.5]));"
   ]
  },
  {
   "cell_type": "code",
   "execution_count": null,
   "metadata": {},
   "outputs": [],
   "source": [
    "!kubectl delete -f resources/mnist_rest_explainer.yaml"
   ]
  },
  {
   "cell_type": "markdown",
   "metadata": {},
   "source": [
    "## XGBoost Model with TreeShap Explainer\n",
    "\n",
    "The model and explainer used here can be trained yourself following the full example in the [Explaining Tree Models with Interventional Feature Perturbation Tree SHAP](https://docs.seldon.io/projects/alibi/en/latest/examples/interventional_tree_shap_adult_xgb.html) in the Alibi project documentation.\n",
    "\n",
    "Note we used a python3.6 and version 0.5.2 of Alibi."
   ]
  },
  {
   "cell_type": "code",
   "execution_count": null,
   "metadata": {},
   "outputs": [],
   "source": [
    "%%writefile resources/income_explainer.yaml\n",
    "apiVersion: machinelearning.seldon.io/v1alpha2\n",
    "kind: SeldonDeployment\n",
    "metadata:\n",
    "  name: income\n",
    "spec:\n",
    "  annotations:\n",
    "    seldon.io/rest-timeout: \"100000\"\n",
    "  predictors:\n",
    "  - graph:\n",
    "      children: []\n",
    "      implementation: XGBOOST_SERVER\n",
    "      modelUri: gs://seldon-models/xgboost/adult/model_1.0.2\n",
    "      name: income-model\n",
    "    explainer:\n",
    "      type: TreeShap\n",
    "      modelUri: gs://seldon-models/xgboost/adult/tree_shap_py37_alibi_0.6.0\n",
    "    name: default\n",
    "    replicas: 1"
   ]
  },
  {
   "cell_type": "code",
   "execution_count": null,
   "metadata": {},
   "outputs": [],
   "source": [
    "!kubectl apply -f resources/income_explainer.yaml"
   ]
  },
  {
   "cell_type": "code",
   "execution_count": null,
   "metadata": {},
   "outputs": [],
   "source": [
    "!kubectl wait --for condition=ready --timeout=300s sdep --all -n seldon"
   ]
  },
  {
   "cell_type": "code",
   "execution_count": null,
   "metadata": {
    "scrolled": true
   },
   "outputs": [],
   "source": [
    "import numpy as np\n",
    "\n",
    "from seldon_core.seldon_client import SeldonClient\n",
    "\n",
    "sc = SeldonClient(\n",
    "    deployment_name=\"income\",\n",
    "    namespace=\"seldon\",\n",
    "    gateway=\"istio\",\n",
    "    gateway_endpoint=\"localhost:8003\",\n",
    ")"
   ]
  },
  {
   "cell_type": "markdown",
   "metadata": {},
   "source": [
    "Use python client library to get a prediction."
   ]
  },
  {
   "cell_type": "code",
   "execution_count": null,
   "metadata": {
    "scrolled": true
   },
   "outputs": [],
   "source": [
    "data = np.array([[52, 4, 0, 2, 8, 4, 2, 0, 0, 0, 60, 9]])\n",
    "r = sc.predict(data=data)\n",
    "print(r.response)"
   ]
  },
  {
   "cell_type": "markdown",
   "metadata": {},
   "source": [
    "Use python client library to get an explanation."
   ]
  },
  {
   "cell_type": "code",
   "execution_count": null,
   "metadata": {},
   "outputs": [],
   "source": [
    "from alibi.datasets import fetch_adult\n",
    "\n",
    "adult = fetch_adult()\n",
    "data = adult.data\n",
    "feature_names = adult.feature_names"
   ]
  },
  {
   "cell_type": "code",
   "execution_count": null,
   "metadata": {
    "scrolled": true
   },
   "outputs": [],
   "source": [
    "import json\n",
    "import time\n",
    "\n",
    "# data = np.array([[52,  4,  0,  2,  8,  4,  2,  0,  0,  0, 60,  9]])\n",
    "start = time.time()\n",
    "res = sc.explain(deployment_name=\"income\", predictor=\"default\", data=data[0:1000])\n",
    "end = time.time()\n",
    "print(\"Elapsed time:\", end - start)\n",
    "explanation = res.response\n",
    "explanationStr = json.dumps(explanation)"
   ]
  },
  {
   "cell_type": "code",
   "execution_count": null,
   "metadata": {},
   "outputs": [],
   "source": [
    "from alibi.api.interfaces import Explanation\n",
    "\n",
    "explanation = Explanation.from_json(explanationStr)"
   ]
  },
  {
   "cell_type": "code",
   "execution_count": null,
   "metadata": {},
   "outputs": [],
   "source": [
    "explanation.shap_values = np.array(explanation.shap_values)\n",
    "explanation.raw[\"instances\"] = np.array(explanation.raw[\"instances\"])"
   ]
  },
  {
   "cell_type": "code",
   "execution_count": null,
   "metadata": {},
   "outputs": [],
   "source": [
    "def decode_data(X, feature_names, category_map):\n",
    "    \"\"\"\n",
    "    Given an encoded data matrix `X` returns a matrix where the\n",
    "    categorical levels have been replaced by human readable categories.\n",
    "    \"\"\"\n",
    "\n",
    "    # expect 2D array\n",
    "    # if len(X.shape) == 1:\n",
    "    #    X = X.reshape(1, -1)\n",
    "\n",
    "    X_new = np.zeros(X.shape, dtype=object)\n",
    "    # Check if a column is categorical and replace it with values from category map\n",
    "    for idx, name in enumerate(feature_names):\n",
    "        categories = category_map.get(str(idx), None)\n",
    "        if categories:\n",
    "            for j, category in enumerate(categories):\n",
    "                encoded_vals = X[:, idx] == j\n",
    "                X_new[encoded_vals, idx] = category\n",
    "        else:\n",
    "            X_new[:, idx] = X[:, idx]\n",
    "\n",
    "    return X_new"
   ]
  },
  {
   "cell_type": "code",
   "execution_count": null,
   "metadata": {},
   "outputs": [],
   "source": [
    "decoded_features = decode_data(\n",
    "    data, explanation.feature_names, explanation.categorical_names\n",
    ")"
   ]
  },
  {
   "cell_type": "code",
   "execution_count": null,
   "metadata": {},
   "outputs": [],
   "source": [
    "import shap\n",
    "\n",
    "shap.initjs()"
   ]
  },
  {
   "cell_type": "code",
   "execution_count": null,
   "metadata": {},
   "outputs": [],
   "source": [
    "shap.force_plot(\n",
    "    explanation.expected_value,  # 0 is a class index but we have single-output model\n",
    "    explanation.shap_values[0],\n",
    "    decoded_features,\n",
    "    feature_names,\n",
    ")"
   ]
  },
  {
   "cell_type": "code",
   "execution_count": null,
   "metadata": {},
   "outputs": [],
   "source": [
    "!kubectl delete -f resources/income_explainer.yaml"
   ]
  },
  {
   "cell_type": "markdown",
   "metadata": {},
   "source": [
    "## Experimental: XGBoost Model with GPU TreeShap Explainer\n",
    "\n",
    "The model and explainer used here can be trained yourself following the full example in the [Explaining Tree Models with Interventional Feature Perturbation Tree SHAP](https://docs.seldon.io/projects/alibi/en/latest/examples/interventional_tree_shap_adult_xgb.html) in the Alibi project documentation.\n",
    "\n",
    "Note we used a python 3.8.5 and Alibi master to fit the GPU based TreeShap model.\n",
    "\n",
    " * You will need a cluster with GPUs. This has been tested on GKE with NVIDIA Tesla P100 GPUs."
   ]
  },
  {
   "cell_type": "code",
   "execution_count": null,
   "metadata": {},
   "outputs": [],
   "source": [
    "%%writefile resources/income_gpu_explainer.yaml\n",
    "apiVersion: machinelearning.seldon.io/v1alpha2\n",
    "kind: SeldonDeployment\n",
    "metadata:\n",
    "  name: incomegpu\n",
    "spec:\n",
    "  annotations:\n",
    "    seldon.io/rest-timeout: \"100000\"\n",
    "  predictors:\n",
    "  - graph:\n",
    "      children: []\n",
    "      implementation: XGBOOST_SERVER\n",
    "      modelUri: gs://seldon-models/xgboost/adult/model_1.0.2\n",
    "      name: income-model\n",
    "    explainer:\n",
    "      type: TreeShap\n",
    "      modelUri: gs://seldon-models/xgboost/adult/tree_shap_gpu\n",
    "      containerSpec:\n",
    "        name: explainer\n",
    "        image: seldonio/alibiexplainer-gpu:1.7.0-dev\n",
    "        resources:\n",
    "          limits:\n",
    "            nvidia.com/gpu: 1\n",
    "    name: default\n",
    "    replicas: 1"
   ]
  },
  {
   "cell_type": "code",
   "execution_count": null,
   "metadata": {},
   "outputs": [],
   "source": [
    "!kubectl apply -f resources/income_gpu_explainer.yaml"
   ]
  },
  {
   "cell_type": "code",
   "execution_count": null,
   "metadata": {},
   "outputs": [],
   "source": [
    "!kubectl wait --for condition=ready --timeout=300s sdep --all -n seldon"
   ]
  },
  {
   "cell_type": "code",
   "execution_count": null,
   "metadata": {
    "scrolled": true
   },
   "outputs": [],
   "source": [
    "import numpy as np\n",
    "\n",
    "from seldon_core.seldon_client import SeldonClient\n",
    "\n",
    "sc = SeldonClient(\n",
    "    deployment_name=\"incomegpu\",\n",
    "    namespace=\"seldon\",\n",
    "    gateway=\"istio\",\n",
    "    gateway_endpoint=\"localhost:8003\",\n",
    ")"
   ]
  },
  {
   "cell_type": "markdown",
   "metadata": {},
   "source": [
    "Use python client library to get a prediction."
   ]
  },
  {
   "cell_type": "code",
   "execution_count": null,
   "metadata": {
    "scrolled": true
   },
   "outputs": [],
   "source": [
    "data = np.array([[52, 4, 0, 2, 8, 4, 2, 0, 0, 0, 60, 9]])\n",
    "r = sc.predict(data=data)\n",
    "print(r.response)"
   ]
  },
  {
   "cell_type": "markdown",
   "metadata": {},
   "source": [
    "Use python client library to get an explanation."
   ]
  },
  {
   "cell_type": "code",
   "execution_count": null,
   "metadata": {},
   "outputs": [],
   "source": [
    "from alibi.datasets import fetch_adult\n",
    "\n",
    "adult = fetch_adult()\n",
    "data = adult.data"
   ]
  },
  {
   "cell_type": "code",
   "execution_count": null,
   "metadata": {},
   "outputs": [],
   "source": [
    "import time\n",
    "\n",
    "start = time.time()\n",
    "res = sc.explain(deployment_name=\"incomegpu\", predictor=\"default\", data=data[0:1000])\n",
    "end = time.time()\n",
    "print(\"Elapsed time:\", end - start)"
   ]
  },
  {
   "cell_type": "markdown",
   "metadata": {},
   "source": [
    "For running this test on P100 GPUs on GKE we see at least a 15x speed up over the CPU example above."
   ]
  },
  {
   "cell_type": "code",
   "execution_count": null,
   "metadata": {},
   "outputs": [],
   "source": [
    "from alibi.api.interfaces import Explanation\n",
    "\n",
    "if res.success:\n",
    "    print(\"Successful explanation\")\n",
    "    explanation = res.response\n",
    "    explanationStr = json.dumps(explanation)\n",
    "    explanation = Explanation.from_json(explanationStr)\n",
    "\n",
    "    explanation.shap_values = np.array(explanation.shap_values)\n",
    "    explanation.raw[\"instances\"] = np.array(explanation.raw[\"instances\"])\n",
    "else:\n",
    "    explanation = None\n",
    "    print(\"Explanation not successful: are you running on GPU enabled cluster?\")"
   ]
  },
  {
   "cell_type": "code",
   "execution_count": null,
   "metadata": {},
   "outputs": [],
   "source": [
    "def decode_data(X, feature_names, category_map):\n",
    "    \"\"\"\n",
    "    Given an encoded data matrix `X` returns a matrix where the\n",
    "    categorical levels have been replaced by human readable categories.\n",
    "    \"\"\"\n",
    "\n",
    "    # expect 2D array\n",
    "    if len(X.shape) == 1:\n",
    "        X = X.reshape(1, -1)\n",
    "\n",
    "    X_new = np.zeros(X.shape, dtype=object)\n",
    "    # Check if a column is categorical and replace it with values from category map\n",
    "    for idx, name in enumerate(feature_names):\n",
    "        categories = category_map.get(str(idx), None)\n",
    "        if categories:\n",
    "            for j, category in enumerate(categories):\n",
    "                encoded_vals = X[:, idx] == j\n",
    "                X_new[encoded_vals, idx] = category\n",
    "        else:\n",
    "            X_new[:, idx] = X[:, idx]\n",
    "\n",
    "    return X_new"
   ]
  },
  {
   "cell_type": "code",
   "execution_count": null,
   "metadata": {},
   "outputs": [],
   "source": [
    "import shap\n",
    "\n",
    "shap.initjs()"
   ]
  },
  {
   "cell_type": "code",
   "execution_count": null,
   "metadata": {},
   "outputs": [],
   "source": [
    "if explanation is not None:\n",
    "    decoded_features = decode_data(\n",
    "        data, explanation.feature_names, explanation.categorical_names\n",
    "    )\n",
    "    shap.force_plot(\n",
    "        explanation.expected_value[\n",
    "            0\n",
    "        ],  # 0 is a class index but we have single-output model\n",
    "        explanation.shap_values[0],\n",
    "        decoded_features,\n",
    "        explanation.feature_names,\n",
    "    )"
   ]
  },
  {
   "cell_type": "code",
   "execution_count": null,
   "metadata": {},
   "outputs": [],
   "source": [
    "!kubectl delete -f resources/income_gpu_explainer.yaml"
   ]
  },
  {
   "cell_type": "markdown",
   "metadata": {},
   "source": [
    "## Triton CIFAR10 Model\n"
   ]
  },
  {
   "cell_type": "code",
   "execution_count": null,
   "metadata": {},
   "outputs": [],
   "source": [
    "%%writefile resources/cifar10_explainer.yaml\n",
    "apiVersion: machinelearning.seldon.io/v1\n",
    "kind: SeldonDeployment\n",
    "metadata:\n",
    "  name: cifar10-classifier\n",
    "spec:\n",
    "  protocol: kfserving\n",
    "  annotations:\n",
    "    seldon.io/rest-timeout: \"100000\"\n",
    "  predictors:\n",
    "  - graph:\n",
    "      implementation: TRITON_SERVER\n",
    "      modelUri: gs://seldon-models/triton/tf_cifar10\n",
    "      name: cifar10\n",
    "      logger:\n",
    "         mode: all\n",
    "    explainer:\n",
    "      type: AnchorImages\n",
    "      modelUri: gs://seldon-models/tfserving/cifar10/explainer-py36-0.5.2\n",
    "    name: default\n",
    "    replicas: 1"
   ]
  },
  {
   "cell_type": "code",
   "execution_count": null,
   "metadata": {},
   "outputs": [],
   "source": [
    "!kubectl apply -f resources/cifar10_explainer.yaml"
   ]
  },
  {
   "cell_type": "code",
   "execution_count": null,
   "metadata": {},
   "outputs": [],
   "source": [
    "!kubectl wait --for condition=ready --timeout=300s sdep --all -n seldon"
   ]
  },
  {
   "cell_type": "code",
   "execution_count": null,
   "metadata": {},
   "outputs": [],
   "source": [
    "import os\n",
    "\n",
    "import matplotlib.pyplot as plt\n",
    "import tensorflow as tf\n",
    "\n",
    "url = \"https://storage.googleapis.com/seldon-models/alibi-detect/classifier/\"\n",
    "path_model = os.path.join(url, \"cifar10\", \"resnet32\", \"model.h5\")\n",
    "save_path = tf.keras.utils.get_file(\"resnet32\", path_model)\n",
    "model = tf.keras.models.load_model(save_path)\n",
    "\n",
    "train, test = tf.keras.datasets.cifar10.load_data()\n",
    "X_train, y_train = train\n",
    "X_test, y_test = test\n",
    "\n",
    "X_train = X_train.astype(\"float32\") / 255\n",
    "X_test = X_test.astype(\"float32\") / 255\n",
    "print(X_train.shape, y_train.shape, X_test.shape, y_test.shape)\n",
    "class_names = [\n",
    "    \"airplane\",\n",
    "    \"automobile\",\n",
    "    \"bird\",\n",
    "    \"cat\",\n",
    "    \"deer\",\n",
    "    \"dog\",\n",
    "    \"frog\",\n",
    "    \"horse\",\n",
    "    \"ship\",\n",
    "    \"truck\",\n",
    "]"
   ]
  },
  {
   "cell_type": "code",
   "execution_count": null,
   "metadata": {},
   "outputs": [],
   "source": [
    "import json\n",
    "from subprocess import PIPE, Popen, run\n",
    "\n",
    "import numpy as np\n",
    "\n",
    "idx = 12\n",
    "test_example = X_test[idx : idx + 1].tolist()\n",
    "payload = (\n",
    "    '{\"inputs\":[{\"name\":\"input_1\",\"datatype\":\"FP32\",\"shape\":[1, 32, 32, 3],\"data\":'\n",
    "    + f\"{test_example}\"\n",
    "    + \"}]}\"\n",
    ")\n",
    "cmd = f\"\"\"curl -d '{payload}' \\\n",
    "   http://localhost:8003/seldon/seldon/cifar10-classifier/v2/models/cifar10/infer \\\n",
    "   -H \"Content-Type: application/json\"\n",
    "\"\"\"\n",
    "ret = Popen(cmd, shell=True, stdout=PIPE)\n",
    "raw = ret.stdout.read().decode(\"utf-8\")\n",
    "res = json.loads(raw)\n",
    "arr = np.array(res[\"outputs\"][0][\"data\"])\n",
    "X = X_test[idx].reshape(1, 32, 32, 3)\n",
    "plt.imshow(X.reshape(32, 32, 3))\n",
    "plt.axis(\"off\")\n",
    "plt.show()\n",
    "print(\"class:\", class_names[y_test[idx][0]])\n",
    "print(\"prediction:\", class_names[arr.argmax()])"
   ]
  },
  {
   "cell_type": "code",
   "execution_count": null,
   "metadata": {},
   "outputs": [],
   "source": [
    "test_example = X_test[idx : idx + 1].tolist()\n",
    "payload = (\n",
    "    '{\"inputs\":[{\"name\":\"input_1\",\"datatype\":\"FP32\",\"shape\":[1, 32, 32, 3],\"data\":'\n",
    "    + f\"{test_example}\"\n",
    "    + \"}]}\"\n",
    ")\n",
    "cmd = f\"\"\"curl -d '{payload}' \\\n",
    "   http://localhost:8003/seldon/seldon/cifar10-classifier-explainer/default/v2/models/cifar10/explain \\\n",
    "   -H \"Content-Type: application/json\"\n",
    "\"\"\"\n",
    "ret = Popen(cmd, shell=True, stdout=PIPE)\n",
    "raw = ret.stdout.read().decode(\"utf-8\")\n",
    "explanation = json.loads(raw)\n",
    "arr = np.array(explanation[\"data\"][\"anchor\"])\n",
    "plt.imshow(arr)"
   ]
  },
  {
   "cell_type": "code",
   "execution_count": null,
   "metadata": {},
   "outputs": [],
   "source": [
    "!kubectl delete -f resources/cifar10_explainer.yaml"
   ]
  },
  {
   "cell_type": "code",
   "execution_count": null,
   "metadata": {},
   "outputs": [],
   "source": []
  }
 ],
 "metadata": {
  "anaconda-cloud": {},
  "kernelspec": {
   "display_name": "Python 3 (ipykernel)",
   "language": "python",
   "name": "python3"
  },
  "language_info": {
   "codemirror_mode": {
    "name": "ipython",
    "version": 3
   },
   "file_extension": ".py",
   "mimetype": "text/x-python",
   "name": "python",
   "nbconvert_exporter": "python",
   "pygments_lexer": "ipython3",
   "version": "3.7.10"
  },
  "varInspector": {
   "cols": {
    "lenName": 16,
    "lenType": 16,
    "lenVar": 40
   },
   "kernels_config": {
    "python": {
     "delete_cmd_postfix": "",
     "delete_cmd_prefix": "del ",
     "library": "var_list.py",
     "varRefreshCmd": "print(var_dic_list())"
    },
    "r": {
     "delete_cmd_postfix": ") ",
     "delete_cmd_prefix": "rm(",
     "library": "var_list.r",
     "varRefreshCmd": "cat(var_dic_list()) "
    }
   },
   "types_to_exclude": [
    "module",
    "function",
    "builtin_function_or_method",
    "instance",
    "_Feature"
   ],
   "window_display": false
  }
 },
 "nbformat": 4,
 "nbformat_minor": 4
}<|MERGE_RESOLUTION|>--- conflicted
+++ resolved
@@ -295,11 +295,7 @@
     "  - graph:\n",
     "      children: []\n",
     "      implementation: SKLEARN_SERVER\n",
-<<<<<<< HEAD
-    "      modelUri: \"gs://seldon-models/v1.15.0/sklearn/moviesentiment\"\n",
-=======
     "      modelUri: \"gs://seldon-models/v1.16.0-dev/sklearn/moviesentiment\"\n",
->>>>>>> b24d966e
     "      name: classifier\n",
     "    explainer:\n",
     "      type: AnchorText\n",
