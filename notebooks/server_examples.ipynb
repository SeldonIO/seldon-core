--- conflicted
+++ resolved
@@ -134,25 +134,15 @@
   },
   {
    "cell_type": "code",
-<<<<<<< HEAD
-   "execution_count": 7,
-=======
    "execution_count": 4,
->>>>>>> 20b83d84
-   "metadata": {},
-   "outputs": [
-    {
-     "name": "stdout",
-     "output_type": "stream",
-     "text": [
-      "error: error executing jsonpath \"{.items[0].metadata.name}\": Error executing template: array index out of bounds: index 0, length 0. Printing more information for debugging the template:\n",
-      "\ttemplate was:\n",
-      "\t\t{.items[0].metadata.name}\n",
-      "\tobject given to jsonpath engine was:\n",
-      "\t\tmap[string]interface {}{\"apiVersion\":\"v1\", \"items\":[]interface {}{}, \"kind\":\"List\", \"metadata\":map[string]interface {}{\"resourceVersion\":\"\", \"selfLink\":\"\"}}\n",
-      "\n",
-      "\n",
-      "error: arguments in resource/name form must have a single resource and name\n"
+   "metadata": {},
+   "outputs": [
+    {
+     "name": "stdout",
+     "output_type": "stream",
+     "text": [
+      "Waiting for deployment \"sklearn-default-0-classifier\" rollout to finish: 0 of 1 updated replicas are available...\n",
+      "deployment \"sklearn-default-0-classifier\" successfully rolled out\n"
      ]
     }
    ],
