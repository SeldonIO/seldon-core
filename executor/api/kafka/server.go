--- conflicted
+++ resolved
@@ -80,17 +80,13 @@
 
 	// Create Producer
 	log.Info("Creating producer", "broker", broker)
-<<<<<<< HEAD
-	var producerConfigMap = kafka.ConfigMap{"bootstrap.servers": broker}
+	var producerConfigMap = kafka.ConfigMap{"bootstrap.servers": broker,
+    "go.delivery.reports": false, // Need this othewise will get memory leak
+  }
 	for _, value := range kafkaProducerEnvs {
 		producerConfigMap.SetKey(value[0], value[1])
 	}
 	p, err := kafka.NewProducer(&producerConfigMap)
-=======
-	p, err := kafka.NewProducer(&kafka.ConfigMap{"bootstrap.servers": broker,
-		"go.delivery.reports": false, // Need this othewise will get memory leak
-	})
->>>>>>> 5f5f598a
 	if err != nil {
 		return nil, err
 	}
