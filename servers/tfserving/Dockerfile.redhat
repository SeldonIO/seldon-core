--- conflicted
+++ resolved
@@ -5,11 +5,7 @@
 FROM registry.access.redhat.com/ubi8/ubi-minimal
 LABEL name="Seldon Tensorflow Serving Server" \
       vendor="Seldon Technologies" \
-<<<<<<< HEAD
-      version="1.15.0" \
-=======
       version="1.16.0-dev" \
->>>>>>> b24d966e
       release="1" \
       summary="Tensorflow serving for Seldon Core" \
       description="Tensorflow serving for Seldon Core to server Tensorflow models"
