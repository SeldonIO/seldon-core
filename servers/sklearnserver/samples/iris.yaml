apiVersion: machinelearning.seldon.io/v1alpha2
kind: SeldonDeployment
metadata:
  name: sklearn
spec:
  predictors:
  - graph:
      name: classifier
      implementation: SKLEARN_SERVER
<<<<<<< HEAD
      modelUri: gs://seldon-models/v1.15.0/sklearn/iris
=======
      modelUri: gs://seldon-models/v1.16.0-dev/sklearn/iris
>>>>>>> b24d966e
    name: default
    replicas: 1
    svcOrchSpec: 
      env: 
      - name: SELDON_LOG_LEVEL
        value: DEBUG<|MERGE_RESOLUTION|>--- conflicted
+++ resolved
@@ -7,11 +7,7 @@
   - graph:
       name: classifier
       implementation: SKLEARN_SERVER
-<<<<<<< HEAD
-      modelUri: gs://seldon-models/v1.15.0/sklearn/iris
-=======
       modelUri: gs://seldon-models/v1.16.0-dev/sklearn/iris
->>>>>>> b24d966e
     name: default
     replicas: 1
     svcOrchSpec: 
