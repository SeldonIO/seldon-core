--- conflicted
+++ resolved
@@ -1,5 +1 @@
-<<<<<<< HEAD
-{"labels": [{"name": "Seldon SKLearn Server"}, {"vendor": "Seldon Technologies"}, {"version": "1.7.0"}, {"release": "1"}, {"summary": "A SKLearn Model Server for Seldon Core"}, {"description": "The model server for sklearn models saved as pickles."}]}
-=======
-{"labels": [{"name": "Seldon SKLearn Server"}, {"vendor": "Seldon Technologies"}, {"version": "1.8.0-dev"}, {"release": "1"}, {"summary": "A SKLearn Model Server for Seldon Core"}, {"description": "The model server for sklearn models saved as pickles."}]}
->>>>>>> 5939e9bd
+{"labels": [{"name": "Seldon SKLearn Server"}, {"vendor": "Seldon Technologies"}, {"version": "1.8.0-dev"}, {"release": "1"}, {"summary": "A SKLearn Model Server for Seldon Core"}, {"description": "The model server for sklearn models saved as pickles."}]}