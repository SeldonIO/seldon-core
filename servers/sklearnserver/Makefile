<<<<<<< HEAD
VERSION := $(shell cat ../../version.txt)
IMAGE_NAME_BASE=sklearnserver
IMAGE_BASE=seldonio/${IMAGE_NAME_BASE}

build_rest:
	s2i build -E environment_rest ./sklearnserver seldonio/seldon-core-s2i-python37:${VERSION} ${IMAGE_BASE}_rest:${VERSION}
=======
VERSION=0.3
IMAGE_BASE=seldonio/sklearnserver
S2I_IMAGE_VERSION=1.1.1-SNAPSHOT

KIND_NAME ?= kind
>>>>>>> fe3b1aa5

build_%:
	s2i build \
		-E environment_$* \
		./sklearnserver \
		seldonio/seldon-core-s2i-python37:${S2I_IMAGE_VERSION} \
		${IMAGE_BASE}_$*:${VERSION}

<<<<<<< HEAD
build_grpc:
	s2i build -E environment_grpc ./sklearnserver seldonio/seldon-core-s2i-python37:${VERSION} ${IMAGE_BASE}_grpc:${VERSION}

push_grpc:
	docker push ${IMAGE_BASE}_grpc:${VERSION}
=======
push_%:
	docker push ${IMAGE_BASE}_$*:${VERSION}
>>>>>>> fe3b1aa5

kind_load_%:
	kind load -v 3 docker-image ${IMAGE_BASE}_$*:${VERSION} --name ${KIND_NAME}

.PHONY: push_all
push_all: push_rest push_grpc

.PHONY: build_all
build_all: build_rest build_grpc

<<<<<<< HEAD
#
# Redhat
#

IMG_VERSION_REDHAT_REST ?= ${IMAGE_NAME_BASE}_rest-ubi8:${VERSION}
IMG_REDHAT_REST ?= seldonio/${IMG_VERSION_REDHAT_REST}
IMG_VERSION_REDHAT_GRPC ?= ${IMAGE_NAME_BASE}_grpc-ubi8:${VERSION}
IMG_REDHAT_GRPC ?= seldonio/${IMG_VERSION_REDHAT_GRPC}

docker_build_redhat_rest:
	s2i build -E environment_rest ./sklearnserver seldonio/seldon-core-s2i-python37-ubi8:${VERSION} ${IMAGE_BASE}_rest-ubi8:${VERSION}

docker_build_redhat_grpc:
	s2i build -E environment_grpc ./sklearnserver seldonio/seldon-core-s2i-python37-ubi8:${VERSION} ${IMAGE_BASE}_grpc-ubi8:${VERSION}

# password can be found at: https://connect.redhat.com/project/4060551/view
redhat-image-scan_rest: 
	docker login -u unused scan.connect.redhat.com
	docker tag ${IMG_REDHAT_REST} scan.connect.redhat.com/ospid-5c2f945c-69fa-4de4-8574-e9a61f69d69a/${IMG_VERSION_REDHAT_REST}
	docker push scan.connect.redhat.com/ospid-5c2f945c-69fa-4de4-8574-e9a61f69d69a/${IMG_VERSION_REDHAT_REST}

# password can be found at: https://connect.redhat.com/project/4061631/view
redhat-image-scan_grpc: 
	docker login -u unused scan.connect.redhat.com
	docker tag ${IMG_REDHAT_GRPC} scan.connect.redhat.com/ospid-d75d8767-c689-4368-9859-4ec4f0062a3a/${IMG_VERSION_REDHAT_GRPC}
	docker push scan.connect.redhat.com/ospid-d75d8767-c689-4368-9859-4ec4f0062a3a/${IMG_VERSION_REDHAT_GRPC}

kind-image-install-redhat-rest: 
	kind load -v 3 docker-image ${IMG_REDHAT_REST}

kind-image-install-redhat-grpc: 
	kind load -v 3 docker-image ${IMG_REDHAT_GRPC}
=======
.PHONY: kind_load_all
kind_load_all: kind_load_rest kind_load_grpc
>>>>>>> fe3b1aa5
<|MERGE_RESOLUTION|>--- conflicted
+++ resolved
@@ -1,35 +1,20 @@
-<<<<<<< HEAD
 VERSION := $(shell cat ../../version.txt)
 IMAGE_NAME_BASE=sklearnserver
 IMAGE_BASE=seldonio/${IMAGE_NAME_BASE}
+KIND_NAME ?= kind
 
 build_rest:
 	s2i build -E environment_rest ./sklearnserver seldonio/seldon-core-s2i-python37:${VERSION} ${IMAGE_BASE}_rest:${VERSION}
-=======
-VERSION=0.3
-IMAGE_BASE=seldonio/sklearnserver
-S2I_IMAGE_VERSION=1.1.1-SNAPSHOT
-
-KIND_NAME ?= kind
->>>>>>> fe3b1aa5
 
 build_%:
 	s2i build \
 		-E environment_$* \
 		./sklearnserver \
-		seldonio/seldon-core-s2i-python37:${S2I_IMAGE_VERSION} \
+		seldonio/seldon-core-s2i-python37:${VERSION} \
 		${IMAGE_BASE}_$*:${VERSION}
 
-<<<<<<< HEAD
-build_grpc:
-	s2i build -E environment_grpc ./sklearnserver seldonio/seldon-core-s2i-python37:${VERSION} ${IMAGE_BASE}_grpc:${VERSION}
-
-push_grpc:
-	docker push ${IMAGE_BASE}_grpc:${VERSION}
-=======
 push_%:
 	docker push ${IMAGE_BASE}_$*:${VERSION}
->>>>>>> fe3b1aa5
 
 kind_load_%:
 	kind load -v 3 docker-image ${IMAGE_BASE}_$*:${VERSION} --name ${KIND_NAME}
@@ -40,7 +25,9 @@
 .PHONY: build_all
 build_all: build_rest build_grpc
 
-<<<<<<< HEAD
+.PHONY: kind_load_all
+kind_load_all: kind_load_rest kind_load_grpc
+
 #
 # Redhat
 #
@@ -72,8 +59,4 @@
 	kind load -v 3 docker-image ${IMG_REDHAT_REST}
 
 kind-image-install-redhat-grpc: 
-	kind load -v 3 docker-image ${IMG_REDHAT_GRPC}
-=======
-.PHONY: kind_load_all
-kind_load_all: kind_load_rest kind_load_grpc
->>>>>>> fe3b1aa5
+	kind load -v 3 docker-image ${IMG_REDHAT_GRPC}