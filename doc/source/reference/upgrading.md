--- conflicted
+++ resolved
@@ -6,15 +6,14 @@
 
 Make sure you also [read the CHANGELOG](./changelog.html) to see the detailed features and bug-fixes in each version.
 
-<<<<<<< HEAD
 ## Upgrading to 1.2 from 1.1
 
 ### New Features / Breaking Changes
 
  * The helm value `createResources` has been renamed `managerCreateResources`.
  * To allow CRDs to be created by the manager. If `managerCreateResources` is true then extra RBAC to `create` CRDs is added from the previous versions RBAC which was to just list and get.
-=======
-## Upgrading to 1.2
+
+### Request Logger
 
 The values.yaml for the seldon-core-operator helm chart has changed. The field `defaultRequestLoggerEndpointPrefix` is replaced by:
 
@@ -24,7 +23,6 @@
 ```
 
 This default value will find a broker in the model's namespace. To point to another namespace it would be `default-broker.anothernamespace`.
->>>>>>> 2a9a360f
 
 ## Upgrading to 1.1 from previous versions
 
