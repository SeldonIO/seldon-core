--- conflicted
+++ resolved
@@ -43,11 +43,7 @@
 ### OpenShift default storage initializer
 
 In this patch release we fixed the default storage initializer used on OpenShift (both Community and Certified operators).
-<<<<<<< HEAD
-The image used now is `seldonio/rclone-storage-initializer:1.15.0` which is the same as one used for the non-OpenShift releases (*).
-=======
 The image used now is `seldonio/rclone-storage-initializer:1.16.0` which is the same as one used for the non-OpenShift releases (*).
->>>>>>> 7c6e7088
 
 For Certified operator you will find this image defined as
 ```yaml
