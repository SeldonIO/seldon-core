--- conflicted
+++ resolved
@@ -11,6 +11,10 @@
 ### Flask upgrade
 
 With this release of Seldon Core we upgrade Flask dependency to 2.x line. This includes Python wrapper and most pre-packaged model servers. In an unlikely scenario that this causes issues one can fallback to `1.14.1` images.
+
+## Container Services
+
+The label on services pointing to containers for each node in your inference graph has been changed to stop clashes in key-values for label selectors when you have multiple nodes in your inference graph. This will cause all your existing seldon deployments to be recreated with a rolling update as their service and deployment specs will have changed in the upgrade.
 
 ## Upgrading to 1.14.1
 
@@ -65,16 +69,10 @@
 
 The Python request logger component example has been deprecated and removed as part of [#4013](https://github.com/SeldonIO/seldon-core/issues/4013).
 
-<<<<<<< HEAD
-## Container Services
-
-The label on services pointing to containers for each node in your inference graph has been changed to stop clashes in key-values for label selectors when you have multiple nodes in your inference graph. This will cause all your existing seldon deployments to be recreated with a rolling update as their service and deployment specs will have changed in the upgrade.
-=======
 ### Seldon Core Analytics
 
 In this release we change status of [Seldon Core Analytics](../charts/seldon-core-analytics.html) Helm Chart to example only.
 **This chart will not be further updated.** We recommend to install and configure metrics monitoring using [Prometheus Operator](../analytics/analytics.html#metrics-with-prometheus-operator).
->>>>>>> 7a94dbfe
 
 ## Upgrading to 1.13
 
