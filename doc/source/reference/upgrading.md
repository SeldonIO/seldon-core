<<<<<<< HEAD
# Upgrading Notes and Breaking Changes


## Upgrading from 1.0 to 1.1

### Breaking Changes

#### Deployment Naming and Rolling Updates

The deployments created by Seldon Core have been changed to follow a fixed scheme. It will now be:

```
<seldondeployment name>-<predictor name>-<podspec idx>
```

So for example:

```
apiVersion: machinelearning.seldon.io/v1
kind: SeldonDeployment
metadata:
  name: seldon-model
spec:
  name: test-deployment
  predictors:
  - componentSpecs:
    - spec:
        containers:
        - image: seldonio/mock_classifier_rest:1.3
          name: classifier
    graph:
      children: []
      endpoint:
        type: REST
      name: classifier
      type: MODEL
    name: example
    replicas: 1
```

For the above resource, one Deployment will be created with name:

```
seldon-model-example-0
```

This will change how rolling updates are done. Now any change to the first PodSpec above will be updated via a rolling update as expected.

#### New Golang Service Orchestrator

A new Golang service orchestrator will replace the existing Java version. You can keep the existing Java service orchestrator if needed via an [install setting in helm or kustomize](../graph/svcorch.hml).

The new executor does not allow mixed protocols. You can use REST or gRPC components but not mix them in the same inference graph.


#### Misc Breaking Changes:

 * Ambassador retries has been removed from the previous hardwired value of 3. Retries is now available via an [annotation for Ambassador](../ingress/ambassador.html).

=======
# Upgrading Seldon Core

This page provides with instructions on how to upgrade from previous versions. Each of these have to be run sequentially if it's expected for previous running models to be upgraded without disruption (i.e if you are running version 0.4.2, you will first have to upgrade to 0.5.2 and then to 1.1, etc).

If you were running our Openshift 0.4.2 certified operator and are looking to upgrade to our 1.1 certified operator, you will also need to follow the "upgrading process" steps in the "Upgrading to 0.5.2 from previous versions" section.

Make sure you also [read the CHANGELOG](https://docs.seldon.io/projects/seldon-core/en/latest/reference/changelog.html) to see the detailed features and bug-fixes in each version.


## Upgrading to 1.1 from previous versions

As we moved to 1.x+ there are several breaking changes that need to be considered. These are outlined below

### New Features / Breaking Changes

#### New Service Orchestrator

From version 1.1 Seldon Core comes with a new service orchestrator written in Go which replaces the previous Java engine. Some breaking changes are present:

 * Metadata fields in the Seldon Protocol are no longer added. Any custom metata data will need to be added and exposed to Prometheus metrics by the individual components in the graph
 * All components in the graph must either be REST or gRPC and only the given protocol is exposed externally.

The new service orchestrator comes with several advantages including ability to handle Tensorflow REST and gRPC protocols and full metrics and tracing support for both REST and gRPC.

For those wishing to use the deprecated Java engine service orchestrator see [the service orchestrator docs](../graph/svcorch.md) for details.

### Python Wrapper Tag Update

The Python Wrapper was using naming convention in the format 0.1 ... 0.18. In this release we have renamed the version of the Python Wrapper tag to match the same convention as the Executor, Operator, etc. This means that the Python Wrapper tag for this release is 1.1, and the snapshot would be 1.1.1-SNAPSHOT

### Dated SNAPSHOTS

Whenever a new PR was merged to master, we have set up our CI to build a "SNAPSHOT" version, which would contain the Docker images for that specific development / master-branch code. 

Previously, we always had the SNAPSHOT tag being overriden with the latest. This didn't allow us to know what version someone may be trying out when using master, so we wanted to introduce a way to actually get unique tags for every image that gets landed into master.

Now every time that a PR is landed to master, a new "dated" SNAPSHOT version is created, which pushes images with the tag `"<next-version>-SNAPSHOT_<timestamp>"`. A new branch is also created with the name `"v<next-version>-SNAPSHOT_<timestamp>"`, which contains the respective helm charts, and allows for the specific version (as outlined by the version in `version.txt`) to be installed.

You can follow the instructions in the [installation page](../workflow/install.md) to install the snapshot version.

### Wrapper compatibility table

To verify if Seldon Core v1.0 and v.1.1 is compatible with older s2i wrapper versions we conducted a simple test with a one-node model.
The model has been deployed both with REST and GRPC API with both new orchestrator and the deprecated Java engine (v1.0 only with Java Engine).
Test verifies if model can successfully serve inference requests.

**NOTE:** Full support of custom metrics and tags with new orchestrator is only available from Python wrapper version 0.19.
If you need to use older version of Python wrapper you can continue to use Java engine as described above until the next release.


| Language Wrapper |     Version   | API Type | New Orchestrator  | Deprecated Java engine | Notes                                   |
|------------------|---------------|----------|-------------------|------------------------|-----------------------------------------|
| Python           | 0.19          | both     | yes               | yes                    | full support of custom metrics and tags |
| Python           | 0.11 ... 0.18 | both     | yes               | yes                    |                .                        |
| Python           | 0.10          | REST     | no                | yes                    |                .                        |
| Python           | 0.10          | GRPC     | yes               | yes                    |                .                        |
| Python           | < 0.10        | GRPC     | ?                 | ?                      |                .                        |
| Java             | 0.2 & 0.1     | REST     | yes               | yes                    |   minor difference in request format    |
| Java             | 0.2 & 0.1     | GRPC     | yes               | yes                    |                .                        |



Example of request format difference with Java wrapper deployed with REST API:

1. Using new orchestrator:
```bash
curl -s -X POST \
    -d 'json={"data": {"names": ["a", "b"], "ndarray": [[1.0, 2.0]]}}' \
    localhost:8003/seldon/seldon/compat-rest-java-02-executor/api/v1.0/predictions
```

2. Using deprecated Java engine:
```bash
curl -s -X POST -H 'Content-Type: application/json' \
    -d '{"data": {"names": ["a", "b"], "ndarray": [[1.0, 2.0]]}}' \
    localhost:8003/seldon/seldon/compat-rest-java-02-engine/api/v1.0/predictions
```


## Upgrading to 0.5.2 from previous versions

This version included significant improvements and features, including the addition of pre-packaged model servers, fixing several critical bugs.

This was the version that also dropped support for kubernetes 1.11, and added changes in the mutating and validating webhooks that you need to make sure are transitioned as outlined below.

### Upgrading process

In order to upgrade, the main requirement is to make sure that the Kubernetes cluster is updated to 1.12 or higher.

Once this is done, it's necessary to delete the old webhooks. This can be done with the following commands (you need to make sure that the commands are executed in the namespace in which seldon core was installed).
>>>>>>> 2e003dd3

## Upgrading to 0.2.8 from previous versions.

### Upgrading process

#### Installation process now with Helm

The helm charts to install Seldon Core have changed. There is now a single Helm chart `seldon-core-operator` that installs the CRD and its controller. Ingress options are now separate and you need to choose between the available options which are at present:

 * Ambassador - via its official Helm chart
 * Istio

For more details see the [install docs](../workflow/install.md).

The Helm chart `seldon-core-operator` will require clusterwide RBAC and should be installed by a cluster admin.

##### Dropping support for KSonnet

Ksonnet is now deprecated. You should convert to using Helm to install Seldon Core.<|MERGE_RESOLUTION|>--- conflicted
+++ resolved
@@ -1,64 +1,3 @@
-<<<<<<< HEAD
-# Upgrading Notes and Breaking Changes
-
-
-## Upgrading from 1.0 to 1.1
-
-### Breaking Changes
-
-#### Deployment Naming and Rolling Updates
-
-The deployments created by Seldon Core have been changed to follow a fixed scheme. It will now be:
-
-```
-<seldondeployment name>-<predictor name>-<podspec idx>
-```
-
-So for example:
-
-```
-apiVersion: machinelearning.seldon.io/v1
-kind: SeldonDeployment
-metadata:
-  name: seldon-model
-spec:
-  name: test-deployment
-  predictors:
-  - componentSpecs:
-    - spec:
-        containers:
-        - image: seldonio/mock_classifier_rest:1.3
-          name: classifier
-    graph:
-      children: []
-      endpoint:
-        type: REST
-      name: classifier
-      type: MODEL
-    name: example
-    replicas: 1
-```
-
-For the above resource, one Deployment will be created with name:
-
-```
-seldon-model-example-0
-```
-
-This will change how rolling updates are done. Now any change to the first PodSpec above will be updated via a rolling update as expected.
-
-#### New Golang Service Orchestrator
-
-A new Golang service orchestrator will replace the existing Java version. You can keep the existing Java service orchestrator if needed via an [install setting in helm or kustomize](../graph/svcorch.hml).
-
-The new executor does not allow mixed protocols. You can use REST or gRPC components but not mix them in the same inference graph.
-
-
-#### Misc Breaking Changes:
-
- * Ambassador retries has been removed from the previous hardwired value of 3. Retries is now available via an [annotation for Ambassador](../ingress/ambassador.html).
-
-=======
 # Upgrading Seldon Core
 
 This page provides with instructions on how to upgrade from previous versions. Each of these have to be run sequentially if it's expected for previous running models to be upgraded without disruption (i.e if you are running version 0.4.2, you will first have to upgrade to 0.5.2 and then to 1.1, etc).
@@ -74,6 +13,47 @@
 
 ### New Features / Breaking Changes
 
+#### Deployment Naming and Rolling Updates
+
+The deployments created by Seldon Core have been changed to follow a fixed scheme. It will now be:
+
+```
+<seldondeployment name>-<predictor name>-<podspec idx>-<container names>
+```
+
+So for example:
+
+```
+apiVersion: machinelearning.seldon.io/v1
+kind: SeldonDeployment
+metadata:
+  name: rest-seldon
+spec:
+  name: restseldon
+  protocol: seldon
+  transport: rest  
+  predictors:
+  - componentSpecs:
+    - spec:
+        containers:
+        - image: seldonio/mock_classifier_rest:1.3
+          name: classifier
+    graph:
+      name: classifier
+      type: MODEL
+    name: model
+    replicas: 1
+```
+
+For the above resource, one Deployment will be created with name:
+
+```
+rest-seldon-model-0-classifier
+```
+
+This will change how rolling updates are done. Now any change to the first PodSpec above will be updated via a rolling update as expected if the names of the containers are not changed. If however you changed "classifier" to "classifier2" you would get a new deployment created which would replace the old deployment when running. 
+
+
 #### New Service Orchestrator
 
 From version 1.1 Seldon Core comes with a new service orchestrator written in Go which replaces the previous Java engine. Some breaking changes are present:
@@ -84,6 +64,11 @@
 The new service orchestrator comes with several advantages including ability to handle Tensorflow REST and gRPC protocols and full metrics and tracing support for both REST and gRPC.
 
 For those wishing to use the deprecated Java engine service orchestrator see [the service orchestrator docs](../graph/svcorch.md) for details.
+
+#### Ambassador Retries
+
+Ambassador retries has been removed from the previous hardwired value of 3. Retries is now available via an [annotation for Ambassador](../ingress/ambassador.html).
+
 
 ### Python Wrapper Tag Update
 
@@ -149,7 +134,6 @@
 In order to upgrade, the main requirement is to make sure that the Kubernetes cluster is updated to 1.12 or higher.
 
 Once this is done, it's necessary to delete the old webhooks. This can be done with the following commands (you need to make sure that the commands are executed in the namespace in which seldon core was installed).
->>>>>>> 2e003dd3
 
 ## Upgrading to 0.2.8 from previous versions.
 
@@ -168,4 +152,6 @@
 
 ##### Dropping support for KSonnet
 
-Ksonnet is now deprecated. You should convert to using Helm to install Seldon Core.+Ksonnet is now deprecated. You should convert to using Helm to install Seldon Core.
+
+
