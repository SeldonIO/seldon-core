# Upgrading Seldon Core

This page provides with instructions on how to upgrade from previous versions. Each of these have to be run sequentially if it's expected for previous running models to be upgraded without disruption (i.e if you are running version 0.4.2, you will first have to upgrade to 0.5.2 and then to 1.1, etc).

If you were running our Openshift 0.4.2 certified operator and are looking to upgrade to our 1.1 certified operator, you will also need to follow the "upgrading process" steps in the "Upgrading to 0.5.2 from previous versions" section.

Make sure you also [read the CHANGELOG](./changelog.html) to see the detailed features and bug-fixes in each version.

## Upgrading to 1.14

<<<<<<< HEAD
### Model Health Checks

We have updated the health checks done by Seldon for the model nodes in your inference graph. If `executor.fullHealthChecks` is set to true then:
 * For Seldon protocol each node will be probed with `/api/v1.0/health/status`.
 * For the v2 protocol each node will be probed with `/v2/health/ready`.
 * For tensorflow just TCP checks will be run on the http endpoint.

By default we have set `executor.fullHealthChecks` to false for 1.14 release as users would need to rebuild their custom python models if they have not implemented the `health_status` method. In future we will default to `true`.
=======
## Request Logger

The Python request logger component example has been deprecated and removed as part of [#4013](https://github.com/SeldonIO/seldon-core/issues/4013).
>>>>>>> e48acc9f

## Upgrading to 1.13

### Seldon Inference Payload Logging Changes

The seldon executor logs the prediction request and respose payload to a configured URL post during the inference at each stage of a inference graph. These request/response pairs are now matched correctly to reflect the component's input/output at each node level as compared to pairing based on the tree structure of the inference graph previously. See [relevant issue](https://github.com/SeldonIO/seldon-core/issues/3873) for more details.

### Alibi Detect Server Event Update

The cloud event data that the alibi detect server sends to a configured replyURL post the outlier/drift detection was a JSON string. This is now updated to reflect the content type as JSON correctly.

## Upgrading to 1.12

### Support for Kubernetes 1.22

Seldon Core adds support for Kubernetes 1.22 by upgrading all ValidatingWebhookConfiguration resources to v1 intead of v1beta1. There are no specific breaking steps that were identified when upgrading using the helm charts for each respective version, but you need to make sure to check that this works as expected.


### Updated Python wrapper folder configurations

  * The default running user in Seldon Core is 8888
  * Some servers like the MLFlow Server v1 installs installations in runtime
  * Access required to modify files in the local folder are required so the application folder should be writable
  * The default base image now changes the owner of the /microservice folder to user 8888

### Updated executor request logger settings

The request logging from the executor now has a configurable queue size and write timeout. This will allow a tradeoff between pending request memory usage and failing requests when sending to various logging endpoints that may be slow. The write timeout will mean logging of requests will fail if waiting for more than the given time to be added to the work queue. The two settings are:

  * `executor.requestLogger.workQueueSize` (default 10000)
  * `executor.requestLogger.writeTimeoutMs` (default 2000)

It is also possible to update these values on a per SeldonDeployment basis with the annotations:

 * `seldon.io/executor-logger-queue-size`
 * `seldon.io/executor-logger-write-timeout-ms`

## Upgrading to 1.11

### Python S2I Wrapper

  * The default wrapper `seldonio/seldon-core-s2i-python3` is now Python 3.8
  * Python 3.7 wrapper is still available as `seldonio/seldon-core-s2i-python37`


## Upgrading to 1.10

### Seldon Core Wrapper

 * With introduction of multi-processing in gRPC module the `SO_REUSEPORT` socket option is required. On certain Python distributions you may see `AttributeError: module 'socket' has no attribute 'SO_REUSEPORT'` error which would render gRPC endpoint non-operational. For Anaconda Python distributions we confirmed that upgrading to Python 3.7.10 or 3.8.10 removes the problem.

### Server Updates

 * SKLearn server has been updated to use sklearn 0.24.2
 * XGBoost server has been updated to use xgboost 1.4.2

### Alibi Server Updates

 * Alibi has been updated to 0.6.0
 * Alibi server python has been updated to 3.7.10

## Upgrading to 1.8

### Rclone Storage Initailizer
In Seldon Core 1.8 the rclone-based [storage initializer](https://github.com/SeldonIO/seldon-core/tree/master/components/rclone-storage-initializer) becomes the default one.

The storage initailizer image that is being used is controlled by the helm value:
```yaml
storageInitializer:
  image: seldonio/rclone-storage-initializer:1.14.0-dev
```
and can be customised on per-deployment basis as described in [Prepackaged Model Servers](../servers/overview.md) documentation by setting value of `storageInitializerImage` variable in the graph definition.

This transition requires **creation of the new secrets** for the prepackaged model servers that will be compatible with the rclone configuration format as described [here](../servers/overview.md#handling-credentials). Read more:

- [How to test new secret format](../examples/rclone-upgrade.html)
- [Example cluster upgrade for AWS/MinIO configuration](../examples/global-rclone-upgrade.html)

If you do not wish to configure these secrets now and wish to preserve prior behaviour you can opt for usage of previous storage initializer by using following helm value:
```yaml
storageInitializer:
  image: kfserving/storage-initializer:v0.6.1
```
See further documentation [here](../servers/kfserving-storage-initializer.md).


### Request Logger

In Seldon Core 1.9 we will be moving [seldon-request-logger](https://github.com/SeldonIO/seldon-core/tree/v1.8.0/components/seldon-request-logger) to separate repository.


### Legacy Java Engine Orchestrator

In Seldon Core 1.9 final deprecation of Java Engine will happen with removal of all the related code from the repository.


## Upgrading to 1.7

### Python Dependency Updates

Various CVEs were resolved via #2970, which included several packages upgrades which may affect applications that install packages which may not be compatible. This also includes the installation of pip==20.2, however this version of pip still uses the older resolver.

## Upgrading to 1.6

### Webhook Removal

As part of the 1.6.0 release we are removing the Seldon Core Mutating Webhook. This won't cause any noticeable changes, but it is recommended that you manually remove the webhook once you upgrade to version 1.6.0


## Upgrading to 1.5

### REST and gRPC

To take advantage of the ability to handle both REST and gRPC on any deployed model python model images will need to be recreated using the 1.5 python wrapper. If they are not updated they will only expose the protocol they were originally wrapped for.

You can use and extend the [backwards compatibility notebook](../examples/backwards_compatibility.html) to check your deployments will work if you do not intend to upgrade them.

## Upgrading to Kubernetes version >= 1.18

If you have a Kubernetes cluster with Seldon Core installed, and you want to upgrade the Kubernetes cluster, you have to carry out a set of manual steps due to the more strict validation that this version of Kubernetes introduced.

To be more specific, we had to provide two versions of the CRD as part of the seldon core install helm chart. Similarly the CRD for Seldon Core in Kubernetes post-1.18 is actually differnt - namely, you can actually see that in version 1.3.0 we introduced new CRD changes in the helm chart via an IF statement to use a different CRD depending on the k8s version. Due to this, the path to upgrade from pre-1.18 to post-1.18 requires the following manual steps to be carried out:

1. Start with kubernetes cluster pre 1.18 with seldon core pre-1.3.0
2. Upgrade Kubernetes cluster to post 1.18 (seldon core CRD is now "invalid" but still installed as still in etcd)
3. Manually add "spec.preserveUnknownFields", to helm chart and install CRD (so it ignores invalid fields of now invalid CRD)
4. Remove the "spec.preserveUnknownFields", from helm chart manually again, and re-install now the current CRD

## Upgrading to 1.3

### Breaking Changes

The version of sklearn used by the default sklearn server will be 0.23.2. To use a different version you will need to follow the steps described in the [sklearn server documentation](../servers/sklearn.html).

## Upgrading to 1.2.1

*[NOTE]* 1.2.0 has issue where all Seldon Deployments are marked as "NotReady" as there is a [bug caused by a volumeName update](https://github.com/SeldonIO/seldon-core/issues/2017). This can be resolved by following the 1.2.0 volume patch [as outlined by this example](../examples/patch_1_2.html). It is recommended to upgrade to version 1.2.1 directly instead.

All seldon-managed pods will be subject to a rolling update as part of this upgrade.

### New Features / Breaking Changes

 * The helm value `createResources` has been renamed `managerCreateResources`.
 * To allow CRDs to be created by the manager. If `managerCreateResources` is true then extra RBAC to `create` CRDs is added from the previous versions RBAC which was to just list and get.
 * If upgrading the analytics helm chart then a `kubectl delete deployment -n seldon-system -l app=grafana` should be [run first](https://github.com/SeldonIO/seldon-core/pull/1917)
 * All the prepackaged model servers are now created with RedHat UBI images. One consequence of this is that they will all run as non-root as it best practice.

### Request Logger

The values.yaml for the seldon-core-operator helm chart has changed. The field `defaultRequestLoggerEndpointPrefix` is replaced by:

```yaml
  requestLogger:
    defaultEndpoint: 'http://default-broker'
```

This default value will find a broker in the model's namespace. To point to another namespace it would be `default-broker.anothernamespace`.

## Upgrading to 1.1 from previous versions

As we moved to 1.x+ there are several breaking changes that need to be considered. These are outlined below

### New Features / Breaking Changes

#### Deployment Naming and Rolling Updates

The deployments created by Seldon Core have been changed to follow a fixed scheme. It will now be:

```text
<seldondeployment name>-<predictor name>-<podspec idx>-<container names>
```

So for example:

```yaml
apiVersion: machinelearning.seldon.io/v1
kind: SeldonDeployment
metadata:
  name: rest-seldon
spec:
  name: restseldon
  protocol: seldon
  transport: rest
  predictors:
  - componentSpecs:
    - spec:
        containers:
        - image: seldonio/mock_classifier_rest:1.3
          name: classifier
    graph:
      name: classifier
      type: MODEL
    name: model
    replicas: 1
```

For the above resource, one Deployment will be created with name:

```text
rest-seldon-model-0-classifier
```

This will change how rolling updates are done. Now any change to the first PodSpec above will be updated via a rolling update as expected if the names of the containers are not changed. If however you changed "classifier" to "classifier2" you would get a new deployment created which would replace the old deployment when running.


#### New Service Orchestrator

From version 1.1 Seldon Core comes with a new service orchestrator written in Go which replaces the previous Java engine. Some breaking changes are present:

 * Metadata fields in the Seldon Protocol are no longer added. Any custom metata data will need to be added and exposed to Prometheus metrics by the individual components in the graph
 * All components in the graph must either be REST or gRPC and only the given protocol is exposed externally.
 * The metric names placed in Prometheus have changed to include the `executor` name rather than `engine` : see the [analytics docs](../analytics/analytics.html)

The new service orchestrator comes with several advantages including ability to handle Tensorflow REST and gRPC protocols and full metrics and tracing support for both REST and gRPC.

For those wishing to use the deprecated Java engine service orchestrator see [the service orchestrator docs](../graph/svcorch.md) for details.

#### Ambassador Retries

Ambassador retries has been removed from the previous hardwired value of 3. Retries is now available via an [annotation for Ambassador](../ingress/ambassador.html).


### Python Wrapper Tag Update

The Python Wrapper was using naming convention in the format 0.1 ... 0.18. In this release we have renamed the version of the Python Wrapper tag to match the same convention as the Executor, Operator, etc. This means that the Python Wrapper tag for this release is 1.1, and the snapshot would be 1.1.1-SNAPSHOT

### Dated SNAPSHOTS

Whenever a new PR was merged to master, we have set up our CI to build a "SNAPSHOT" version, which would contain the Docker images for that specific development / master-branch code.

Previously, we always had the SNAPSHOT tag being overridden with the latest. This didn't allow us to know what version someone may be trying out when using master, so we wanted to introduce a way to actually get unique tags for every image that gets landed into master.

Now every time that a PR is landed to master, a new "dated" SNAPSHOT version is created, which pushes images with the tag `"<next-version>-SNAPSHOT_<timestamp>"`. A new branch is also created with the name `"v<next-version>-SNAPSHOT_<timestamp>"`, which contains the respective helm charts, and allows for the specific version (as outlined by the version in `version.txt`) to be installed.

You can follow the instructions in the [installation page](../workflow/install.md) to install the snapshot version.

### Wrapper compatibility table

To verify if Seldon Core v1.0 and v.1.1 is compatible with older s2i wrapper versions we conducted a simple test with a one-node model.
The model has been deployed both with REST and GRPC API with both new orchestrator and the deprecated Java engine (v1.0 only with Java Engine).
Test verifies if model can successfully serve inference requests.

**NOTE:** Full support of custom metrics and tags with new orchestrator is only available from Python wrapper version 0.19.
If you need to use older version of Python wrapper you can continue to use Java engine as described above until the next release.


| Language Wrapper |     Version   | API Type | New Orchestrator  | Deprecated Java engine | Notes                                   |
|------------------|---------------|----------|-------------------|------------------------|-----------------------------------------|
| Python           | 0.19          | both     | yes               | yes                    | full support of custom metrics and tags |
| Python           | 0.11 ... 0.18 | both     | yes               | yes                    |                .                        |
| Python           | 0.10          | REST     | no                | yes                    |                .                        |
| Python           | 0.10          | GRPC     | yes               | yes                    |                .                        |
| Python           | < 0.10        | GRPC     | ?                 | ?                      |                .                        |
| Java             | 0.2 & 0.1     | REST     | yes               | yes                    |   minor difference in request format    |
| Java             | 0.2 & 0.1     | GRPC     | yes               | yes                    |                .                        |



Example of request format difference with Java wrapper deployed with REST API:

1. Using new orchestrator:
```bash
curl -s -X POST \
    -d 'json={"data": {"names": ["a", "b"], "ndarray": [[1.0, 2.0]]}}' \
    localhost:8003/seldon/seldon/compat-rest-java-02-executor/api/v1.0/predictions
```

2. Using deprecated Java engine:
```bash
curl -s -X POST -H 'Content-Type: application/json' \
    -d '{"data": {"names": ["a", "b"], "ndarray": [[1.0, 2.0]]}}' \
    localhost:8003/seldon/seldon/compat-rest-java-02-engine/api/v1.0/predictions
```


## Upgrading to 0.5.2 from previous versions

This version included significant improvements and features, including the addition of pre-packaged model servers, fixing several critical bugs.

This was the version that also dropped support for kubernetes 1.11, and added changes in the mutating and validating webhooks that you need to make sure are transitioned as outlined below.

### Upgrading process

In order to upgrade, the main requirement is to make sure that the Kubernetes cluster is updated to 1.12 or higher.

Once this is done, it's necessary to delete the old webhooks. This can be done with the following commands (you need to make sure that the commands are executed in the namespace in which seldon core was installed).

## Upgrading to 0.2.8 from previous versions.

### Upgrading process

#### Installation process now with Helm

The helm charts to install Seldon Core have changed. There is now a single Helm chart `seldon-core-operator` that installs the CRD and its controller. Ingress options are now separate and you need to choose between the available options which are at present:

 * Ambassador - via its official Helm chart
 * Istio

For more details see the [install docs](../workflow/install.md).

The Helm chart `seldon-core-operator` will require clusterwide RBAC and should be installed by a cluster admin.

##### Dropping support for KSonnet

Ksonnet is now deprecated. You should convert to using Helm to install Seldon Core.<|MERGE_RESOLUTION|>--- conflicted
+++ resolved
@@ -8,7 +8,6 @@
 
 ## Upgrading to 1.14
 
-<<<<<<< HEAD
 ### Model Health Checks
 
 We have updated the health checks done by Seldon for the model nodes in your inference graph. If `executor.fullHealthChecks` is set to true then:
@@ -17,11 +16,10 @@
  * For tensorflow just TCP checks will be run on the http endpoint.
 
 By default we have set `executor.fullHealthChecks` to false for 1.14 release as users would need to rebuild their custom python models if they have not implemented the `health_status` method. In future we will default to `true`.
-=======
+
 ## Request Logger
 
 The Python request logger component example has been deprecated and removed as part of [#4013](https://github.com/SeldonIO/seldon-core/issues/4013).
->>>>>>> e48acc9f
 
 ## Upgrading to 1.13
 
