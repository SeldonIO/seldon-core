--- conflicted
+++ resolved
@@ -17,11 +17,7 @@
 To check everything is working you can run
 
 ```bash
-<<<<<<< HEAD
-s2i usage seldonio/seldon-core-s2i-python3:1.6.0
-=======
 s2i usage seldonio/seldon-core-s2i-python3:1.7.0-dev
->>>>>>> d045c39d
 ```
 
 
@@ -103,22 +99,14 @@
 ## Step 3 - Build your image
 Use `s2i build` to create your Docker image from source code. You will need Docker installed on the machine and optionally git if your source code is in a public git repo. You can choose from three python builder images
 
-<<<<<<< HEAD
- * Python 3.6 : seldonio/seldon-core-s2i-python36:1.6.0 seldonio/seldon-core-s2i-python3:1.6.0
-=======
  * Python 3.6 : seldonio/seldon-core-s2i-python36:1.7.0-dev seldonio/seldon-core-s2i-python3:1.7.0-dev
->>>>>>> d045c39d
    * Note there are [issues running TensorFlow under Python 3.7](https://github.com/tensorflow/tensorflow/issues/20444) (Nov 2018) and Python 3.7 is not officially supported by TensorFlow (Dec 2018).
  * Python 3.6 plus ONNX support via [Intel nGraph](https://github.com/NervanaSystems/ngraph) : seldonio/seldon-core-s2i-python3-ngraph-onnx:0.1
 
 Using s2i you can build directly from a git repo or from a local source folder. See the [s2i docs](https://github.com/openshift/source-to-image/blob/master/docs/cli.md#s2i-build) for further details. The general format is:
 
 ```bash
-<<<<<<< HEAD
-s2i build <src-folder> seldonio/seldon-core-s2i-python3:1.6.0 <my-image-name>
-=======
 s2i build <src-folder> seldonio/seldon-core-s2i-python3:1.7.0-dev <my-image-name>
->>>>>>> d045c39d
 ```
 
 Change to seldonio/seldon-core-s2i-python3 if using python 3.
@@ -126,11 +114,7 @@
 An example invocation using the test template model inside seldon-core:
 
 ```bash
-<<<<<<< HEAD
-s2i build https://github.com/seldonio/seldon-core.git --context-dir=wrappers/s2i/python/test/model-template-app seldonio/seldon-core-s2i-python3:1.6.0 seldon-core-template-model
-=======
 s2i build https://github.com/seldonio/seldon-core.git --context-dir=wrappers/s2i/python/test/model-template-app seldonio/seldon-core-s2i-python3:1.7.0-dev seldon-core-template-model
->>>>>>> d045c39d
 ```
 
 The above s2i build invocation:
@@ -145,21 +129,13 @@
 ```bash
 git clone https://github.com/seldonio/seldon-core.git
 cd seldon-core
-<<<<<<< HEAD
-s2i build wrappers/s2i/python/test/model-template-app seldonio/seldon-core-s2i-python3:1.6.0 seldon-core-template-model
-=======
 s2i build wrappers/s2i/python/test/model-template-app seldonio/seldon-core-s2i-python3:1.7.0-dev seldon-core-template-model
->>>>>>> d045c39d
 ```
 
 For more help see:
 
 ```bash
-<<<<<<< HEAD
-s2i usage seldonio/seldon-core-s2i-python3:1.6.0
-=======
 s2i usage seldonio/seldon-core-s2i-python3:1.7.0-dev
->>>>>>> d045c39d
 s2i build --help
 ```
 
@@ -207,11 +183,7 @@
    -e EXTRA_INDEX_URL=https://<pypi-user>:<pypi-auth>@mypypi.example.com/simple \
    -e PIP_TRUSTED_HOST=mypypi.example.com \
    <src-folder> \
-<<<<<<< HEAD
-   seldonio/seldon-core-s2i-python3:1.6.0 \
-=======
    seldonio/seldon-core-s2i-python3:1.7.0-dev \
->>>>>>> d045c39d
    <my-image-name>
 ```
 
@@ -303,11 +275,7 @@
 To use a private repository for installing Python dependencies use the following build command:
 
 ```bash
-<<<<<<< HEAD
-s2i build -i <python-wheel-folder>:/whl <src-folder> seldonio/seldon-core-s2i-python3:1.6.0 <my-image-name>
-=======
 s2i build -i <python-wheel-folder>:/whl <src-folder> seldonio/seldon-core-s2i-python3:1.7.0-dev <my-image-name>
->>>>>>> d045c39d
 ```
 
 This command will look for local Python wheels in the `<python-wheel-folder>` and use these before searching PyPI.
