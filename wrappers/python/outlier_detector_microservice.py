from proto import prediction_pb2, prediction_pb2_grpc
from microservice import extract_message, sanity_check_request, rest_datadef_to_array, \
    array_to_rest_datadef, grpc_datadef_to_array, array_to_grpc_datadef, \
    SeldonMicroserviceException
import grpc
from concurrent import futures

from flask import jsonify, Flask
import numpy as np

# ---------------------------
# Interaction with user model
# ---------------------------

def score(user_model,features,feature_names):
    # Returns a numpy array of floats that corresponds to the outlier scores for each point in the batch
    return user_model.score(features,feature_names)
    
# ----------------------------
# REST
# ----------------------------

def get_rest_microservice(user_model,debug=False):

    app = Flask(__name__)

    @app.errorhandler(SeldonMicroserviceException)
    def handle_invalid_usage(error):
        response = jsonify(error.to_dict())
        print("ERROR:")
        print(error.to_dict())
        response.status_code = 400
        return response


    @app.route("/transform-input",methods=["GET","POST"])
    def TransformInput():
        request = extract_message()
        sanity_check_request(request)
        
        datadef = request.get("data")
        features = rest_datadef_to_array(datadef)

        outlier_scores = score(user_model,features,datadef.get("names"))
        # TODO: check that predictions is 2 dimensional

        request["meta"].setdefault("tags",{})
        request["meta"]["tags"]["outlierScore"] = list(outlier_scores)

        return jsonify(request)
        
    return app


# ----------------------------
# GRPC
# ----------------------------

class SeldonTransformerGRPC(object):
    def __init__(self,user_model):
        self.user_model = user_model

    def TransformInput(self,request,context):
        datadef = request.data
        features = grpc_datadef_to_array(datadef)

        outlier_scores = score(self.user_model,features,datadef.names)

<<<<<<< HEAD
        request.meta.tags["outlierScore"] = list(outlier_scores)

=======
        request.meta.tags["outlierScore"] = outlier_score
        
>>>>>>> 36e0201c
        return request
    
def get_grpc_server(user_model,debug=False):
    seldon_model = SeldonTransformerGRPC(user_model)
    server = grpc.server(futures.ThreadPoolExecutor(max_workers=10))
    prediction_pb2_grpc.add_ModelServicer_to_server(seldon_model, server)

    return server<|MERGE_RESOLUTION|>--- conflicted
+++ resolved
@@ -66,13 +66,8 @@
 
         outlier_scores = score(self.user_model,features,datadef.names)
 
-<<<<<<< HEAD
         request.meta.tags["outlierScore"] = list(outlier_scores)
 
-=======
-        request.meta.tags["outlierScore"] = outlier_score
-        
->>>>>>> 36e0201c
         return request
     
 def get_grpc_server(user_model,debug=False):
