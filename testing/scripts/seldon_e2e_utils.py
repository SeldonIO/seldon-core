import requests
import re
import grpc
import time
import logging
import numpy as np
import json
import subprocess

from concurrent.futures import ThreadPoolExecutor, wait
from subprocess import run, Popen
from tenacity import retry, wait_exponential, stop_after_attempt
from requests.auth import HTTPBasicAuth

from seldon_core.proto import prediction_pb2
from seldon_core.proto import prediction_pb2_grpc

API_AMBASSADOR = "localhost:8003"
API_ISTIO_GATEWAY = "localhost:8004"


<<<<<<< HEAD
def get_s2i_python_version():
    cmd = "cat ../../version.txt"
    ret = Popen(cmd, shell=True, stdout=subprocess.PIPE)
    output = ret.stdout.readline()
    version = output.decode("utf-8").rstrip()
    return version


=======
>>>>>>> be4c2c7a
def get_seldon_version():
    ret = Popen("cat ../../version.txt", shell=True, stdout=subprocess.PIPE)
    output = ret.stdout.readline()
    version = output.decode("utf-8").strip()
    return version


def wait_for_pod_shutdown(pod_name, namespace, timeout="10m"):
    cmd = (
        "kubectl wait --for=delete "
        f"--timeout={timeout} "
        f"-n {namespace} "
        f"pod/{pod_name}"
    )

    return run(cmd, shell=True)


def wait_for_shutdown(deployment_name, namespace, timeout="10m"):
    cmd = (
        "kubectl wait --for=delete "
        f"--timeout={timeout} "
        f"-n {namespace} "
        f"deploy/{deployment_name}"
    )

    return run(cmd, shell=True)


def get_pod_name_for_sdep(sdep_name, namespace, attempts=20, sleep=5):
    for _ in range(attempts):
        ret = run(
            f"kubectl get -n {namespace} pod -l seldon-deployment-id={sdep_name} -o json",
            shell=True,
            stdout=subprocess.PIPE,
        )
        if ret.returncode == 0:
            logging.info(f"Successfully waited for pod for {sdep_name}")
            break
        logging.warning(
            f"Unsuccessful wait command but retrying for SeldonDeployment pod {sdep_name}"
        )
        time.sleep(sleep)
    assert ret.returncode == 0, "Failed to get  pod names: non-zero return code"
    data = json.loads(ret.stdout)
    pod_names = []
    for item in data["items"]:
        pod_names.append(item["metadata"]["name"])
    logging.info(
        f"For SeldonDeployment {sdep_name} " f"found following pod: {pod_names}"
    )
    return pod_names


def get_deployment_names(sdep_name, namespace, attempts=20, sleep=5):
    for _ in range(attempts):
        ret = run(
            f"kubectl get -n {namespace} sdep {sdep_name} -o json",
            shell=True,
            stdout=subprocess.PIPE,
        )
        if ret.returncode == 0:
            logging.info(f"Successfully waited for SeldonDeployment {sdep_name}")
            break
        logging.warning(
            f"Unsuccessful wait command but retrying for SeldonDeployment {sdep_name}"
        )
        time.sleep(sleep)
    assert ret.returncode == 0, "Failed to get deployment names: non-zero return code"
    data = json.loads(ret.stdout)
    # The `deploymentStatus` is dictionary which keys are names of deployments
    deployment_names = list(data.get("status", {}).get("deploymentStatus", {}))
    logging.info(
        f"For SeldonDeployment {sdep_name} "
        f"found following deployments: {deployment_names}"
    )
    return deployment_names


def wait_for_rollout(
    sdep_name, namespace, attempts=20, sleep=5, expected_deployments=1
):
    deployment_names = []
    for _ in range(attempts):
        deployment_names = get_deployment_names(sdep_name, namespace)
        deployments = len(deployment_names)

        if deployments == expected_deployments:
            break
        time.sleep(sleep)

    error_msg = (
        f"Expected {expected_deployments} deployment(s) but got {len(deployment_names)}"
    )
    assert len(deployment_names) == expected_deployments, error_msg

    for deployment_name in deployment_names:
        logging.info(f"Waiting for deployment {deployment_name}")
        for _ in range(attempts):
            ret = run(
                f"kubectl rollout status -n {namespace} deploy/{deployment_name}",
                shell=True,
            )
            if ret.returncode == 0:
                logging.info(f"Successfully waited for deployment {deployment_name}")
                break
            logging.warning(
                f"Unsuccessful wait command but retrying for {deployment_name}"
            )
            time.sleep(sleep)
        assert (
            ret.returncode == 0
        ), f"Wait for rollout of {deployment_name} failed: non-zero return code"


def retry_run(cmd, attempts=10, sleep=5):
    for i in range(attempts):
        ret = run(cmd, shell=True)
        if ret.returncode == 0:
            logging.info(f"Successfully ran command: {cmd}")
            break
        logging.warning(f"Unsuccessful command but retrying: {cmd}")
        time.sleep(sleep)
    assert ret.returncode == 0, f"Non-zero return code in retry_run for {cmd}"


def wait_for_status(name, namespace, attempts=20, sleep=5):
    for _ in range(attempts):
        ret = run(
            f"kubectl get sdep {name} -n {namespace} -o json",
            shell=True,
            check=True,
            stdout=subprocess.PIPE,
        )
        data = json.loads(ret.stdout)
        if ("status" in data) and (data["status"]["state"] == "Available"):
            logging.info(f"Status for SeldonDeployment {name} is ready.")
            return data
        else:
            logging.warning("Failed to find status - sleeping")
            time.sleep(sleep)


def get_pod_names(deployment_name, namespace):
    cmd = f"kubectl get pod -l app={deployment_name} -n {namespace} -o json"
    ret = run(cmd, shell=True, check=True, stdout=subprocess.PIPE)
    pods = json.loads(ret.stdout)

    pod_names = []
    for pod in pods["items"]:
        pod_metadata = pod["metadata"]
        pod_name = pod_metadata["name"]
        pod_names.append(pod_name)

    return pod_names


def rest_request(
    model,
    namespace,
    endpoint=API_AMBASSADOR,
    data_size=5,
    rows=1,
    data=None,
    dtype="tensor",
    names=None,
    method="predict",
    predictor_name="default",
):
    try:
        r = rest_request_ambassador(
            model,
            namespace,
            endpoint=endpoint,
            data_size=data_size,
            rows=rows,
            data=data,
            dtype=dtype,
            names=names,
            method=method,
            predictor_name=predictor_name,
        )
        if not r.status_code == 200:
            logging.warning(f"Bad status:{r.status_code}")
            return None
        else:
            return r
    except Exception as e:
        logging.warning(f"Failed on REST request {str(e)}")
        return None


def initial_rest_request(
    model,
    namespace,
    endpoint=API_AMBASSADOR,
    data_size=5,
    rows=1,
    data=None,
    dtype="tensor",
    names=None,
    method="predict",
):
    sleeping_times = [1, 5, 10]
    attempt = 0
    finished = False
    r = None
    while not finished:
        r = rest_request(
            model,
            namespace,
            endpoint=endpoint,
            data_size=data_size,
            rows=rows,
            data=data,
            dtype=dtype,
            names=names,
            method=method,
        )

        if r is None or r.status_code != 200:
            if attempt >= len(sleeping_times):
                finished = True
            else:
                sleep = sleeping_times[attempt]
                logging.info(f"Sleeping {sleep} sec and trying again")
                time.sleep(sleep)
                attempt += 1
        else:
            finished = True

    return r


def initial_grpc_request(
    model,
    namespace,
    endpoint=API_AMBASSADOR,
    data_size=5,
    rows=1,
    data=None,
    dtype="tensor",
    names=None,
):
    try:
        return grpc_request_ambassador(
            model,
            namespace,
            endpoint=endpoint,
            data_size=data_size,
            rows=rows,
            data=data,
        )
    except Exception:
        logging.warning("Sleeping 1 sec and trying again")
        time.sleep(1)
        try:
            return grpc_request_ambassador(
                model,
                namespace,
                endpoint=endpoint,
                data_size=data_size,
                rows=rows,
                data=data,
            )
        except Exception:
            logging.warning("Sleeping 5 sec and trying again")
            time.sleep(5)
            try:
                return grpc_request_ambassador(
                    model,
                    namespace,
                    endpoint=endpoint,
                    data_size=data_size,
                    rows=rows,
                    data=data,
                )
            except Exception:
                logging.warning("Sleeping 10 sec and trying again")
                time.sleep(10)
                return grpc_request_ambassador(
                    model,
                    namespace,
                    endpoint=endpoint,
                    data_size=data_size,
                    rows=rows,
                    data=data,
                )


def create_random_data(data_size, rows=1):
    shape = [rows, data_size]
    arr = np.random.rand(rows * data_size)
    return (shape, arr)


@retry(wait=wait_exponential(max=10), stop=stop_after_attempt(5))
def rest_request_ambassador(
    deployment_name,
    namespace,
    endpoint=API_AMBASSADOR,
    data_size=5,
    rows=1,
    data=None,
    dtype="tensor",
    names=None,
    method="predict",
    predictor_name="default",
):
    if data is None:
        shape, arr = create_random_data(data_size, rows)
    elif dtype == "tensor":
        shape = data.shape
        arr = data.flatten()
    else:
        arr = data

    if dtype == "tensor":
        payload = {"data": {"tensor": {"shape": shape, "values": arr.tolist()}}}
    else:
        payload = {"data": {"ndarray": arr}}

    if names is not None:
        payload["data"]["names"] = names

    if method == "predict":
        response = requests.post(
            "http://"
            + endpoint
            + "/seldon/"
            + namespace
            + "/"
            + deployment_name
            + "/api/v0.1/predictions",
            json=payload,
        )
    elif method == "explain":
        response = requests.post(
            "http://"
            + endpoint
            + "/seldon/"
            + namespace
            + "/"
            + deployment_name
            + "-explainer"
            + "/"
            + predictor_name
            + "/api/v0.1/explain",
            json=payload,
        )

    return response


@retry(wait=wait_exponential(max=10), stop=stop_after_attempt(5))
def rest_request_ambassador_auth(
    deployment_name,
    namespace,
    username,
    password,
    endpoint="localhost:8003",
    data_size=5,
    rows=1,
    data=None,
):
    if data is None:
        shape, arr = create_random_data(data_size, rows)
    else:
        shape = data.shape
        arr = data.flatten()
    payload = {
        "data": {
            "names": ["a", "b"],
            "tensor": {"shape": shape, "values": arr.tolist()},
        }
    }
    if namespace is None:
        response = requests.post(
            "http://"
            + endpoint
            + "/seldon/"
            + deployment_name
            + "/api/v0.1/predictions",
            json=payload,
            auth=HTTPBasicAuth(username, password),
        )
    else:
        response = requests.post(
            "http://"
            + endpoint
            + "/seldon/"
            + namespace
            + "/"
            + deployment_name
            + "/api/v0.1/predictions",
            json=payload,
            auth=HTTPBasicAuth(username, password),
        )
    return response


def grpc_request_ambassador(
    deployment_name,
    namespace,
    endpoint="localhost:8004",
    data_size=5,
    rows=1,
    data=None,
):
    if data is None:
        shape, arr = create_random_data(data_size, rows)
    else:
        shape = data.shape
        arr = data.flatten()
    datadef = prediction_pb2.DefaultData(
        tensor=prediction_pb2.Tensor(shape=shape, values=arr)
    )
    request = prediction_pb2.SeldonMessage(data=datadef)
    channel = grpc.insecure_channel(endpoint)
    stub = prediction_pb2_grpc.SeldonStub(channel)
    if namespace is None:
        metadata = [("seldon", deployment_name)]
    else:
        metadata = [("seldon", deployment_name), ("namespace", namespace)]
    try:
        response = stub.Predict(request=request, metadata=metadata)
        channel.close()
        return response
    except Exception as e:
        channel.close()
        raise e


def grpc_request_ambassador2(
    deployment_name,
    namespace,
    endpoint="localhost:8004",
    data_size=5,
    rows=1,
    data=None,
):
    try:
        return grpc_request_ambassador(
            deployment_name,
            namespace,
            endpoint=endpoint,
            data_size=data_size,
            rows=rows,
            data=data,
        )
    except Exception:
        logging.warning("Warning - caught exception")
        return grpc_request_ambassador(
            deployment_name,
            namespace,
            endpoint=endpoint,
            data_size=data_size,
            rows=rows,
            data=data,
        )


def clean_string(string):
    string = string.lower()
    string = re.sub(r"\]$", "", string)
    string = re.sub(r"[_\[\./]", "-", string)
    return string


def assert_model_during_op(op, *assert_args, **assert_kwargs):
    with ThreadPoolExecutor(max_workers=1) as executor:
        future = executor.submit(op)

        try:
            while future.running():
                assert_model(*assert_args, **assert_kwargs)
        except AssertionError as err:
            # In case the assertion failed, try to cancel Future or wait for it
            # to finish before raising
            cancelled = future.cancel()
            if not cancelled:
                wait([future])

            raise err

        # Future.exception() will raise any exceptions thrown within the future
        future.exception()


def assert_model(sdep_name, namespace, initial=False, endpoint=API_AMBASSADOR):
    _request = initial_rest_request if initial else rest_request
    r = _request(sdep_name, namespace, endpoint=endpoint)

    assert r is not None
    assert r.status_code == 200

    # Assert possible return values across different models
    response = r.json()
    values = response["data"]["tensor"]["values"]
    assert values in [
        [1.0, 2.0, 3.0, 4.0],  # fixed-model:0.1
        [5.0, 6.0, 7.0, 8.0],  # fixed-model:0.2
    ]

    # NOTE: The following will test if the `SeldonDeployment` can be fetched as
    # a Kubernetes resource. This covers cases where some resources (e.g. CRD
    # versions or webhooks) may get inadvertently removed between versions.
    ret = run(
        f"kubectl get -n {namespace} sdep {sdep_name}",
        stdout=subprocess.DEVNULL,
        shell=True,
    )
    assert ret.returncode == 0<|MERGE_RESOLUTION|>--- conflicted
+++ resolved
@@ -19,17 +19,6 @@
 API_ISTIO_GATEWAY = "localhost:8004"
 
 
-<<<<<<< HEAD
-def get_s2i_python_version():
-    cmd = "cat ../../version.txt"
-    ret = Popen(cmd, shell=True, stdout=subprocess.PIPE)
-    output = ret.stdout.readline()
-    version = output.decode("utf-8").rstrip()
-    return version
-
-
-=======
->>>>>>> be4c2c7a
 def get_seldon_version():
     ret = Popen("cat ../../version.txt", shell=True, stdout=subprocess.PIPE)
     output = ret.stdout.readline()
