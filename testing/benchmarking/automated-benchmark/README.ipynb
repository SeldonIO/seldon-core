{
 "cells": [
  {
   "cell_type": "markdown",
   "metadata": {},
   "source": [
    "# Benchmarking with Argo Worfklows & Vegeta\n",
    "\n",
    "In this notebook we will dive into how you can run bench marking with batch processing with Argo Workflows, Seldon Core and Vegeta.\n",
    "\n",
    "Dependencies:\n",
    "\n",
    "* Seldon core installed as per the docs with Istio as an ingress \n",
    "* Argo Workfklows installed in cluster (and argo CLI for commands)\n"
   ]
  },
  {
   "cell_type": "markdown",
   "metadata": {},
   "source": [
    "## Setup\n",
    "\n",
    "### Install Seldon Core\n",
    "Use the notebook to [set-up Seldon Core with Ambassador or Istio Ingress](https://docs.seldon.io/projects/seldon-core/en/latest/examples/seldon_core_setup.html).\n",
    "\n",
    "Note: If running with KIND you need to make sure do follow [these steps](https://github.com/argoproj/argo-workflows/issues/2376#issuecomment-595593237) as workaround to the `/.../docker.sock` known issue.\n"
   ]
  },
  {
   "cell_type": "markdown",
   "metadata": {},
   "source": [
    "### Install Argo Workflows\n",
    "You can follow the instructions from the official [Argo Workflows Documentation](https://github.com/argoproj/argo#quickstart).\n",
    "\n",
    "Download the right CLi for your environment following the documentation (https://github.com/argoproj/argo-workflows/releases/tag/v3.0.8)\n",
    "\n",
    "You also need to make sure that argo has permissions to create seldon deployments - for this you can just create a default-admin rolebinding as follows:"
   ]
  },
  {
   "cell_type": "markdown",
   "metadata": {},
   "source": [
    "Set up the RBAC so the argo workflow is able to create seldon deployments."
   ]
  },
  {
   "cell_type": "markdown",
   "metadata": {},
   "source": [
    "Set up the configmap in order for it to work in KIND and other environments where Docker may not be thr main runtime (see https://github.com/argoproj/argo-workflows/issues/5243#issuecomment-792993742)"
   ]
  },
  {
   "cell_type": "markdown",
   "metadata": {},
   "source": [
    "### Create Benchmark Argo Workflow\n",
    "\n",
    "In order to create a benchmark, we created a simple argo workflow template so you can leverage the power of the helm charts.\n",
    "\n",
    "Before we dive into the contents of the full helm chart, let's first give it a try with some of the settings.\n",
    "\n",
    "We will run a batch job that will set up a Seldon Deployment with 1 replicas and 4 cpus (with 100 max workers) to send requests."
   ]
  },
  {
   "cell_type": "code",
   "execution_count": 7,
   "metadata": {
    "scrolled": false
   },
   "outputs": [
    {
     "name": "stdout",
     "output_type": "stream",
     "text": [
      "Name:                seldon-benchmark-process\r\n",
      "Namespace:           argo\r\n",
      "ServiceAccount:      default\r\n",
      "Status:              Pending\r\n",
      "Created:             Mon Jun 28 18:38:12 +0100 (now)\r\n",
      "Progress:            \r\n"
     ]
    }
   ],
   "source": [
    "!helm template seldon-benchmark-workflow ../../../helm-charts/seldon-benchmark-workflow/ \\\n",
    "    --set workflow.namespace=argo \\\n",
    "    --set workflow.name=seldon-benchmark-process \\\n",
    "    --set workflow.parallelism=2 \\\n",
    "    --set seldonDeployment.name=sklearn \\\n",
    "    --set seldonDeployment.replicas=\"1\" \\\n",
    "    --set seldonDeployment.serverWorkers=\"5\" \\\n",
    "    --set seldonDeployment.serverThreads=1 \\\n",
<<<<<<< HEAD
    "    --set seldonDeployment.modelUri=\"gs://seldon-models/v1.15.0/sklearn/iris\" \\\n",
=======
    "    --set seldonDeployment.modelUri=\"gs://seldon-models/v1.16.0-dev/sklearn/iris\" \\\n",
>>>>>>> b24d966e
    "    --set seldonDeployment.server=\"SKLEARN_SERVER\" \\\n",
    "    --set seldonDeployment.apiType=\"rest|grpc\" \\\n",
    "    --set seldonDeployment.requests.cpu=\"2000Mi\" \\\n",
    "    --set seldonDeployment.limits.cpu=\"2000Mi\" \\\n",
    "    --set seldonDeployment.disableOrchestrator=\"true|false\" \\\n",
    "    --set benchmark.cpu=\"2\" \\\n",
    "    --set benchmark.concurrency=\"1\" \\\n",
    "    --set benchmark.duration=\"30s\" \\\n",
    "    --set benchmark.rate=0 \\\n",
    "    --set benchmark.data='\\{\"data\": {\"ndarray\": [[0\\,1\\,2\\,3]]\\}\\}' \\\n",
    "    | argo submit -"
   ]
  },
  {
   "cell_type": "code",
   "execution_count": 7,
   "metadata": {},
   "outputs": [
    {
     "name": "stdout",
     "output_type": "stream",
     "text": [
      "NAME                       STATUS    AGE   DURATION   PRIORITY\r\n",
      "seldon-benchmark-process   Running   20s   20s        0\r\n"
     ]
    }
   ],
   "source": [
    "!argo list -n argo"
   ]
  },
  {
   "cell_type": "code",
   "execution_count": 8,
   "metadata": {},
   "outputs": [
    {
     "name": "stdout",
     "output_type": "stream",
     "text": [
      "\u001b[33mseldon-benchmark-process-635956972: [{\"name\": \"sklearn-0\", \"replicas\": \"1\", \"serverWorkers\": \"5\", \"serverThreads\": \"1\", \"modelUri\": \"gs://seldon-models/sklearn/iris\", \"image\": \"\", \"server\": \"SKLEARN_SERVER\", \"apiType\": \"rest\", \"requestsCpu\": \"2000Mi\", \"requestsMemory\": \"100Mi\", \"limitsCpu\": \"2000Mi\", \"limitsMemory\": \"1000Mi\", \"benchmarkCpu\": \"2\", \"concurrency\": \"1\", \"duration\": \"30s\", \"rate\": \"0\", \"disableOrchestrator\": \"true\", \"params\": \"{\\\"name\\\": \\\"sklearn-0\\\", \\\"replicas\\\": \\\"1\\\", \\\"serverWorkers\\\": \\\"5\\\", \\\"serverThreads\\\": \\\"1\\\", \\\"modelUri\\\": \\\"gs://seldon-models/sklearn/iris\\\", \\\"image\\\": \\\"\\\", \\\"server\\\": \\\"SKLEARN_SERVER\\\", \\\"apiType\\\": \\\"rest\\\", \\\"requestsCpu\\\": \\\"2000Mi\\\", \\\"requestsMemory\\\": \\\"100Mi\\\", \\\"limitsCpu\\\": \\\"2000Mi\\\", \\\"limitsMemory\\\": \\\"1000Mi\\\", \\\"benchmarkCpu\\\": \\\"2\\\", \\\"concurrency\\\": \\\"1\\\", \\\"duration\\\": \\\"30s\\\", \\\"rate\\\": \\\"0\\\", \\\"disableOrchestrator\\\": \\\"true\\\"}\"}]\u001b[0m\n",
      "\u001b[31mseldon-benchmark-process-2323867814: time=\"2021-06-28T17:27:52.287Z\" level=info msg=\"Starting Workflow Executor\" version=\"{v3.0.3 2021-05-11T21:14:20Z 02071057c082cf295ab8da68f1b2027ff8762b5a v3.0.3 clean go1.15.7 gc linux/amd64}\"\u001b[0m\n",
      "\u001b[31mseldon-benchmark-process-2323867814: time=\"2021-06-28T17:27:52.289Z\" level=info msg=\"Creating a docker executor\"\u001b[0m\n",
      "\u001b[31mseldon-benchmark-process-2323867814: time=\"2021-06-28T17:27:52.289Z\" level=info msg=\"Executor (version: v3.0.3, build_date: 2021-05-11T21:14:20Z) initialized (pod: argo/seldon-benchmark-process-2323867814) with template:\\n{\\\"name\\\":\\\"create-seldon-resource-template\\\",\\\"inputs\\\":{\\\"parameters\\\":[{\\\"name\\\":\\\"inparam\\\",\\\"value\\\":\\\"sklearn-0\\\"},{\\\"name\\\":\\\"replicas\\\",\\\"value\\\":\\\"1\\\"},{\\\"name\\\":\\\"serverWorkers\\\",\\\"value\\\":\\\"5\\\"},{\\\"name\\\":\\\"serverThreads\\\",\\\"value\\\":\\\"1\\\"},{\\\"name\\\":\\\"modelUri\\\",\\\"value\\\":\\\"gs://seldon-models/sklearn/iris\\\"},{\\\"name\\\":\\\"image\\\",\\\"value\\\":\\\"\\\"},{\\\"name\\\":\\\"server\\\",\\\"value\\\":\\\"SKLEARN_SERVER\\\"},{\\\"name\\\":\\\"apiType\\\",\\\"value\\\":\\\"rest\\\"},{\\\"name\\\":\\\"requestsCpu\\\",\\\"value\\\":\\\"2000Mi\\\"},{\\\"name\\\":\\\"requestsMemory\\\",\\\"value\\\":\\\"100Mi\\\"},{\\\"name\\\":\\\"limitsCpu\\\",\\\"value\\\":\\\"2000Mi\\\"},{\\\"name\\\":\\\"limitsMemory\\\",\\\"value\\\":\\\"1000Mi\\\"},{\\\"name\\\":\\\"benchmarkCpu\\\",\\\"value\\\":\\\"2\\\"},{\\\"name\\\":\\\"concurrency\\\",\\\"value\\\":\\\"1\\\"},{\\\"name\\\":\\\"duration\\\",\\\"value\\\":\\\"30s\\\"},{\\\"name\\\":\\\"rate\\\",\\\"value\\\":\\\"0\\\"},{\\\"name\\\":\\\"params\\\",\\\"value\\\":\\\"{\\\\\\\\\\\\\\\"name\\\\\\\\\\\\\\\": \\\\\\\\\\\\\\\"sklearn-0\\\\\\\\\\\\\\\", \\\\\\\\\\\\\\\"replicas\\\\\\\\\\\\\\\": \\\\\\\\\\\\\\\"1\\\\\\\\\\\\\\\", \\\\\\\\\\\\\\\"serverWorkers\\\\\\\\\\\\\\\": \\\\\\\\\\\\\\\"5\\\\\\\\\\\\\\\", \\\\\\\\\\\\\\\"serverThreads\\\\\\\\\\\\\\\": \\\\\\\\\\\\\\\"1\\\\\\\\\\\\\\\", \\\\\\\\\\\\\\\"modelUri\\\\\\\\\\\\\\\": \\\\\\\\\\\\\\\"gs://seldon-models/sklearn/iris\\\\\\\\\\\\\\\", \\\\\\\\\\\\\\\"image\\\\\\\\\\\\\\\": \\\\\\\\\\\\\\\"\\\\\\\\\\\\\\\", \\\\\\\\\\\\\\\"server\\\\\\\\\\\\\\\": \\\\\\\\\\\\\\\"SKLEARN_SERVER\\\\\\\\\\\\\\\", \\\\\\\\\\\\\\\"apiType\\\\\\\\\\\\\\\": \\\\\\\\\\\\\\\"rest\\\\\\\\\\\\\\\", \\\\\\\\\\\\\\\"requestsCpu\\\\\\\\\\\\\\\": \\\\\\\\\\\\\\\"2000Mi\\\\\\\\\\\\\\\", \\\\\\\\\\\\\\\"requestsMemory\\\\\\\\\\\\\\\": \\\\\\\\\\\\\\\"100Mi\\\\\\\\\\\\\\\", \\\\\\\\\\\\\\\"limitsCpu\\\\\\\\\\\\\\\": \\\\\\\\\\\\\\\"2000Mi\\\\\\\\\\\\\\\", \\\\\\\\\\\\\\\"limitsMemory\\\\\\\\\\\\\\\": \\\\\\\\\\\\\\\"1000Mi\\\\\\\\\\\\\\\", \\\\\\\\\\\\\\\"benchmarkCpu\\\\\\\\\\\\\\\": \\\\\\\\\\\\\\\"2\\\\\\\\\\\\\\\", \\\\\\\\\\\\\\\"concurrency\\\\\\\\\\\\\\\": \\\\\\\\\\\\\\\"1\\\\\\\\\\\\\\\", \\\\\\\\\\\\\\\"duration\\\\\\\\\\\\\\\": \\\\\\\\\\\\\\\"30s\\\\\\\\\\\\\\\", \\\\\\\\\\\\\\\"rate\\\\\\\\\\\\\\\": \\\\\\\\\\\\\\\"0\\\\\\\\\\\\\\\", \\\\\\\\\\\\\\\"disableOrchestrator\\\\\\\\\\\\\\\": \\\\\\\\\\\\\\\"true\\\\\\\\\\\\\\\"}\\\"},{\\\"name\\\":\\\"disableOrchestrator\\\",\\\"value\\\":\\\"true\\\"}]},\\\"outputs\\\":{},\\\"metadata\\\":{},\\\"resource\\\":{\\\"action\\\":\\\"create\\\",\\\"manifest\\\":\\\"apiVersion: machinelearning.seldon.io/v1\\\\nkind: SeldonDeployment\\\\nmetadata:\\\\n  name: \\\\\\\"sklearn-0\\\\\\\"\\\\n  namespace: argo\\\\n  ownerReferences:\\\\n  - apiVersion: argoproj.io/v1alpha1\\\\n    blockOwnerDeletion: true\\\\n    kind: Workflow\\\\n    name: \\\\\\\"seldon-benchmark-process\\\\\\\"\\\\n    uid: \\\\\\\"8be89da7-cb46-40c5-98ac-c17dd9d99d12\\\\\\\"\\\\nspec:\\\\n  name: \\\\\\\"sklearn-0\\\\\\\"\\\\n  transport: \\\\\\\"rest\\\\\\\"\\\\n  predictors:\\\\n    - annotations:\\\\n        seldonio/no-engine: \\\\\\\"true\\\\\\\"\\\\n      componentSpecs:\\\\n      - spec:\\\\n          containers:\\\\n          - name: classifier\\\\n            env:\\\\n            - name: GUNICORN_THREADS\\\\n              value: \\\\\\\"1\\\\\\\"\\\\n            - name: GUNICORN_WORKERS\\\\n              value: \\\\\\\"5\\\\\\\"\\\\n      graph:\\\\n        children: []\\\\n        implementation: SKLEARN_SERVER\\\\n        modelUri: gs://seldon-models/sklearn/iris\\\\n        name: classifier\\\\n      name: default\\\\n      replicas: 1\\\\n\\\"}}\"\u001b[0m\n",
      "\u001b[31mseldon-benchmark-process-2323867814: time=\"2021-06-28T17:27:52.289Z\" level=info msg=\"Loading manifest to /tmp/manifest.yaml\"\u001b[0m\n",
      "\u001b[31mseldon-benchmark-process-2323867814: time=\"2021-06-28T17:27:52.289Z\" level=info msg=\"kubectl create -f /tmp/manifest.yaml -o json\"\u001b[0m\n",
      "\u001b[31mseldon-benchmark-process-2323867814: time=\"2021-06-28T17:27:52.808Z\" level=info msg=argo/SeldonDeployment.machinelearning.seldon.io/sklearn-0\u001b[0m\n",
      "\u001b[31mseldon-benchmark-process-2323867814: time=\"2021-06-28T17:27:52.808Z\" level=info msg=\"Starting SIGUSR2 signal monitor\"\u001b[0m\n",
      "\u001b[31mseldon-benchmark-process-2323867814: time=\"2021-06-28T17:27:52.808Z\" level=info msg=\"No output parameters\"\u001b[0m\n",
      "\u001b[32mseldon-benchmark-process-2388065488: Waiting for deployment \"sklearn-0-default-0-classifier\" rollout to finish: 0 of 1 updated replicas are available...\u001b[0m\n",
      "\u001b[32mseldon-benchmark-process-2388065488: deployment \"sklearn-0-default-0-classifier\" successfully rolled out\u001b[0m\n",
      "\u001b[31mseldon-benchmark-process-3406592537: {\"latencies\":{\"total\":29976397800,\"mean\":4636720,\"50th\":4085862,\"90th\":6830905,\"95th\":7974040,\"99th\":12617402,\"max\":37090400,\"min\":2523500},\"bytes_in\":{\"total\":1183095,\"mean\":183},\"bytes_out\":{\"total\":219810,\"mean\":34},\"earliest\":\"2021-06-28T17:28:30.4200499Z\",\"latest\":\"2021-06-28T17:29:00.4217614Z\",\"end\":\"2021-06-28T17:29:00.4249416Z\",\"duration\":30001711500,\"wait\":3180200,\"requests\":6465,\"rate\":215.48770642634838,\"throughput\":215.46486701700042,\"success\":1,\"status_codes\":{\"200\":6465},\"errors\":[],\"params\":{\"name\":\"sklearn-0\",\"replicas\":\"1\",\"serverWorkers\":\"5\",\"serverThreads\":\"1\",\"modelUri\":\"gs://seldon-models/sklearn/iris\",\"image\":\"\",\"server\":\"SKLEARN_SERVER\",\"apiType\":\"rest\",\"requestsCpu\":\"2000Mi\",\"requestsMemory\":\"100Mi\",\"limitsCpu\":\"2000Mi\",\"limitsMemory\":\"1000Mi\",\"benchmarkCpu\":\"2\",\"concurrency\":\"1\",\"duration\":\"30s\",\"rate\":\"0\",\"disableOrchestrator\":\"true\"}}\u001b[0m\n",
      "\u001b[37mseldon-benchmark-process-1122797932: seldondeployment.machinelearning.seldon.io \"sklearn-0\" deleted\u001b[0m\n"
     ]
    }
   ],
   "source": [
    "!argo logs -f seldon-benchmark-process -n argo"
   ]
  },
  {
   "cell_type": "code",
   "execution_count": 14,
   "metadata": {},
   "outputs": [
    {
     "name": "stdout",
     "output_type": "stream",
     "text": [
      "Name:                seldon-benchmark-process\r\n",
      "Namespace:           argo\r\n",
      "ServiceAccount:      default\r\n",
      "Status:              Running\r\n",
      "Conditions:          \r\n",
      " PodRunning          False\r\n",
      "Created:             Mon Jun 28 18:38:12 +0100 (4 minutes ago)\r\n",
      "Started:             Mon Jun 28 18:38:12 +0100 (4 minutes ago)\r\n",
      "Duration:            4 minutes 53 seconds\r\n",
      "Progress:            14/15\r\n",
      "ResourcesDuration:   4m41s*(1 cpu),4m41s*(100Mi memory)\r\n",
      "\r\n",
      "\u001b[39mSTEP\u001b[0m                                                                                                                                                                                                                                                                                                                                                                                                                                                                                                                                                                                                                                                                                                                                                                                                                           TEMPLATE                               PODNAME                              DURATION  MESSAGE\r\n",
      " \u001b[36m●\u001b[0m seldon-benchmark-process                                                                                                                                                                                                                                                                                                                                                                                                                                                                                                                                                                                                                                                                                                                                                                                                    seldon-benchmark-process                                                                                                   \r\n",
      " ├───\u001b[32m✔\u001b[0m generate-parameters                                                                                                                                                                                                                                                                                                                                                                                                                                                                                                                                                                                                                                                                                                                                                                                                     generate-parameters-template           seldon-benchmark-process-635956972   3s                                             \r\n",
      " └─┬─\u001b[32m✔\u001b[0m run-benchmark-iteration(0:apiType:rest,benchmarkCpu:2,concurrency:1,disableOrchestrator:true,duration:30s,image:,limitsCpu:2000Mi,limitsMemory:1000Mi,modelUri:gs://seldon-models/sklearn/iris,name:sklearn-0,params:{\\\"name\\\": \\\"sklearn-0\\\", \\\"replicas\\\": \\\"1\\\", \\\"serverWorkers\\\": \\\"5\\\", \\\"serverThreads\\\": \\\"1\\\", \\\"modelUri\\\": \\\"gs://seldon-models/sklearn/iris\\\", \\\"image\\\": \\\"\\\", \\\"server\\\": \\\"SKLEARN_SERVER\\\", \\\"apiType\\\": \\\"rest\\\", \\\"requestsCpu\\\": \\\"2000Mi\\\", \\\"requestsMemory\\\": \\\"100Mi\\\", \\\"limitsCpu\\\": \\\"2000Mi\\\", \\\"limitsMemory\\\": \\\"1000Mi\\\", \\\"benchmarkCpu\\\": \\\"2\\\", \\\"concurrency\\\": \\\"1\\\", \\\"duration\\\": \\\"30s\\\", \\\"rate\\\": \\\"0\\\", \\\"disableOrchestrator\\\": \\\"true\\\"},rate:0,replicas:1,requestsCpu:2000Mi,requestsMemory:100Mi,server:SKLEARN_SERVER,serverThreads:1,serverWorkers:5)    run-benchmark-iteration-step-template                                                                                      \r\n",
      "   │ ├───\u001b[32m✔\u001b[0m create-seldon-resource                                                                                                                                                                                                                                                                                                                                                                                                                                                                                                                                                                                                                                                                                                                                                                                              create-seldon-resource-template        seldon-benchmark-process-2323867814  1s                                             \r\n",
      "   │ ├───\u001b[32m✔\u001b[0m wait-seldon-resource                                                                                                                                                                                                                                                                                                                                                                                                                                                                                                                                                                                                                                                                                                                                                                                                wait-seldon-resource-template          seldon-benchmark-process-2388065488  15s                                            \r\n",
      "   │ ├─┬─\u001b[39m○\u001b[0m run-benchmark-grpc                                                                                                                                                                                                                                                                                                                                                                                                                                                                                                                                                                                                                                                                                                                                                                                                  run-benchmark-template-grpc                                                           when 'rest == grpc' evaluated false  \r\n",
      "   │ │ └─\u001b[32m✔\u001b[0m run-benchmark-rest                                                                                                                                                                                                                                                                                                                                                                                                                                                                                                                                                                                                                                                                                                                                                                                                  run-benchmark-template-rest            seldon-benchmark-process-3406592537  31s                                            \r\n",
      "   │ └───\u001b[32m✔\u001b[0m delete-seldon-resource                                                                                                                                                                                                                                                                                                                                                                                                                                                                                                                                                                                                                                                                                                                                                                                              delete-seldon-resource-template        seldon-benchmark-process-1122797932  3s                                             \r\n",
      "   ├─\u001b[32m✔\u001b[0m run-benchmark-iteration(1:apiType:rest,benchmarkCpu:2,concurrency:1,disableOrchestrator:false,duration:30s,image:,limitsCpu:2000Mi,limitsMemory:1000Mi,modelUri:gs://seldon-models/sklearn/iris,name:sklearn-1,params:{\\\"name\\\": \\\"sklearn-1\\\", \\\"replicas\\\": \\\"1\\\", \\\"serverWorkers\\\": \\\"5\\\", \\\"serverThreads\\\": \\\"1\\\", \\\"modelUri\\\": \\\"gs://seldon-models/sklearn/iris\\\", \\\"image\\\": \\\"\\\", \\\"server\\\": \\\"SKLEARN_SERVER\\\", \\\"apiType\\\": \\\"rest\\\", \\\"requestsCpu\\\": \\\"2000Mi\\\", \\\"requestsMemory\\\": \\\"100Mi\\\", \\\"limitsCpu\\\": \\\"2000Mi\\\", \\\"limitsMemory\\\": \\\"1000Mi\\\", \\\"benchmarkCpu\\\": \\\"2\\\", \\\"concurrency\\\": \\\"1\\\", \\\"duration\\\": \\\"30s\\\", \\\"rate\\\": \\\"0\\\", \\\"disableOrchestrator\\\": \\\"false\\\"},rate:0,replicas:1,requestsCpu:2000Mi,requestsMemory:100Mi,server:SKLEARN_SERVER,serverThreads:1,serverWorkers:5)  run-benchmark-iteration-step-template                                                                                      \r\n",
      "   │ ├───\u001b[32m✔\u001b[0m create-seldon-resource                                                                                                                                                                                                                                                                                                                                                                                                                                                                                                                                                                                                                                                                                                                                                                                              create-seldon-resource-template        seldon-benchmark-process-1282498819  2s                                             \r\n",
      "   │ ├───\u001b[32m✔\u001b[0m wait-seldon-resource                                                                                                                                                                                                                                                                                                                                                                                                                                                                                                                                                                                                                                                                                                                                                                                                wait-seldon-resource-template          seldon-benchmark-process-634593      17s                                            \r\n",
      "   │ ├─┬─\u001b[39m○\u001b[0m run-benchmark-grpc                                                                                                                                                                                                                                                                                                                                                                                                                                                                                                                                                                                                                                                                                                                                                                                                  run-benchmark-template-grpc                                                           when 'rest == grpc' evaluated false  \r\n",
      "   │ │ └─\u001b[32m✔\u001b[0m run-benchmark-rest                                                                                                                                                                                                                                                                                                                                                                                                                                                                                                                                                                                                                                                                                                                                                                                                  run-benchmark-template-rest            seldon-benchmark-process-692934928   32s                                            \r\n",
      "   │ └───\u001b[32m✔\u001b[0m delete-seldon-resource                                                                                                                                                                                                                                                                                                                                                                                                                                                                                                                                                                                                                                                                                                                                                                                              delete-seldon-resource-template        seldon-benchmark-process-3935684561  2s                                             \r\n",
      "   ├─\u001b[32m✔\u001b[0m run-benchmark-iteration(2:apiType:grpc,benchmarkCpu:2,concurrency:1,disableOrchestrator:true,duration:30s,image:,limitsCpu:2000Mi,limitsMemory:1000Mi,modelUri:gs://seldon-models/sklearn/iris,name:sklearn-2,params:{\\\"name\\\": \\\"sklearn-2\\\", \\\"replicas\\\": \\\"1\\\", \\\"serverWorkers\\\": \\\"5\\\", \\\"serverThreads\\\": \\\"1\\\", \\\"modelUri\\\": \\\"gs://seldon-models/sklearn/iris\\\", \\\"image\\\": \\\"\\\", \\\"server\\\": \\\"SKLEARN_SERVER\\\", \\\"apiType\\\": \\\"grpc\\\", \\\"requestsCpu\\\": \\\"2000Mi\\\", \\\"requestsMemory\\\": \\\"100Mi\\\", \\\"limitsCpu\\\": \\\"2000Mi\\\", \\\"limitsMemory\\\": \\\"1000Mi\\\", \\\"benchmarkCpu\\\": \\\"2\\\", \\\"concurrency\\\": \\\"1\\\", \\\"duration\\\": \\\"30s\\\", \\\"rate\\\": \\\"0\\\", \\\"disableOrchestrator\\\": \\\"true\\\"},rate:0,replicas:1,requestsCpu:2000Mi,requestsMemory:100Mi,server:SKLEARN_SERVER,serverThreads:1,serverWorkers:5)    run-benchmark-iteration-step-template                                                                                      \r\n",
      "   │ ├───\u001b[32m✔\u001b[0m create-seldon-resource                                                                                                                                                                                                                                                                                                                                                                                                                                                                                                                                                                                                                                                                                                                                                                                              create-seldon-resource-template        seldon-benchmark-process-637309828   1s                                             \r\n",
      "   │ ├───\u001b[32m✔\u001b[0m wait-seldon-resource                                                                                                                                                                                                                                                                                                                                                                                                                                                                                                                                                                                                                                                                                                                                                                                                wait-seldon-resource-template          seldon-benchmark-process-2284480586  19s                                            \r\n",
      "   │ ├─┬─\u001b[32m✔\u001b[0m run-benchmark-grpc                                                                                                                                                                                                                                                                                                                                                                                                                                                                                                                                                                                                                                                                                                                                                                                                  run-benchmark-template-grpc            seldon-benchmark-process-2580139445  32s                                            \r\n",
      "   │ │ └─\u001b[39m○\u001b[0m run-benchmark-rest                                                                                                                                                                                                                                                                                                                                                                                                                                                                                                                                                                                                                                                                                                                                                                                                  run-benchmark-template-rest                                                           when 'grpc == rest' evaluated false  \r\n",
      "   │ └───\u001b[32m✔\u001b[0m delete-seldon-resource                                                                                                                                                                                                                                                                                                                                                                                                                                                                                                                                                                                                                                                                                                                                                                                              delete-seldon-resource-template        seldon-benchmark-process-757645342   3s                                             \r\n",
      "   └─\u001b[36m●\u001b[0m run-benchmark-iteration(3:apiType:grpc,benchmarkCpu:2,concurrency:1,disableOrchestrator:false,duration:30s,image:,limitsCpu:2000Mi,limitsMemory:1000Mi,modelUri:gs://seldon-models/sklearn/iris,name:sklearn-3,params:{\\\"name\\\": \\\"sklearn-3\\\", \\\"replicas\\\": \\\"1\\\", \\\"serverWorkers\\\": \\\"5\\\", \\\"serverThreads\\\": \\\"1\\\", \\\"modelUri\\\": \\\"gs://seldon-models/sklearn/iris\\\", \\\"image\\\": \\\"\\\", \\\"server\\\": \\\"SKLEARN_SERVER\\\", \\\"apiType\\\": \\\"grpc\\\", \\\"requestsCpu\\\": \\\"2000Mi\\\", \\\"requestsMemory\\\": \\\"100Mi\\\", \\\"limitsCpu\\\": \\\"2000Mi\\\", \\\"limitsMemory\\\": \\\"1000Mi\\\", \\\"benchmarkCpu\\\": \\\"2\\\", \\\"concurrency\\\": \\\"1\\\", \\\"duration\\\": \\\"30s\\\", \\\"rate\\\": \\\"0\\\", \\\"disableOrchestrator\\\": \\\"false\\\"},rate:0,replicas:1,requestsCpu:2000Mi,requestsMemory:100Mi,server:SKLEARN_SERVER,serverThreads:1,serverWorkers:5)  run-benchmark-iteration-step-template                                                                                      \r\n",
      "     ├───\u001b[32m✔\u001b[0m create-seldon-resource                                                                                                                                                                                                                                                                                                                                                                                                                                                                                                                                                                                                                                                                                                                                                                                              create-seldon-resource-template        seldon-benchmark-process-1376808213  1s                                             \r\n",
      "     └───\u001b[33m◷\u001b[0m wait-seldon-resource                                                                                                                                                                                                                                                                                                                                                                                                                                                                                                                                                                                                                                                                                                                                                                                                wait-seldon-resource-template          seldon-benchmark-process-3668579423  7s                                             \r\n"
     ]
    }
   ],
   "source": [
    "!argo get seldon-benchmark-process -n argo"
   ]
  },
  {
   "cell_type": "markdown",
   "metadata": {},
   "source": [
    "## Process the results\n",
    "\n",
    "We can now print the results in a consumable format."
   ]
  },
  {
   "cell_type": "markdown",
   "metadata": {},
   "source": [
    "## Deeper Analysis\n",
    "Now that we have all the parameters, we can do a deeper analysis"
   ]
  },
  {
   "cell_type": "code",
   "execution_count": 12,
   "metadata": {},
   "outputs": [
    {
     "data": {
      "text/plain": [
       "True"
      ]
     },
     "execution_count": 12,
     "metadata": {},
     "output_type": "execute_result"
    }
   ],
   "source": []
  },
  {
   "cell_type": "code",
   "execution_count": null,
   "metadata": {},
   "outputs": [],
   "source": [
    "import sys\n",
    "\n",
    "sys.path.append(\"../../../testing/scripts\")\n",
    "import pandas as pd\n",
    "from seldon_e2e_utils import bench_results_from_output_logs\n",
    "\n",
    "results = bench_results_from_output_logs(\"seldon-benchmark-process\", namespace=\"argo\")\n",
    "df = pd.DataFrame.from_dict(results)"
   ]
  },
  {
   "cell_type": "code",
   "execution_count": 16,
   "metadata": {},
   "outputs": [
    {
     "data": {
      "text/html": [
       "<div>\n",
       "<style scoped>\n",
       "    .dataframe tbody tr th:only-of-type {\n",
       "        vertical-align: middle;\n",
       "    }\n",
       "\n",
       "    .dataframe tbody tr th {\n",
       "        vertical-align: top;\n",
       "    }\n",
       "\n",
       "    .dataframe thead th {\n",
       "        text-align: right;\n",
       "    }\n",
       "</style>\n",
       "<table border=\"1\" class=\"dataframe\">\n",
       "  <thead>\n",
       "    <tr style=\"text-align: right;\">\n",
       "      <th></th>\n",
       "      <th>mean</th>\n",
       "      <th>50th</th>\n",
       "      <th>90th</th>\n",
       "      <th>95th</th>\n",
       "      <th>99th</th>\n",
       "      <th>throughputAchieved</th>\n",
       "      <th>success</th>\n",
       "      <th>errors</th>\n",
       "      <th>name</th>\n",
       "      <th>replicas</th>\n",
       "      <th>...</th>\n",
       "      <th>apiType</th>\n",
       "      <th>requestsCpu</th>\n",
       "      <th>requestsMemory</th>\n",
       "      <th>limitsCpu</th>\n",
       "      <th>limitsMemory</th>\n",
       "      <th>benchmarkCpu</th>\n",
       "      <th>concurrency</th>\n",
       "      <th>duration</th>\n",
       "      <th>rate</th>\n",
       "      <th>disableOrchestrator</th>\n",
       "    </tr>\n",
       "  </thead>\n",
       "  <tbody>\n",
       "    <tr>\n",
       "      <th>0</th>\n",
       "      <td>4.573302</td>\n",
       "      <td>4.018635</td>\n",
       "      <td>6.225710</td>\n",
       "      <td>7.480878</td>\n",
       "      <td>13.893386</td>\n",
       "      <td>218.518811</td>\n",
       "      <td>6559</td>\n",
       "      <td>0</td>\n",
       "      <td>sklearn-0</td>\n",
       "      <td>1</td>\n",
       "      <td>...</td>\n",
       "      <td>rest</td>\n",
       "      <td>2000Mi</td>\n",
       "      <td>100Mi</td>\n",
       "      <td>2000Mi</td>\n",
       "      <td>1000Mi</td>\n",
       "      <td>2</td>\n",
       "      <td>1</td>\n",
       "      <td>30s</td>\n",
       "      <td>0</td>\n",
       "      <td>true</td>\n",
       "    </tr>\n",
       "    <tr>\n",
       "      <th>1</th>\n",
       "      <td>4.565145</td>\n",
       "      <td>3.939032</td>\n",
       "      <td>6.785393</td>\n",
       "      <td>7.928704</td>\n",
       "      <td>13.315820</td>\n",
       "      <td>218.892806</td>\n",
       "      <td>6568</td>\n",
       "      <td>0</td>\n",
       "      <td>sklearn-1</td>\n",
       "      <td>1</td>\n",
       "      <td>...</td>\n",
       "      <td>rest</td>\n",
       "      <td>2000Mi</td>\n",
       "      <td>100Mi</td>\n",
       "      <td>2000Mi</td>\n",
       "      <td>1000Mi</td>\n",
       "      <td>2</td>\n",
       "      <td>1</td>\n",
       "      <td>30s</td>\n",
       "      <td>0</td>\n",
       "      <td>false</td>\n",
       "    </tr>\n",
       "    <tr>\n",
       "      <th>2</th>\n",
       "      <td>3.747319</td>\n",
       "      <td>3.212300</td>\n",
       "      <td>5.651600</td>\n",
       "      <td>6.858700</td>\n",
       "      <td>9.191800</td>\n",
       "      <td>258.595746</td>\n",
       "      <td>7757</td>\n",
       "      <td>1</td>\n",
       "      <td>sklearn-2</td>\n",
       "      <td>1</td>\n",
       "      <td>...</td>\n",
       "      <td>grpc</td>\n",
       "      <td>2000Mi</td>\n",
       "      <td>100Mi</td>\n",
       "      <td>2000Mi</td>\n",
       "      <td>1000Mi</td>\n",
       "      <td>2</td>\n",
       "      <td>1</td>\n",
       "      <td>30s</td>\n",
       "      <td>0</td>\n",
       "      <td>true</td>\n",
       "    </tr>\n",
       "    <tr>\n",
       "      <th>3</th>\n",
       "      <td>4.271879</td>\n",
       "      <td>3.855800</td>\n",
       "      <td>6.495800</td>\n",
       "      <td>7.353500</td>\n",
       "      <td>8.980500</td>\n",
       "      <td>226.930063</td>\n",
       "      <td>6807</td>\n",
       "      <td>1</td>\n",
       "      <td>sklearn-3</td>\n",
       "      <td>1</td>\n",
       "      <td>...</td>\n",
       "      <td>grpc</td>\n",
       "      <td>2000Mi</td>\n",
       "      <td>100Mi</td>\n",
       "      <td>2000Mi</td>\n",
       "      <td>1000Mi</td>\n",
       "      <td>2</td>\n",
       "      <td>1</td>\n",
       "      <td>30s</td>\n",
       "      <td>0</td>\n",
       "      <td>false</td>\n",
       "    </tr>\n",
       "  </tbody>\n",
       "</table>\n",
       "<p>4 rows × 25 columns</p>\n",
       "</div>"
      ],
      "text/plain": [
       "       mean      50th      90th      95th       99th  throughputAchieved  \\\n",
       "0  4.573302  4.018635  6.225710  7.480878  13.893386          218.518811   \n",
       "1  4.565145  3.939032  6.785393  7.928704  13.315820          218.892806   \n",
       "2  3.747319  3.212300  5.651600  6.858700   9.191800          258.595746   \n",
       "3  4.271879  3.855800  6.495800  7.353500   8.980500          226.930063   \n",
       "\n",
       "   success  errors       name replicas  ... apiType requestsCpu  \\\n",
       "0     6559       0  sklearn-0        1  ...    rest      2000Mi   \n",
       "1     6568       0  sklearn-1        1  ...    rest      2000Mi   \n",
       "2     7757       1  sklearn-2        1  ...    grpc      2000Mi   \n",
       "3     6807       1  sklearn-3        1  ...    grpc      2000Mi   \n",
       "\n",
       "  requestsMemory limitsCpu limitsMemory benchmarkCpu concurrency duration  \\\n",
       "0          100Mi    2000Mi       1000Mi            2           1      30s   \n",
       "1          100Mi    2000Mi       1000Mi            2           1      30s   \n",
       "2          100Mi    2000Mi       1000Mi            2           1      30s   \n",
       "3          100Mi    2000Mi       1000Mi            2           1      30s   \n",
       "\n",
       "  rate disableOrchestrator  \n",
       "0    0                true  \n",
       "1    0               false  \n",
       "2    0                true  \n",
       "3    0               false  \n",
       "\n",
       "[4 rows x 25 columns]"
      ]
     },
     "execution_count": 16,
     "metadata": {},
     "output_type": "execute_result"
    }
   ],
   "source": [
    "df.head()"
   ]
  },
  {
   "cell_type": "code",
   "execution_count": 51,
   "metadata": {},
   "outputs": [
    {
     "name": "stdout",
     "output_type": "stream",
     "text": [
      "Workflow 'seldon-benchmark-process' deleted\r\n"
     ]
    }
   ],
   "source": [
    "!argo delete seldon-benchmark-process -n argo || echo \"Argo workflow already deleted or not exists\""
   ]
  },
  {
   "cell_type": "code",
   "execution_count": null,
   "metadata": {},
   "outputs": [],
   "source": []
  }
 ],
 "metadata": {
  "kernelspec": {
   "display_name": "Python 3 (ipykernel)",
   "language": "python",
   "name": "python3"
  },
  "language_info": {
   "codemirror_mode": {
    "name": "ipython",
    "version": 3
   },
   "file_extension": ".py",
   "mimetype": "text/x-python",
   "name": "python",
   "nbconvert_exporter": "python",
   "pygments_lexer": "ipython3",
   "version": "3.7.10"
  }
 },
 "nbformat": 4,
 "nbformat_minor": 2
}<|MERGE_RESOLUTION|>--- conflicted
+++ resolved
@@ -94,11 +94,7 @@
     "    --set seldonDeployment.replicas=\"1\" \\\n",
     "    --set seldonDeployment.serverWorkers=\"5\" \\\n",
     "    --set seldonDeployment.serverThreads=1 \\\n",
-<<<<<<< HEAD
-    "    --set seldonDeployment.modelUri=\"gs://seldon-models/v1.15.0/sklearn/iris\" \\\n",
-=======
     "    --set seldonDeployment.modelUri=\"gs://seldon-models/v1.16.0-dev/sklearn/iris\" \\\n",
->>>>>>> b24d966e
     "    --set seldonDeployment.server=\"SKLEARN_SERVER\" \\\n",
     "    --set seldonDeployment.apiType=\"rest|grpc\" \\\n",
     "    --set seldonDeployment.requests.cpu=\"2000Mi\" \\\n",
