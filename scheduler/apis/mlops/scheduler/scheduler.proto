--- conflicted
+++ resolved
@@ -28,16 +28,10 @@
   optional string storageRCloneConfig = 5; // raw rclone configuration. Non k8s alternative to storageSecret
   repeated string requirements = 6; // list of capabilities the server must satisfy to run this model
   //TODO maybe map for requirements
-<<<<<<< HEAD
   uint32 replicas = 7; // number of replicas of model to create
   optional uint64 memoryBytes = 8; // Requested memory
   optional string server = 9; // the particular model server to load the model. If unspecified will be chosen.
-=======
-  uint32 replicas = 6; // number of replicas of model to create
-  optional uint64 memoryBytes = 7; // Requested memory
-  optional string server = 8; // the particular model server to load the model. If unspecified will be chosen.
-  bool logPayloads = 9; // Whether to log request/response payloads to this model
->>>>>>> 9aa74339
+  bool logPayloads = 10; // Whether to log request/response payloads to this model
 }
 
 message LoadModelResponse {
