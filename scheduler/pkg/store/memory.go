--- conflicted
+++ resolved
@@ -82,9 +82,6 @@
 }
 
 func createServerSnapshot(server *Server) *ServerSnapshot {
-	if server == nil {
-		return nil
-	}
 	return &ServerSnapshot{
 		Name:     server.name,
 		Replicas: server.replicas,
@@ -105,10 +102,7 @@
 func (m *MemoryStore) GetServer(serverKey string) (*ServerSnapshot, error) {
 	m.mu.RLock()
 	defer m.mu.RUnlock()
-	server, ok := m.store.servers[serverKey]
-	if !ok {
-		return nil, fmt.Errorf("failed to find server %s", serverKey)
-	}
+	server := m.store.servers[serverKey]
 	return createServerSnapshot(server), nil
 }
 
@@ -123,11 +117,7 @@
 		return nil, nil, nil, fmt.Errorf("No latest version for model %s", modelKey)
 	}
 	if modelVersion.config.Version != version {
-<<<<<<< HEAD
-		return nil, nil, nil, fmt.Errorf("Model version is not matching. Found %s but was trying to update %s. %w",modelVersion.config.Version,version,ModelNotLatestVersionRejectErr)
-=======
-		return nil, nil, nil, fmt.Errorf("Model version is not match found %s but was trying to update %s. %w", modelVersion.config.Version, version, ModelNotLatestVersionRejectErr)
->>>>>>> 6cbe43d3
+		return nil, nil, nil, fmt.Errorf("Model version is not matching. Found %s but was trying to update %s. %w", modelVersion.config.Version, version, ModelNotLatestVersionRejectErr)
 	}
 	server, ok := m.store.servers[serverKey]
 	if !ok {
