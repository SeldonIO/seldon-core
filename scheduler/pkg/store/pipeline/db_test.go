--- conflicted
+++ resolved
@@ -49,11 +49,8 @@
 		},
 		Deleted: true,
 	}
-<<<<<<< HEAD
 	ttl := time.Duration(time.Second)
 	pipeline.DeletedAt = time.Now().Add(ttl)
-=======
->>>>>>> 2c79e778
 
 	path := fmt.Sprintf("%s/db", t.TempDir())
 	logger := log.New()
