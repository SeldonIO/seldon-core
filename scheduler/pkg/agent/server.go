package agent

import (
	"context"
	"fmt"
	"net"
	"sync"

	pb "github.com/seldonio/seldon-core/scheduler/apis/mlops/agent"
	"github.com/seldonio/seldon-core/scheduler/pkg/envoy/processor"
	"github.com/seldonio/seldon-core/scheduler/pkg/scheduler"
	"github.com/seldonio/seldon-core/scheduler/pkg/store"
	log "github.com/sirupsen/logrus"
	"google.golang.org/grpc"
	"google.golang.org/grpc/codes"
	"google.golang.org/grpc/status"
)

type ServerKey struct {
	serverName string
	replicaIdx uint32
}

type AgentHandler interface {
	SendAgentSync(modelName string)
}

type Server struct {
	mu sync.RWMutex
	pb.UnimplementedAgentServiceServer
	logger       log.FieldLogger
	agents       map[ServerKey]*AgentSubscriber
	store        store.SchedulerStore
	envoyHandler processor.EnvoyHandler
	source       chan string
	scheduler    scheduler.Scheduler
}

type SchedulerAgent interface {
	Sync(modelName string) error
}

type AgentSubscriber struct {
	finished chan<- bool
	mu       sync.Mutex // grpc streams are not thread safe for sendMsg https://github.com/grpc/grpc-go/issues/2355
	stream   pb.AgentService_SubscribeServer
}

func NewAgentServer(logger log.FieldLogger,
	store store.SchedulerStore,
	envoyHandler processor.EnvoyHandler,
	scheduler scheduler.Scheduler) *Server {
	return &Server{
		logger:       logger.WithField("source", "AgentServer"),
		agents:       make(map[ServerKey]*AgentSubscriber),
		store:        store,
		envoyHandler: envoyHandler,
		source:       make(chan string, 1),
		scheduler:    scheduler,
	}
}

func (s *Server) SendAgentSync(modelName string) {
	s.source <- modelName
}

func (s *Server) StopAgentSync() {
	close(s.source)
}

func (s *Server) ListenForSyncs() {
	for modelName := range s.source {
		s.logger.Infof("Received sync for model %s", modelName)
		go s.Sync(modelName)
	}
}

func (s *Server) StartGrpcServer(agentPort uint) error {
	lis, err := net.Listen("tcp", fmt.Sprintf(":%d", agentPort))
	if err != nil {
		log.Fatalf("failed to create listener: %v", err)
	}
	opts := []grpc.ServerOption{}
	grpcServer := grpc.NewServer(opts...)
	pb.RegisterAgentServiceServer(grpcServer, s)
	s.logger.Printf("Agent server running on %d", agentPort)
	return grpcServer.Serve(lis)
}

func (s *Server) Sync(modelName string) {
	logger := s.logger.WithField("func", "Sync")
	s.mu.RLock()
	defer s.mu.RUnlock()

	model, err := s.store.GetModel(modelName)
	if err != nil {
		logger.WithError(err).Error("Sync failed")
		return
	}
	if model == nil {
		logger.Errorf("Model %s not found", modelName)
		return
	}

	// Handle any load requests for latest version
	latestModel := model.GetLatest()
	if latestModel != nil {
		for _, replicaIdx := range latestModel.GetReplicaForState(store.LoadRequested) {
			logger.Infof("Sending load model request for %s", modelName)

			as, ok := s.agents[ServerKey{serverName: latestModel.Server(), replicaIdx: uint32(replicaIdx)}]

			if !ok {
				logger.Errorf("Failed to find server replica for %s:%d", latestModel.Server(), replicaIdx)
				continue
			}
			as.mu.Lock()
			err = as.stream.Send(&pb.ModelOperationMessage{
				Operation: pb.ModelOperationMessage_LOAD_MODEL,
				Details:   latestModel.Details(),
			})
			if err != nil {
				as.mu.Unlock()
				logger.WithError(err).Errorf("stream message send failed for model %s and replicaidx %d", modelName, replicaIdx)
				continue
			}
			as.mu.Unlock()
			err := s.store.UpdateModelState(latestModel.Key(), latestModel.GetVersion(), latestModel.Server(), replicaIdx, nil, store.Loading)
			if err != nil {
				logger.WithError(err).Errorf("Sync set model state failed for model %s replicaidx %d", modelName, replicaIdx)
				continue
			}
		}
	}

	// Loop through all versions and unload any requested
	for _, modelVersion := range model.Versions {
		for _, replicaIdx := range modelVersion.GetReplicaForState(store.UnloadRequested) {
			s.logger.Infof("Sending unload model request for %s", modelName)
			as, ok := s.agents[ServerKey{serverName: modelVersion.Server(), replicaIdx: uint32(replicaIdx)}]
			if !ok {
				logger.Errorf("Failed to find server replica for %s:%d", modelVersion.Server(), replicaIdx)
				continue
			}
			as.mu.Lock()
			err = as.stream.Send(&pb.ModelOperationMessage{
				Operation: pb.ModelOperationMessage_UNLOAD_MODEL,
				Details:   modelVersion.Details(),
			})
			if err != nil {
				as.mu.Unlock()
				logger.WithError(err).Errorf("stream message send failed for model %s and replicaidx %d", modelName, replicaIdx)
				continue
			}
			as.mu.Unlock()
			err := s.store.UpdateModelState(modelVersion.Key(), modelVersion.GetVersion(), modelVersion.Server(), replicaIdx, nil, store.Unloading)
			if err != nil {
				logger.WithError(err).Errorf("Sync set model state failed for model %s replicaidx %d", modelName, replicaIdx)
				continue
			}
		}
	}
}

func (s *Server) AgentEvent(ctx context.Context, message *pb.ModelEventMessage) (*pb.ModelEventResponse, error) {
	logger := s.logger.WithField("func", "AgentEvent")
	var state store.ModelReplicaState
	switch message.Event {
	case pb.ModelEventMessage_LOADED:
		state = store.Loaded
	case pb.ModelEventMessage_UNLOADED:
		state = store.Unloaded
	case pb.ModelEventMessage_LOAD_FAILED,
		pb.ModelEventMessage_LOAD_FAIL_MEMORY:
		state = store.LoadFailed
	default:
		state = store.ModelReplicaStateUnknown
	}
	logger.Infof("Updating state for model %s to %s", message.ModelName, state.String())
	err := s.store.UpdateModelState(message.ModelName, message.GetModelVersion(), message.ServerName, int(message.ReplicaIdx), &message.AvailableMemoryBytes, state)
	if err != nil {
<<<<<<< HEAD
		logger.Infof("Failed Updating state for model %s: err:%s",message.ModelName, err.Error())
=======
		logger.Infof("Failed Updating state for model %s", message.ModelName)
>>>>>>> 6cbe43d3
		return nil, status.Error(codes.Internal, err.Error())
	}
	s.envoyHandler.SendEnvoySync(message.ModelName)
	return &pb.ModelEventResponse{}, nil
}

func (s *Server) Subscribe(request *pb.AgentSubscribeRequest, stream pb.AgentService_SubscribeServer) error {
	logger := s.logger.WithField("func", "Subscribe")
	logger.Infof("Received subscribe request from %s:%d", request.ServerName, request.ReplicaIdx)

	fin := make(chan bool)

	s.mu.Lock()
	s.agents[ServerKey{serverName: request.ServerName, replicaIdx: request.ReplicaIdx}] = &AgentSubscriber{
		finished: fin,
		stream:   stream,
	}
	s.mu.Unlock()

	err := s.syncMessage(request, stream)
	if err != nil {
		return err
	}

	ctx := stream.Context()
	// Keep this scope alive because once this scope exits - the stream is closed
	for {
		select {
		case <-fin:
			logger.Infof("Closing stream for replica: %s:%d", request.ServerName, request.ReplicaIdx)
			return nil
		case <-ctx.Done():
			logger.Infof("Client replica %s:%d has disconnected", request.ServerName, request.ReplicaIdx)
			s.mu.Lock()
			delete(s.agents, ServerKey{serverName: request.ServerName, replicaIdx: request.ReplicaIdx})
			s.mu.Unlock()
			modelsChanged, err := s.store.RemoveServerReplica(request.ServerName, int(request.ReplicaIdx))
			if err != nil {
				logger.WithError(err).Errorf("Failed to remove replica and redeploy models for %s:%d", request.ServerName, request.ReplicaIdx)
			}
			s.logger.Debugf("Models changed by disconnect %v", modelsChanged)
			for _, modelName := range modelsChanged {
				err = s.scheduler.Schedule(modelName)
				if err != nil {
					logger.Debugf("Failed to reschedule model %s when server %s replica %d disconnected", modelName, request.ServerName, request.ReplicaIdx)
				} else {
					s.SendAgentSync(modelName)
				}

			}
			return nil
		}
	}
}

func (s *Server) syncMessage(request *pb.AgentSubscribeRequest, stream pb.AgentService_SubscribeServer) error {
	s.mu.Lock()
	defer s.mu.Unlock()

	err := s.store.AddServerReplica(request)
	if err != nil {
		return err
	}
	updatedModels, err := s.scheduler.ScheduleFailedModels()
	if err != nil {
		return err
	}
	for _, updatedModels := range updatedModels {
		s.SendAgentSync(updatedModels)
	}
	return nil
}<|MERGE_RESOLUTION|>--- conflicted
+++ resolved
@@ -26,7 +26,7 @@
 }
 
 type Server struct {
-	mu sync.RWMutex
+	mutext sync.RWMutex
 	pb.UnimplementedAgentServiceServer
 	logger       log.FieldLogger
 	agents       map[ServerKey]*AgentSubscriber
@@ -42,8 +42,8 @@
 
 type AgentSubscriber struct {
 	finished chan<- bool
-	mu       sync.Mutex // grpc streams are not thread safe for sendMsg https://github.com/grpc/grpc-go/issues/2355
-	stream   pb.AgentService_SubscribeServer
+	//mutext   sync.Mutex // grpc streams are not thread safe for sendMsg https://github.com/grpc/grpc-go/issues/2355
+	stream pb.AgentService_SubscribeServer
 }
 
 func NewAgentServer(logger log.FieldLogger,
@@ -89,8 +89,8 @@
 
 func (s *Server) Sync(modelName string) {
 	logger := s.logger.WithField("func", "Sync")
-	s.mu.RLock()
-	defer s.mu.RUnlock()
+	s.mutext.RLock()
+	defer s.mutext.RUnlock()
 
 	model, err := s.store.GetModel(modelName)
 	if err != nil {
@@ -114,17 +114,15 @@
 				logger.Errorf("Failed to find server replica for %s:%d", latestModel.Server(), replicaIdx)
 				continue
 			}
-			as.mu.Lock()
+
 			err = as.stream.Send(&pb.ModelOperationMessage{
 				Operation: pb.ModelOperationMessage_LOAD_MODEL,
 				Details:   latestModel.Details(),
 			})
 			if err != nil {
-				as.mu.Unlock()
 				logger.WithError(err).Errorf("stream message send failed for model %s and replicaidx %d", modelName, replicaIdx)
 				continue
 			}
-			as.mu.Unlock()
 			err := s.store.UpdateModelState(latestModel.Key(), latestModel.GetVersion(), latestModel.Server(), replicaIdx, nil, store.Loading)
 			if err != nil {
 				logger.WithError(err).Errorf("Sync set model state failed for model %s replicaidx %d", modelName, replicaIdx)
@@ -142,17 +140,14 @@
 				logger.Errorf("Failed to find server replica for %s:%d", modelVersion.Server(), replicaIdx)
 				continue
 			}
-			as.mu.Lock()
 			err = as.stream.Send(&pb.ModelOperationMessage{
 				Operation: pb.ModelOperationMessage_UNLOAD_MODEL,
 				Details:   modelVersion.Details(),
 			})
 			if err != nil {
-				as.mu.Unlock()
 				logger.WithError(err).Errorf("stream message send failed for model %s and replicaidx %d", modelName, replicaIdx)
 				continue
 			}
-			as.mu.Unlock()
 			err := s.store.UpdateModelState(modelVersion.Key(), modelVersion.GetVersion(), modelVersion.Server(), replicaIdx, nil, store.Unloading)
 			if err != nil {
 				logger.WithError(err).Errorf("Sync set model state failed for model %s replicaidx %d", modelName, replicaIdx)
@@ -179,11 +174,7 @@
 	logger.Infof("Updating state for model %s to %s", message.ModelName, state.String())
 	err := s.store.UpdateModelState(message.ModelName, message.GetModelVersion(), message.ServerName, int(message.ReplicaIdx), &message.AvailableMemoryBytes, state)
 	if err != nil {
-<<<<<<< HEAD
-		logger.Infof("Failed Updating state for model %s: err:%s",message.ModelName, err.Error())
-=======
-		logger.Infof("Failed Updating state for model %s", message.ModelName)
->>>>>>> 6cbe43d3
+		logger.Infof("Failed Updating state for model %s: err:%s", message.ModelName, err.Error())
 		return nil, status.Error(codes.Internal, err.Error())
 	}
 	s.envoyHandler.SendEnvoySync(message.ModelName)
@@ -196,12 +187,12 @@
 
 	fin := make(chan bool)
 
-	s.mu.Lock()
+	s.mutext.Lock()
 	s.agents[ServerKey{serverName: request.ServerName, replicaIdx: request.ReplicaIdx}] = &AgentSubscriber{
 		finished: fin,
 		stream:   stream,
 	}
-	s.mu.Unlock()
+	s.mutext.Unlock()
 
 	err := s.syncMessage(request, stream)
 	if err != nil {
@@ -217,9 +208,9 @@
 			return nil
 		case <-ctx.Done():
 			logger.Infof("Client replica %s:%d has disconnected", request.ServerName, request.ReplicaIdx)
-			s.mu.Lock()
+			s.mutext.Lock()
 			delete(s.agents, ServerKey{serverName: request.ServerName, replicaIdx: request.ReplicaIdx})
-			s.mu.Unlock()
+			s.mutext.Unlock()
 			modelsChanged, err := s.store.RemoveServerReplica(request.ServerName, int(request.ReplicaIdx))
 			if err != nil {
 				logger.WithError(err).Errorf("Failed to remove replica and redeploy models for %s:%d", request.ServerName, request.ReplicaIdx)
@@ -240,8 +231,8 @@
 }
 
 func (s *Server) syncMessage(request *pb.AgentSubscribeRequest, stream pb.AgentService_SubscribeServer) error {
-	s.mu.Lock()
-	defer s.mu.Unlock()
+	s.mutext.Lock()
+	defer s.mutext.Unlock()
 
 	err := s.store.AddServerReplica(request)
 	if err != nil {
