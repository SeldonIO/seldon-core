package agent

import (
	"fmt"
	"testing"

	"github.com/jarcoal/httpmock"
	. "github.com/onsi/gomega"
	log "github.com/sirupsen/logrus"
)

<<<<<<< HEAD
func createTestRCloneMockResponders(host string, port int, status int, body string) {
	httpmock.RegisterResponder("POST", fmt.Sprintf("=~http://%s:%d/",host, port),
		httpmock.NewStringResponder(status, body))
}

func createTestRCloneClient(status int, body string) *RCloneClient{
=======
func createTestRCloneMockResponders(host string, port int, status int) {
	httpmock.RegisterResponder("POST", fmt.Sprintf("=~http://%s:%d/", host, port),
		httpmock.NewStringResponder(status, `{}`))
}

func createTestRCloneClient(status int) *RCloneClient {
>>>>>>> 6cbe43d3
	logger := log.New()
	log.SetLevel(log.DebugLevel)
	host := "rclone-server"
	port := 5572
<<<<<<< HEAD
	r := NewRCloneClient(host, port,  "/tmp/rclone", logger)
	createTestRCloneMockResponders(host, port, status, body)
=======
	r := NewRCloneClient(host, port, "/tmp/rclone", logger)
	createTestRCloneMockResponders(host, port, status)
>>>>>>> 6cbe43d3
	return r
}

func TestRcloneReady(t *testing.T) {
	httpmock.Activate()
	defer httpmock.DeactivateAndReset()
	t.Logf("Started")
	g := NewGomegaWithT(t)
	r := createTestRCloneClient(200, "{}")
	err := r.Ready()
	g.Expect(err).To(BeNil())
	g.Expect(httpmock.GetTotalCallCount()).To(Equal(1))
}

func TestRcloneCopy(t *testing.T) {
	t.Logf("Started")
	g := NewGomegaWithT(t)
	type test struct {
		modelName string
<<<<<<< HEAD
		modelVersion string
		uri string
		status int
		body string
	}
	tests := []test {
		{modelName: "iris", modelVersion: "1", uri:"gs://seldon-models/sklearn/iris-0.23.2/lr_model", status: 200, body: "{}"},
		{modelName: "iris", modelVersion: "1", uri:"gs://seldon-models/sklearn/iris-0.23.2/lr_model", status: 400, body: "{}"},
=======
		uri       string
		status    int
	}
	tests := []test{
		{modelName: "iris", uri: "gs://seldon-models/sklearn/iris-0.23.2/lr_model", status: 200},
		{modelName: "iris", uri: "gs://seldon-models/sklearn/iris-0.23.2/lr_model", status: 400},
>>>>>>> 6cbe43d3
	}
	for _, test := range tests {
		httpmock.Activate()
		r := createTestRCloneClient(test.status, test.body)
		err := r.Copy(test.modelName, test.modelVersion, test.uri)
		if test.status == 200 {
			g.Expect(err).To(BeNil())
		} else {
			g.Expect(err).ToNot(BeNil())
		}
		g.Expect(httpmock.GetTotalCallCount()).To(Equal(1))
		httpmock.DeactivateAndReset()
	}
}

func TestRcloneConfig(t *testing.T) {
	t.Logf("Started")
	g := NewGomegaWithT(t)
	type test struct {
		name string
		modelName string
		modelVersion string
		config []byte
		expectedPath string
		existsBody []byte
		createUpdateStatus int
		err bool
	}
	tests := []test {
		{
			name: "CreateOK",
			modelName: "iris",
			modelVersion: "1",
			config: []byte(`{"name":"mys3","type":"s3","parameters":{"foo":"bar"}}`),
			expectedPath: "/config/create",
			existsBody: []byte(`{}`),
			createUpdateStatus: 200,
			err: false,
		},
		{
			name: "CreateFail",
			modelName: "iris",
			modelVersion: "1",
			config: []byte(`{"name":"mys3","type":"s3","parameters":{"foo":"bar"}}`),
			expectedPath: "/config/create",
			existsBody: []byte(`{}`),
			createUpdateStatus: 400,
			err: true,
		},
		{
			name: "CreateBadConfig",
			modelName: "iris",
			modelVersion: "1",
			config: []byte(`{"foo":"mys3","type":"s3","parameters":{"foo":"bar"}}`),
			expectedPath: "/config/create",
			existsBody: []byte(`{}`),
			createUpdateStatus: 200,
			err: true,
		},
		{
			name: "Update",
			modelName: "iris",
			modelVersion: "1",
			config: []byte(`{"name":"mys3","type":"s3","parameters":{"foo":"bar"}}`),
			expectedPath: "/config/update",
			existsBody: []byte(`{"name":"mys3"}`),
			createUpdateStatus: 200,
			err: false,
		},
		{
			name: "UpdateBadConfig",
			modelName: "iris",
			modelVersion: "1",
			config: []byte(`{"foo":"mys3","type":"s3","parameters":{"foo":"bar"}}`),
			expectedPath: "/config/update",
			existsBody: []byte(`{"name":"mys3"}`),
			createUpdateStatus: 200,
			err: true,
		},
	}
	for _,test := range tests {
		t.Run(test.name, func(t *testing.T) {
			httpmock.Activate()
			logger := log.New()
			log.SetLevel(log.DebugLevel)
			host := "rclone-server"
			port := 5572
			r := NewRCloneClient(host, port, "/tmp/rclone", logger)
			httpmock.RegisterResponder("POST", fmt.Sprintf("=~http://%s:%d%s", host, port, test.expectedPath),
				httpmock.NewStringResponder(test.createUpdateStatus, "{}"))
			httpmock.RegisterResponder("POST", fmt.Sprintf("=~http://%s:%d/config/get", host, port),
				httpmock.NewStringResponder(200, string(test.existsBody)))
			err := r.Config(test.modelName, test.modelVersion, test.config)
			if !test.err {
				g.Expect(err).To(BeNil())
			} else {
				g.Expect(err).ToNot(BeNil())
			}
			httpmock.DeactivateAndReset()
		})
	}
}

func TestGetRemoteName(t *testing.T) {
	t.Logf("Started")
	g := NewGomegaWithT(t)
	type test struct {
		name           string
		uri            string
		expected       string
		err            bool
	}
	tests := []test{
		{
			name:           "simple",
			uri:        "s3://models/iris",
			expected: "s3",
			err:            false,
		},
		{
			name:           "Fail",
			uri:        "s3//models/iris",
			err:            true,
		},
	}
	for _, test := range tests {
		t.Run(test.name, func(t *testing.T) {
			res, err := getRemoteName(test.uri)
			if test.err {
				g.Expect(err).ToNot(BeNil())
			} else {
				g.Expect(res).To(Equal(test.expected))
			}

		})
	}
}<|MERGE_RESOLUTION|>--- conflicted
+++ resolved
@@ -9,32 +9,18 @@
 	log "github.com/sirupsen/logrus"
 )
 
-<<<<<<< HEAD
 func createTestRCloneMockResponders(host string, port int, status int, body string) {
-	httpmock.RegisterResponder("POST", fmt.Sprintf("=~http://%s:%d/",host, port),
+	httpmock.RegisterResponder("POST", fmt.Sprintf("=~http://%s:%d/", host, port),
 		httpmock.NewStringResponder(status, body))
 }
 
-func createTestRCloneClient(status int, body string) *RCloneClient{
-=======
-func createTestRCloneMockResponders(host string, port int, status int) {
-	httpmock.RegisterResponder("POST", fmt.Sprintf("=~http://%s:%d/", host, port),
-		httpmock.NewStringResponder(status, `{}`))
-}
-
-func createTestRCloneClient(status int) *RCloneClient {
->>>>>>> 6cbe43d3
+func createTestRCloneClient(status int, body string) *RCloneClient {
 	logger := log.New()
 	log.SetLevel(log.DebugLevel)
 	host := "rclone-server"
 	port := 5572
-<<<<<<< HEAD
-	r := NewRCloneClient(host, port,  "/tmp/rclone", logger)
+	r := NewRCloneClient(host, port, "/tmp/rclone", logger)
 	createTestRCloneMockResponders(host, port, status, body)
-=======
-	r := NewRCloneClient(host, port, "/tmp/rclone", logger)
-	createTestRCloneMockResponders(host, port, status)
->>>>>>> 6cbe43d3
 	return r
 }
 
@@ -53,24 +39,15 @@
 	t.Logf("Started")
 	g := NewGomegaWithT(t)
 	type test struct {
-		modelName string
-<<<<<<< HEAD
+		modelName    string
 		modelVersion string
-		uri string
-		status int
-		body string
-	}
-	tests := []test {
-		{modelName: "iris", modelVersion: "1", uri:"gs://seldon-models/sklearn/iris-0.23.2/lr_model", status: 200, body: "{}"},
-		{modelName: "iris", modelVersion: "1", uri:"gs://seldon-models/sklearn/iris-0.23.2/lr_model", status: 400, body: "{}"},
-=======
-		uri       string
-		status    int
+		uri          string
+		status       int
+		body         string
 	}
 	tests := []test{
-		{modelName: "iris", uri: "gs://seldon-models/sklearn/iris-0.23.2/lr_model", status: 200},
-		{modelName: "iris", uri: "gs://seldon-models/sklearn/iris-0.23.2/lr_model", status: 400},
->>>>>>> 6cbe43d3
+		{modelName: "iris", modelVersion: "1", uri: "gs://seldon-models/sklearn/iris-0.23.2/lr_model", status: 200, body: "{}"},
+		{modelName: "iris", modelVersion: "1", uri: "gs://seldon-models/sklearn/iris-0.23.2/lr_model", status: 400, body: "{}"},
 	}
 	for _, test := range tests {
 		httpmock.Activate()
@@ -90,68 +67,68 @@
 	t.Logf("Started")
 	g := NewGomegaWithT(t)
 	type test struct {
-		name string
-		modelName string
-		modelVersion string
-		config []byte
-		expectedPath string
-		existsBody []byte
+		name               string
+		modelName          string
+		modelVersion       string
+		config             []byte
+		expectedPath       string
+		existsBody         []byte
 		createUpdateStatus int
-		err bool
+		err                bool
 	}
-	tests := []test {
+	tests := []test{
 		{
-			name: "CreateOK",
-			modelName: "iris",
-			modelVersion: "1",
-			config: []byte(`{"name":"mys3","type":"s3","parameters":{"foo":"bar"}}`),
-			expectedPath: "/config/create",
-			existsBody: []byte(`{}`),
+			name:               "CreateOK",
+			modelName:          "iris",
+			modelVersion:       "1",
+			config:             []byte(`{"name":"mys3","type":"s3","parameters":{"foo":"bar"}}`),
+			expectedPath:       "/config/create",
+			existsBody:         []byte(`{}`),
 			createUpdateStatus: 200,
-			err: false,
+			err:                false,
 		},
 		{
-			name: "CreateFail",
-			modelName: "iris",
-			modelVersion: "1",
-			config: []byte(`{"name":"mys3","type":"s3","parameters":{"foo":"bar"}}`),
-			expectedPath: "/config/create",
-			existsBody: []byte(`{}`),
+			name:               "CreateFail",
+			modelName:          "iris",
+			modelVersion:       "1",
+			config:             []byte(`{"name":"mys3","type":"s3","parameters":{"foo":"bar"}}`),
+			expectedPath:       "/config/create",
+			existsBody:         []byte(`{}`),
 			createUpdateStatus: 400,
-			err: true,
+			err:                true,
 		},
 		{
-			name: "CreateBadConfig",
-			modelName: "iris",
-			modelVersion: "1",
-			config: []byte(`{"foo":"mys3","type":"s3","parameters":{"foo":"bar"}}`),
-			expectedPath: "/config/create",
-			existsBody: []byte(`{}`),
+			name:               "CreateBadConfig",
+			modelName:          "iris",
+			modelVersion:       "1",
+			config:             []byte(`{"foo":"mys3","type":"s3","parameters":{"foo":"bar"}}`),
+			expectedPath:       "/config/create",
+			existsBody:         []byte(`{}`),
 			createUpdateStatus: 200,
-			err: true,
+			err:                true,
 		},
 		{
-			name: "Update",
-			modelName: "iris",
-			modelVersion: "1",
-			config: []byte(`{"name":"mys3","type":"s3","parameters":{"foo":"bar"}}`),
-			expectedPath: "/config/update",
-			existsBody: []byte(`{"name":"mys3"}`),
+			name:               "Update",
+			modelName:          "iris",
+			modelVersion:       "1",
+			config:             []byte(`{"name":"mys3","type":"s3","parameters":{"foo":"bar"}}`),
+			expectedPath:       "/config/update",
+			existsBody:         []byte(`{"name":"mys3"}`),
 			createUpdateStatus: 200,
-			err: false,
+			err:                false,
 		},
 		{
-			name: "UpdateBadConfig",
-			modelName: "iris",
-			modelVersion: "1",
-			config: []byte(`{"foo":"mys3","type":"s3","parameters":{"foo":"bar"}}`),
-			expectedPath: "/config/update",
-			existsBody: []byte(`{"name":"mys3"}`),
+			name:               "UpdateBadConfig",
+			modelName:          "iris",
+			modelVersion:       "1",
+			config:             []byte(`{"foo":"mys3","type":"s3","parameters":{"foo":"bar"}}`),
+			expectedPath:       "/config/update",
+			existsBody:         []byte(`{"name":"mys3"}`),
 			createUpdateStatus: 200,
-			err: true,
+			err:                true,
 		},
 	}
-	for _,test := range tests {
+	for _, test := range tests {
 		t.Run(test.name, func(t *testing.T) {
 			httpmock.Activate()
 			logger := log.New()
@@ -178,22 +155,22 @@
 	t.Logf("Started")
 	g := NewGomegaWithT(t)
 	type test struct {
-		name           string
-		uri            string
-		expected       string
-		err            bool
+		name     string
+		uri      string
+		expected string
+		err      bool
 	}
 	tests := []test{
 		{
-			name:           "simple",
-			uri:        "s3://models/iris",
+			name:     "simple",
+			uri:      "s3://models/iris",
 			expected: "s3",
-			err:            false,
+			err:      false,
 		},
 		{
-			name:           "Fail",
-			uri:        "s3//models/iris",
-			err:            true,
+			name: "Fail",
+			uri:  "s3//models/iris",
+			err:  true,
 		},
 	}
 	for _, test := range tests {
