//   Copyright Steve Sloka 2021
//
//   Licensed under the Apache License, Version 2.0 (the "License");
//   you may not use this file except in compliance with the License.
//   You may obtain a copy of the License at
//
//       http://www.apache.org/licenses/LICENSE-2.0
//
//   Unless required by applicable law or agreed to in writing, software
//   distributed under the License is distributed on an "AS IS" BASIS,
//   WITHOUT WARRANTIES OR CONDITIONS OF ANY KIND, either express or implied.
//   See the License for the specific language governing permissions and
//   limitations under the License.

package main

import (
	"context"
	"flag"
	"io/ioutil"
	"math/rand"
	"path/filepath"
	"time"

	"github.com/seldonio/seldon-core/scheduler/pkg/agent"
	"github.com/seldonio/seldon-core/scheduler/pkg/envoy/processor"
	"github.com/seldonio/seldon-core/scheduler/pkg/scheduler/filters"
	"github.com/seldonio/seldon-core/scheduler/pkg/scheduler/sorters"
	server2 "github.com/seldonio/seldon-core/scheduler/pkg/server"
	"github.com/seldonio/seldon-core/scheduler/pkg/store"
<<<<<<< HEAD
	"io/ioutil"
	"math/rand"
	"time"
=======
	"k8s.io/client-go/util/homedir"
>>>>>>> 6cbe43d3

	"github.com/envoyproxy/go-control-plane/pkg/cache/v3"
	serverv3 "github.com/envoyproxy/go-control-plane/pkg/server/v3"
	"github.com/seldonio/seldon-core/scheduler/pkg/envoy/server"
	"github.com/seldonio/seldon-core/scheduler/pkg/scheduler"
	log "github.com/sirupsen/logrus"
)

var (
<<<<<<< HEAD
	envoyPort      uint
	agentPort      uint
	schedulerPort  uint
	namespace      string
=======
	envoyPort     uint
	agentPort     uint
	schedulerPort uint
	kubeconfig    string
	namespace     string
>>>>>>> 6cbe43d3

	nodeID string
)

func init() {
	rand.Seed(time.Now().UnixNano())

	// The envoyPort that this xDS server listens on
	flag.UintVar(&envoyPort, "envoy-port", 9002, "xDS management server port")

	// The scheduler port to listen for schedule commands
	flag.UintVar(&schedulerPort, "scheduler-port", 9004, "scheduler server port")

	// The agent port to listen for agent subscriptions
	flag.UintVar(&agentPort, "agent-port", 9005, "agent server port")

	// Tell Envoy to use this Node ID
	flag.StringVar(&nodeID, "nodeID", "test-id", "Node ID")

}

func getNamespace() string {
	nsBytes, err := ioutil.ReadFile("/var/run/secrets/kubernetes.io/serviceaccount/namespace")
	if err != nil {
		log.Warn("Using namespace from command line argument")
		return namespace
	}
	ns := string(nsBytes)
	log.Info("Namespace is ", ns)
	return ns
}

func main() {
	logger := log.New()
	logger.SetLevel(log.DebugLevel)
	flag.Parse()

	// Create a cache
	cache := cache.NewSnapshotCache(false, cache.IDHash{}, logger)

	// Start xDS server
	go func() {
		ctx := context.Background()
		srv := serverv3.NewServer(ctx, cache, nil)
		server.RunServer(ctx, srv, envoyPort)
	}()

	ss := store.NewMemoryStore(logger, store.NewLocalSchedulerStore())
	es := processor.NewIncrementalProcessor(cache, nodeID, logger, ss)
	sched := scheduler.NewSimpleScheduler(logger,
		ss,
		[]scheduler.ServerFilter{filters.SharingServerFilter{}},
		[]scheduler.ReplicaFilter{filters.RequirementsReplicaFilter{}, filters.AvailableMemoryFilter{}},
		[]sorters.ServerSorter{},
		[]sorters.ReplicaSorter{sorters.ModelAlreadyLoadedSorter{}})
	as := agent.NewAgentServer(logger, ss, es, sched)

	go as.ListenForSyncs() // Start agent syncs
	go es.ListenForSyncs() // Start envoy syncs

	s := server2.NewSchedulerServer(logger, ss, sched, as)
	go func() {
		err := s.StartGrpcServer(schedulerPort)
		if err != nil {
			log.WithError(err).Fatalf("Scheduler start server error")
		}
	}()

	err := as.StartGrpcServer(agentPort)
	if err != nil {
		log.Fatalf("Failed to start agent grpc server %s", err.Error())
	}

	as.StopAgentSync()
	es.StopEnvoySync()
}<|MERGE_RESOLUTION|>--- conflicted
+++ resolved
@@ -19,7 +19,6 @@
 	"flag"
 	"io/ioutil"
 	"math/rand"
-	"path/filepath"
 	"time"
 
 	"github.com/seldonio/seldon-core/scheduler/pkg/agent"
@@ -28,13 +27,6 @@
 	"github.com/seldonio/seldon-core/scheduler/pkg/scheduler/sorters"
 	server2 "github.com/seldonio/seldon-core/scheduler/pkg/server"
 	"github.com/seldonio/seldon-core/scheduler/pkg/store"
-<<<<<<< HEAD
-	"io/ioutil"
-	"math/rand"
-	"time"
-=======
-	"k8s.io/client-go/util/homedir"
->>>>>>> 6cbe43d3
 
 	"github.com/envoyproxy/go-control-plane/pkg/cache/v3"
 	serverv3 "github.com/envoyproxy/go-control-plane/pkg/server/v3"
@@ -44,18 +36,10 @@
 )
 
 var (
-<<<<<<< HEAD
-	envoyPort      uint
-	agentPort      uint
-	schedulerPort  uint
-	namespace      string
-=======
 	envoyPort     uint
 	agentPort     uint
 	schedulerPort uint
-	kubeconfig    string
 	namespace     string
->>>>>>> 6cbe43d3
 
 	nodeID string
 )
