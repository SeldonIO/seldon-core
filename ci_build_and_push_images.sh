#!/bin/bash

set -o errexit
set -o pipefail
set -o nounset

# FIRST WE START THE DOCKER DAEMON
service docker start
# the service can be started but the docker socket not ready, wait for ready
WAIT_N=0
while true; do
    # docker ps -q should only work if the daemon is ready
    docker ps -q > /dev/null 2>&1 && break
    if [[ ${WAIT_N} -lt 5 ]]; then
        WAIT_N=$((WAIT_N+1))
        echo "[SETUP] Waiting for Docker to be ready, sleeping for ${WAIT_N} seconds ..."
        sleep ${WAIT_N}
    else
        echo "[SETUP] Reached maximum attempts, not waiting any longer ..."
        break
    fi
done

#######################################
# AVOID EXIT ON ERROR FOR FOLLOWING CMDS
set +o errexit


###########################################################
### Images that don't need build every time only on change
echo "Files changed in core builder folder:"
git --no-pager diff --exit-code --name-only origin/master core-builder/
CORE_BUILDER_MODIFIED=$?
if [[ $CORE_BUILDER_MODIFIED -gt 0 ]]; then
    make -C core-builder/ build_docker_image push_to_registry
    CORE_BUILDER_EXIT_VALUE=$?
    if [[ $CORE_BUILDER_EXIT_VALUE -gt 0 ]]; then
        echo "Prepackaged server build returned errors"
        return 1
    fi
else
    echo "SKIPPING CORE BUILDER IMAGE BUILD..."
    CORE_BUILDER_EXIT_VALUE=0
fi

echo "Files changed in python builder folder:"
git --no-pager diff --exit-code --name-only origin/master python-builder/
PYTHON_BUILDER_MODIFIED=$?
if [[ $PYTHON_BUILDER_MODIFIED -gt 0 ]]; then
    make -C python-builder/ build_docker_image push_to_registry
    PYTHON_BUILDER_EXIT_VALUE=$?
    if [[ $PYTHON_BUILDER_EXIT_VALUE -gt 0 ]]; then
        echo "Prepackaged server build returned errors"
        return 1
    fi
else
    echo "SKIPPING PYTHON BUILDER IMAGE BUILD..."
    PYTHON_BUILDER_EXIT_VALUE=0
fi

###########################################################
### Images that need build every time

function build_push_python {
    (cd wrappers/s2i/python/build_scripts \
	    && ./build_all.sh \
	    && ./push_all.sh)
    PYTHON_EXIT_VALUE=$?
}

function build_push_operator {
    make \
	-C operator \
	docker-build \
	docker-push \
	docker-build-redhat \
	docker-push-redhat	
    OPERATOR_EXIT_VALUE=$?
}

function build_push_executor {
    make \
	-C executor \
	docker-build \
	docker-push \
	docker-build-redhat \
	docker-push-redhat	
    EXECUTOR_EXIT_VALUE=$?
}

function build_push_engine {
    make \
	-C testing/scripts \
	build_protos
    make \
	-C engine \
	build_image \
	push_to_registry \
	docker-build-redhat \
	docker-push-redhat	
    ENGINE_EXIT_VALUE=$?
}

function build_push_mock {
    make \
	-C examples/models/mean_classifier \
	build \
	push && \
    make \
    -C testing/docker/echo-model \
    build_image \
    push_image && \
    make \
    -C testing/docker/fixed-model \
    build_images \
    push_images
    MOCK_MODEL_EXIT_VALUE=$?
}

function build_push_alibi_detect {
    make \
	-C components/alibi-detect-server \
	docker-build \
	docker-push 
    ALIBI_DETECT_EXIT_VALUE=$?
}

function build_push_request_logger {
    make \
	-C components/seldon-request-logger \
        build_image \
	push_image 
    LOGGER_EXIT_VALUE=$?
}

function build_push_sklearnserver {
    make \
	-C servers/sklearnserver \
        build \
	push 
    SKLEARN_EXIT_VALUE=$?
}

function build_push_mlflowserver {
    make \
	-C servers/mlflowserver \
        build \
	push 
    MLFLOW_EXIT_VALUE=$?
}

function build_push_xgboostserver {
    make \
	-C servers/xgboostserver \
        build \
	push 
    XGBOOST_EXIT_VALUE=$?
}

function build_push_tfproxy {
    make \
	-C servers/tfserving_proxy \
        build \
	push 
    TFPROXY_EXIT_VALUE=$?
}

function build_push_alibi_explainer {
    make \
	-C components/alibi-explain-server \
        docker-build \
	docker-push 
    EXPLAIN_EXIT_VALUE=$?
}

function build_push_storage_initializer {
    make \
	-C components/storage-initializer \
        docker-build \
	docker-push 
    STORAGE_INITIALIZER_EXIT_VALUE=$?
}

function build_push_rclone_storage_initializer {
    make \
    -C components/rclone-storage-initializer \
        docker-build \
    docker-push
    RCLONE_STORAGE_INITIALIZER_EXIT_VALUE=$?
}

function build_push_mab {
    make \
	-C components/routers/epsilon-greedy \
        build \
	push 
    MAB_EXIT_VALUE=$?
}

function build_push_keras_cifar10 {
    make \
	-C examples/models/keras_cifar10 \
        build \
	push 
    CIFAR10_EXIT_VALUE=$?
}


function build_push_lgbm {
    make \
	-C examples/models/lightgbm_custom_server \
        build \
	push 
    LGBM_EXIT_VALUE=$?
}


build_push_python
build_push_operator
build_push_executor
build_push_engine
build_push_mock
build_push_alibi_detect
build_push_request_logger
build_push_sklearnserver
build_push_mlflowserver
build_push_xgboostserver
build_push_tfproxy
build_push_alibi_explainer
build_push_storage_initializer
build_push_rclone_storage_initializer
build_push_mab
<<<<<<< HEAD
build_push_keras_cifar10
=======
build_push_lgbm
>>>>>>> ab1da681

#######################################
# EXIT STOPS COMMANDS FROM HERE ONWARDS
set -o errexit

# CLEANING DOCKER
docker ps -aq | xargs -r docker rm -f || true
service docker stop || true

# NOW THAT WE'VE CLEANED WE CAN EXIT ON TEST EXIT VALUE
echo "Python exit value: $PYTHON_EXIT_VALUE"
echo "Operator exit value: $OPERATOR_EXIT_VALUE"
echo "Engine exit value: $ENGINE_EXIT_VALUE"
echo "Executor exit value: $EXECUTOR_EXIT_VALUE"
echo "Mock model exit value: $MOCK_MODEL_EXIT_VALUE"
echo "Alibi Detect exit value: $ALIBI_DETECT_EXIT_VALUE"
echo "Request Logger exit value: $LOGGER_EXIT_VALUE"
echo "Tensorflow Proxy exit value: $TFPROXY_EXIT_VALUE"
echo "Rclone Storage Initializer exit value: $RCLONE_STORAGE_INITIALIZER_EXIT_VALUE"
echo "MAB exit value: $MAB_EXIT_VALUE"
<<<<<<< HEAD
echo "Keras CIFAR10 model exit value: $CIFAR10_EXIT_VALUE"
=======
echo "LGBM exit value: $LGBM_EXIT_VALUE"
>>>>>>> ab1da681

exit $((${PYTHON_EXIT_VALUE} \
    + ${OPERATOR_EXIT_VALUE} \
    + ${ENGINE_EXIT_VALUE} \
    + ${EXECUTOR_EXIT_VALUE} \
    + ${MOCK_MODEL_EXIT_VALUE} \
    + ${ALIBI_DETECT_EXIT_VALUE} \
    + ${LOGGER_EXIT_VALUE} \
    + ${SKLEARN_EXIT_VALUE} \
    + ${MLFLOW_EXIT_VALUE} \
    + ${XGBOOST_EXIT_VALUE} \
    + ${TFPROXY_EXIT_VALUE} \
    + ${STORAGE_INITIALIZER_EXIT_VALUE} \
    + ${RCLONE_STORAGE_INITIALIZER_EXIT_VALUE} \
    + ${MAB_EXIT_VALUE} \
<<<<<<< HEAD
    + ${CIFAR10_EXIT_VALUE} \    
=======
    + ${LGBM_EXIT_VALUE} \    
    + ${CORE_BUILDER_EXIT_VALUE} \
    + ${PYTHON_BUILDER_EXIT_VALUE} \
>>>>>>> ab1da681
    + ${EXPLAIN_EXIT_VALUE}))<|MERGE_RESOLUTION|>--- conflicted
+++ resolved
@@ -230,11 +230,8 @@
 build_push_storage_initializer
 build_push_rclone_storage_initializer
 build_push_mab
-<<<<<<< HEAD
 build_push_keras_cifar10
-=======
 build_push_lgbm
->>>>>>> ab1da681
 
 #######################################
 # EXIT STOPS COMMANDS FROM HERE ONWARDS
@@ -255,11 +252,8 @@
 echo "Tensorflow Proxy exit value: $TFPROXY_EXIT_VALUE"
 echo "Rclone Storage Initializer exit value: $RCLONE_STORAGE_INITIALIZER_EXIT_VALUE"
 echo "MAB exit value: $MAB_EXIT_VALUE"
-<<<<<<< HEAD
 echo "Keras CIFAR10 model exit value: $CIFAR10_EXIT_VALUE"
-=======
 echo "LGBM exit value: $LGBM_EXIT_VALUE"
->>>>>>> ab1da681
 
 exit $((${PYTHON_EXIT_VALUE} \
     + ${OPERATOR_EXIT_VALUE} \
@@ -275,11 +269,8 @@
     + ${STORAGE_INITIALIZER_EXIT_VALUE} \
     + ${RCLONE_STORAGE_INITIALIZER_EXIT_VALUE} \
     + ${MAB_EXIT_VALUE} \
-<<<<<<< HEAD
     + ${CIFAR10_EXIT_VALUE} \    
-=======
     + ${LGBM_EXIT_VALUE} \    
     + ${CORE_BUILDER_EXIT_VALUE} \
     + ${PYTHON_BUILDER_EXIT_VALUE} \
->>>>>>> ab1da681
     + ${EXPLAIN_EXIT_VALUE}))