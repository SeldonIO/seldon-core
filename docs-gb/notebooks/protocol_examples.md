# Basic Examples with Different Protocols

## Prerequisites

 * A kubernetes cluster with kubectl configured
 * curl
 * grpcurl
 * pygmentize
 
## Examples

  * [Open Inference Protocol or V2 Protocol](#V2-Protocol-Model)
  * [Seldon Protocol](#Seldon-Protocol-Model)
  * [Tensorflow Protocol](#Tensorflow-Protocol-Model)

**Note**:Seldon has adopted the industry-standard Open Inference Protocol (OIP) and is no longer maintaining the Seldon and TensorFlow protocols. This transition allows for greater interoperability among various model serving runtimes, such as MLServer. To learn more about implementing OIP for model serving in Seldon Core 1, see [MLServer](https://docs.seldon.ai/mlserver).

We strongly encourage you to adopt the OIP, which provides seamless integration across diverse model serving runtimes, supports the development of versatile client and benchmarking tools, and ensures a high-performance, consistent, and unified inference experience.

## Setup Seldon Core

Use the setup notebook to [Setup Cluster](https://docs.seldon.ai/seldon-core-1/tutorials/notebooks/seldon-core-setup#setup-cluster) to setup Seldon Core with an ingress - either Ambassador or Istio.

Then port-forward to that ingress on localhost:8003 in a separate terminal either with:

 * Ambassador: `kubectl port-forward $(kubectl get pods -n seldon -l app.kubernetes.io/name=ambassador -o jsonpath='{.items[0].metadata.name}') -n seldon 8003:8080`
 * Istio: `kubectl port-forward $(kubectl get pods -l istio=ingressgateway -n istio-system -o jsonpath='{.items[0].metadata.name}') -n istio-system 8003:8080`


```python
!kubectl create namespace seldon
```

    Error from server (AlreadyExists): namespaces "seldon" already exists



```python
import json
import time
```


```python
from IPython.core.magic import register_line_cell_magic

@register_line_cell_magic
def writetemplate(line, cell):
    with open(line, 'w') as f:
        f.write(cell.format(**globals()))
```


```python
VERSION=!cat ../version.txt
VERSION=VERSION[0]
VERSION
```




    '1.19.0-dev'



## Seldon Protocol Model

We will deploy a REST model that uses the SELDON Protocol namely by specifying the attribute `protocol: seldon`


```python
%%writetemplate resources/model_seldon_protocol.yaml
apiVersion: machinelearning.seldon.io/v1
kind: SeldonDeployment
metadata:
  name: mock-classifier-seldon-protocol
spec:
  protocol: seldon
  predictors:
  - componentSpecs:
    - spec:
        containers:
        - image: seldonio/mock_classifier:{VERSION}
          name: classifier
    graph:
      name: classifier
      type: MODEL
    name: model
    replicas: 1
```


```python
!kubectl apply -f resources/model_seldon_protocol.yaml -n seldon
```

    seldondeployment.machinelearning.seldon.io/mock-classifier-seldon-protocol created



```python
!kubectl wait sdep/mock-classifier-seldon-protocol \
  --for=condition=ready \
  --timeout=120s \
  -n seldon
```

    seldondeployment.machinelearning.seldon.io/mock-classifier-seldon-protocol condition met



```python
from tenacity import retry, stop_after_delay, wait_exponential

@retry(stop=stop_after_delay(300), wait=wait_exponential(multiplier=1, min=0.5, max=5))
def make_prediction():
   X=!curl -s -d '{"data": {"ndarray":[[1.0, 2.0, 5.0]]}}' \
      -X POST http://localhost:8003/seldon/seldon/mock-classifier-seldon-protocol/api/v1.0/predictions \
      -H "Content-Type: application/json"
   d=json.loads(X[0])
   assert(d["data"]["ndarray"][0][0] > 0.4)
   return d

make_prediction()
```




    {'data': {'names': ['proba'], 'ndarray': [[0.43782349911420193]]},
     'meta': {'requestPath': {'classifier': 'seldonio/mock_classifier:1.19.0-dev'}}}




```python
@retry(stop=stop_after_delay(300), wait=wait_exponential(multiplier=1, min=0.5, max=5))
def make_grpc_prediction():
    X=!cd ../executor/proto && grpcurl -d '{"data":{"ndarray":[[1.0,2.0,5.0]]}}' \
            -rpc-header seldon:mock-classifier-seldon-protocol -rpc-header namespace:seldon \
            -plaintext \
            -proto ./prediction.proto 0.0.0.0:8003 seldon.protos.Seldon/Predict
    d=json.loads("".join(X))
    assert(d["data"]["ndarray"][0][0] > 0.4)
    return d

make_grpc_prediction()
```




    {'meta': {'requestPath': {'classifier': 'seldonio/mock_classifier:1.19.0-dev'}},
     'data': {'names': ['proba'], 'ndarray': [[0.43782349911420193]]}}




```python
!kubectl delete -f resources/model_seldon_protocol.yaml -n seldon
```

    seldondeployment.machinelearning.seldon.io "mock-classifier-seldon-protocol" deleted


## Seldon protocol Model with ModelUri with two custom models


```python
%%writetemplate resources/model_seldon_protocol_2.yaml
apiVersion: machinelearning.seldon.io/v1
kind: SeldonDeployment
metadata:
  name: mock-classifier-seldon-protocol-2
spec:
  protocol: seldon
  predictors:
  - componentSpecs:
    - spec:
        containers:
        - image: seldonio/mock_classifier:{VERSION}
          name: classifier
        - image: seldonio/mock_classifier:{VERSION}
          name: classifier2
    graph:
      name: classifier
      type: MODEL
<<<<<<< HEAD
      modelUri: gs://seldon-models/v1.19.0-dev/sklearn/iris
      children:
      - name: classifier2
        type: MODEL
        modelUri: gs://seldon-models/v1.19.0-dev/sklearn/iris
=======
      modelUri: gs://seldon-models/v{VERSION}/sklearn/iris
      children:
      - name: classifier2
        type: MODEL
        modelUri: gs://seldon-models/v{VERSION}/sklearn/iris
>>>>>>> 75d0c10c
    name: model
    replicas: 1
```


```python
!kubectl apply -f resources/model_seldon_protocol_2.yaml -n seldon
```

    seldondeployment.machinelearning.seldon.io/mock-classifier-seldon-protocol-2 created



```python
!kubectl wait sdep/mock-classifier-seldon-protocol-2 \
  --for=condition=ready \
  --timeout=120s \
  -n seldon
```

    seldondeployment.machinelearning.seldon.io/mock-classifier-seldon-protocol-2 condition met



```python
@retry(stop=stop_after_delay(300), wait=wait_exponential(multiplier=1, min=0.5, max=5))
def make_prediction():
   X=!curl -s -d '{"data": {"ndarray":[[1.0, 2.0, 5.0]]}}' \
       -X POST http://localhost:8003/seldon/seldon/mock-classifier-seldon-protocol-2/api/v1.0/predictions \
       -H "Content-Type: application/json"
   d=json.loads(X[0])
   return d

make_prediction()
```




    {'data': {'names': ['proba'], 'ndarray': [[0.07735472603574542]]},
     'meta': {'requestPath': {'classifier': 'seldonio/mock_classifier:1.19.0-dev',
       'classifier2': 'seldonio/mock_classifier:1.19.0-dev'}}}




```python
@retry(stop=stop_after_delay(300), wait=wait_exponential(multiplier=1, min=0.5, max=5))
def make_grpc_prediction():
    X=!cd ../executor/proto && grpcurl -d '{"data":{"ndarray":[[1.0,2.0,5.0]]}}' \
         -rpc-header seldon:mock-classifier-seldon-protocol-2 -rpc-header namespace:seldon \
         -plaintext \
         -proto ./prediction.proto  0.0.0.0:8003 seldon.protos.Seldon/Predict
    d=json.loads("".join(X))
    return d

make_grpc_prediction()
```




    {'meta': {'requestPath': {'classifier': 'seldonio/mock_classifier:1.19.0-dev',
       'classifier2': 'seldonio/mock_classifier:1.19.0-dev'}},
     'data': {'names': ['proba'], 'ndarray': [[0.07735472603574542]]}}




```python
!kubectl delete -f resources/model_seldon_protocol_2.yaml -n seldon
```

    seldondeployment.machinelearning.seldon.io "mock-classifier-seldon-protocol-2" deleted


## Tensorflow Protocol Model
We will deploy a model that uses the TENSORLFOW Protocol namely by specifying the attribute `protocol: tensorflow`


```python
%%writefile resources/model_tfserving_protocol.yaml
apiVersion: machinelearning.seldon.io/v1
kind: SeldonDeployment
metadata:
  name: example-tfserving
spec:
  protocol: tensorflow
  predictors:
  - componentSpecs:
    - spec:
        containers:
        - args: 
          - --port=8500
          - --rest_api_port=8501
          - --model_name=halfplustwo
          - --model_base_path=gs://seldon-models/tfserving/half_plus_two
          image: tensorflow/serving
          name: halfplustwo
          ports:
          - containerPort: 8501
            name: http
            protocol: TCP
          - containerPort: 8500
            name: grpc
            protocol: TCP
    graph:
      name: halfplustwo
      type: MODEL
      endpoint:
        httpPort: 8501
        grpcPort: 8500
    name: model
    replicas: 1
```

    Writing resources/model_tfserving_protocol.yaml



```python
!kubectl apply -f resources/model_tfserving_protocol.yaml -n seldon
```

    seldondeployment.machinelearning.seldon.io/example-tfserving created



```python
!kubectl wait sdep/example-tfserving \
  --for=condition=ready \
  --timeout=120s \
  -n seldon
```

    seldondeployment.machinelearning.seldon.io/example-tfserving condition met



```python
@retry(stop=stop_after_delay(300), wait=wait_exponential(multiplier=1, min=0.5, max=5))
def make_prediction():
   X=!curl -s -d '{"instances": [1.0, 2.0, 5.0]}' \
      -X POST http://localhost:8003/seldon/seldon/example-tfserving/v1/models/halfplustwo/:predict \
      -H "Content-Type: application/json"
   
   d=json.loads("".join(X))
   assert(d["predictions"][0] == 2.5)
   
   return d

make_prediction()
```




    {'predictions': [2.5, 3.0, 4.5]}




```python
@retry(stop=stop_after_delay(300), wait=wait_exponential(multiplier=1, min=0.5, max=5))
def make_grpc_prediction():
    X=!cd ../executor/proto && grpcurl \
        -d '{"model_spec":{"name":"halfplustwo"},"inputs":{"x":{"dtype": 1, "tensor_shape": {"dim":[{"size": 3}]}, "floatVal" : [1.0, 2.0, 3.0]}}}' \
        -rpc-header seldon:example-tfserving -rpc-header namespace:seldon \
        -plaintext -proto ./prediction_service.proto \
        0.0.0.0:8003 tensorflow.serving.PredictionService/Predict
    
    d=json.loads("".join(X))
    
    assert(d["outputs"]["x"]["floatVal"][0] == 2.5)

    return d

make_grpc_prediction()
```




    {'outputs': {'x': {'dtype': 'DT_FLOAT',
       'tensorShape': {'dim': [{'size': '3'}]},
       'floatVal': [2.5, 3, 3.5]}},
     'modelSpec': {'name': 'halfplustwo',
      'version': '123',
      'signatureName': 'serving_default'}}




```python
!kubectl delete -f resources/model_tfserving_protocol.yaml -n seldon
```

    seldondeployment.machinelearning.seldon.io "example-tfserving" deleted


## V2 Protocol Model

We will deploy a REST model that uses the V2 Protocol namely by specifying the attribute `protocol: v2`


```python
%%writefile resources/model_v2_protocol.yaml
apiVersion: machinelearning.seldon.io/v1alpha2
kind: SeldonDeployment
metadata:
  name: triton
spec:
  protocol: v2
  predictors:
  - graph:
      children: []
      implementation: TRITON_SERVER
      modelUri: gs://seldon-models/trtis/simple-model
      name: simple
    name: simple
    replicas: 1
```

    Writing resources/model_v2_protocol.yaml



```python
!kubectl apply -f resources/model_v2_protocol.yaml -n seldon
```

    seldondeployment.machinelearning.seldon.io/triton created



```python
!kubectl wait sdep/triton \
  --for=condition=ready \
  --timeout=300s \
  -n seldon
```

    error: timed out waiting for the condition on seldondeployments/triton



```python
@retry(stop=stop_after_delay(300), wait=wait_exponential(multiplier=1, min=0.5, max=5))
def make_prediction():
        X=!curl -s -d '{"inputs":[{"name":"INPUT0","data":[1,2,3,4,5,6,7,8,9,10,11,12,13,14,15,16],"datatype":"INT32","shape":[1,16]},{"name":"INPUT1","data":[1,2,3,4,5,6,7,8,9,10,11,12,13,14,15,16],"datatype":"INT32","shape":[1,16]}]}'  \
                -X POST http://0.0.0.0:8003/seldon/seldon/triton/v2/models/simple/infer \
                -H "Content-Type: application/json"
        d=json.loads(X[0])
        assert(d["outputs"][0]["data"][0]==2)

        return d

make_prediction()
```




    {'model_name': 'simple',
     'model_version': '1',
     'outputs': [{'name': 'OUTPUT0',
       'datatype': 'INT32',
       'shape': [1, 16],
       'data': [2, 4, 6, 8, 10, 12, 14, 16, 18, 20, 22, 24, 26, 28, 30, 32]},
      {'name': 'OUTPUT1',
       'datatype': 'INT32',
       'shape': [1, 16],
       'data': [0, 0, 0, 0, 0, 0, 0, 0, 0, 0, 0, 0, 0, 0, 0, 0]}]}




```python
@retry(stop=stop_after_delay(300), wait=wait_exponential(multiplier=1, min=0.5, max=5))
def make_grpc_prediction():
        X=!cd ../executor/api/grpc/kfserving/inference && \
                grpcurl -d '{"model_name":"simple","inputs":[{"name":"INPUT0","contents":{"int_contents":[1,2,3,4,5,6,7,8,9,10,11,12,13,14,15,16]},"datatype":"INT32","shape":[1,16]},{"name":"INPUT1","contents":{"int_contents":[1,2,3,4,5,6,7,8,9,10,11,12,13,14,15,16]},"datatype":"INT32","shape":[1,16]}]}' \
                -plaintext -proto ./grpc_service.proto \
                -rpc-header seldon:triton -rpc-header namespace:seldon \
                0.0.0.0:8003 inference.GRPCInferenceService/ModelInfer
        X="".join(X)

        return X

make_grpc_prediction()
```




    '{  "modelName": "simple",  "modelVersion": "1",  "outputs": [    {      "name": "OUTPUT0",      "datatype": "INT32",      "shape": [        "1",        "16"      ]    },    {      "name": "OUTPUT1",      "datatype": "INT32",      "shape": [        "1",        "16"      ]    }  ],  "rawOutputContents": [    "AgAAAAQAAAAGAAAACAAAAAoAAAAMAAAADgAAABAAAAASAAAAFAAAABYAAAAYAAAAGgAAABwAAAAeAAAAIAAAAA==",    "AAAAAAAAAAAAAAAAAAAAAAAAAAAAAAAAAAAAAAAAAAAAAAAAAAAAAAAAAAAAAAAAAAAAAAAAAAAAAAAAAAAAAA=="  ]}'




```python
!kubectl delete -f resources/model_v2_protocol.yaml -n seldon
```

    seldondeployment.machinelearning.seldon.io "triton" deleted
<|MERGE_RESOLUTION|>--- conflicted
+++ resolved
@@ -186,19 +186,11 @@
     graph:
       name: classifier
       type: MODEL
-<<<<<<< HEAD
-      modelUri: gs://seldon-models/v1.19.0-dev/sklearn/iris
-      children:
-      - name: classifier2
-        type: MODEL
-        modelUri: gs://seldon-models/v1.19.0-dev/sklearn/iris
-=======
       modelUri: gs://seldon-models/v{VERSION}/sklearn/iris
       children:
       - name: classifier2
         type: MODEL
         modelUri: gs://seldon-models/v{VERSION}/sklearn/iris
->>>>>>> 75d0c10c
     name: model
     replicas: 1
 ```
