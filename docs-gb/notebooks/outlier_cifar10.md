# Outlier Detection on CIFAR10

<<<<<<< HEAD
In this example we will deploy an image classification model along with an outlier detector trained on the same dataset. For in depth details on creating an outlier detection model for your own dataset see the [alibi-detect project](https://github.com/SeldonIO/alibi-detect) and associated [documentation](https://docs.seldon.ai/alibi-detect). You can find details for this [CIFAR10 example in their documentation](https://docs.seldon.ai/alibi-detect/outlier-detection/examples/od_vae_cifar10) as well.
=======
![demo](../.gitbook/assets/demo.png)
>>>>>>> dd0fc09c

In this example we will deploy an image classification model along with an outlier detector trained on the same dataset. For in depth details on creating an outlier detection model for your own dataset see the [alibi-detect project](https://github.com/SeldonIO/alibi-detect) and associated [documentation](https://docs.seldon.io/projects/alibi-detect/en/latest/). You can find details for this [CIFAR10 example in their documentation](https://docs.seldon.io/projects/alibi-detect/en/latest/examples/od_vae_cifar10.html) as well.

Prequisites:

<<<<<<< HEAD
  * [Knative eventing installed](https://knative.dev/docs/install/)
    * Ensure the istio-ingressgateway is exposed as a loadbalancer (no auth in this demo)
  * [Seldon Core installed](https://docs.seldon.ai/seldon-core-1/getting-started/installation/installation) 
    * Ensure you install for istio, e.g. for the helm chart `--set istio.enabled=true`
    
    Tested on GKE and Kind with Knative 1.10.1 and Istio 1.16.2
=======
* [Knative eventing installed](https://knative.dev/docs/install/)
  * Ensure the istio-ingressgateway is exposed as a loadbalancer (no auth in this demo)
*   [Seldon Core installed](../install/installation.md)

    * Ensure you install for istio, e.g. for the helm chart `--set istio.enabled=true`
>>>>>>> dd0fc09c

    Tested on GKE and Kind with Knative 0.18 and Istio 1.7.3

```python
!pip install -r requirements_notebook.txt
```

    Requirement already satisfied: alibi-detect>=0.13.0 in /home/tonya/seldon-core/.venv-ad/lib/python3.12/site-packages (from -r requirements_notebook.txt (line 1)) (0.13.0)
    Requirement already satisfied: matplotlib>=3.1.1 in /home/tonya/seldon-core/.venv-ad/lib/python3.12/site-packages (from -r requirements_notebook.txt (line 2)) (3.10.7)
    Requirement already satisfied: numpy<2.0.0,>=1.16.2 in /home/tonya/seldon-core/.venv-ad/lib/python3.12/site-packages (from alibi-detect>=0.13.0->-r requirements_notebook.txt (line 1)) (1.26.4)
    Requirement already satisfied: pandas<3.0.0,>=1.0.0 in /home/tonya/seldon-core/.venv-ad/lib/python3.12/site-packages (from alibi-detect>=0.13.0->-r requirements_notebook.txt (line 1)) (2.3.3)
    Requirement already satisfied: Pillow<11.0.0,>=5.4.1 in /home/tonya/seldon-core/.venv-ad/lib/python3.12/site-packages (from alibi-detect>=0.13.0->-r requirements_notebook.txt (line 1)) (10.4.0)
    Requirement already satisfied: opencv-python<5.0.0,>=3.2.0 in /home/tonya/seldon-core/.venv-ad/lib/python3.12/site-packages (from alibi-detect>=0.13.0->-r requirements_notebook.txt (line 1)) (4.11.0.86)
    Requirement already satisfied: scipy<2.0.0,>=1.5.0 in /home/tonya/seldon-core/.venv-ad/lib/python3.12/site-packages (from alibi-detect>=0.13.0->-r requirements_notebook.txt (line 1)) (1.16.3)
    Requirement already satisfied: scikit-image<0.25,>=0.19 in /home/tonya/seldon-core/.venv-ad/lib/python3.12/site-packages (from alibi-detect>=0.13.0->-r requirements_notebook.txt (line 1)) (0.22.0)
    Requirement already satisfied: scikit-learn<2.0.0,>=0.20.2 in /home/tonya/seldon-core/.venv-ad/lib/python3.12/site-packages (from alibi-detect>=0.13.0->-r requirements_notebook.txt (line 1)) (1.7.2)
    Requirement already satisfied: transformers<5.0.0,>=4.0.0 in /home/tonya/seldon-core/.venv-ad/lib/python3.12/site-packages (from alibi-detect>=0.13.0->-r requirements_notebook.txt (line 1)) (4.57.1)
    Requirement already satisfied: dill<0.4.0,>=0.3.0 in /home/tonya/seldon-core/.venv-ad/lib/python3.12/site-packages (from alibi-detect>=0.13.0->-r requirements_notebook.txt (line 1)) (0.3.2)
    Requirement already satisfied: tqdm<5.0.0,>=4.28.1 in /home/tonya/seldon-core/.venv-ad/lib/python3.12/site-packages (from alibi-detect>=0.13.0->-r requirements_notebook.txt (line 1)) (4.67.1)
    Requirement already satisfied: requests<3.0.0,>=2.21.0 in /home/tonya/seldon-core/.venv-ad/lib/python3.12/site-packages (from alibi-detect>=0.13.0->-r requirements_notebook.txt (line 1)) (2.32.5)
    Requirement already satisfied: pydantic<3.0.0,>=1.8.0 in /home/tonya/seldon-core/.venv-ad/lib/python3.12/site-packages (from alibi-detect>=0.13.0->-r requirements_notebook.txt (line 1)) (2.12.4)
    Requirement already satisfied: toml<1.0.0,>=0.10.1 in /home/tonya/seldon-core/.venv-ad/lib/python3.12/site-packages (from alibi-detect>=0.13.0->-r requirements_notebook.txt (line 1)) (0.10.2)
    Requirement already satisfied: catalogue<3.0.0,>=2.0.0 in /home/tonya/seldon-core/.venv-ad/lib/python3.12/site-packages (from alibi-detect>=0.13.0->-r requirements_notebook.txt (line 1)) (2.0.8)
    Requirement already satisfied: numba!=0.54.0,<0.60.0,>=0.50.0 in /home/tonya/seldon-core/.venv-ad/lib/python3.12/site-packages (from alibi-detect>=0.13.0->-r requirements_notebook.txt (line 1)) (0.59.1)
    Requirement already satisfied: typing-extensions>=3.7.4.3 in /home/tonya/seldon-core/.venv-ad/lib/python3.12/site-packages (from alibi-detect>=0.13.0->-r requirements_notebook.txt (line 1)) (4.15.0)
    Requirement already satisfied: contourpy>=1.0.1 in /home/tonya/seldon-core/.venv-ad/lib/python3.12/site-packages (from matplotlib>=3.1.1->-r requirements_notebook.txt (line 2)) (1.3.3)
    Requirement already satisfied: cycler>=0.10 in /home/tonya/seldon-core/.venv-ad/lib/python3.12/site-packages (from matplotlib>=3.1.1->-r requirements_notebook.txt (line 2)) (0.12.1)
    Requirement already satisfied: fonttools>=4.22.0 in /home/tonya/seldon-core/.venv-ad/lib/python3.12/site-packages (from matplotlib>=3.1.1->-r requirements_notebook.txt (line 2)) (4.60.1)
    Requirement already satisfied: kiwisolver>=1.3.1 in /home/tonya/seldon-core/.venv-ad/lib/python3.12/site-packages (from matplotlib>=3.1.1->-r requirements_notebook.txt (line 2)) (1.4.9)
    Requirement already satisfied: packaging>=20.0 in /home/tonya/seldon-core/.venv-ad/lib/python3.12/site-packages (from matplotlib>=3.1.1->-r requirements_notebook.txt (line 2)) (25.0)
    Requirement already satisfied: pyparsing>=3 in /home/tonya/seldon-core/.venv-ad/lib/python3.12/site-packages (from matplotlib>=3.1.1->-r requirements_notebook.txt (line 2)) (3.2.5)
    Requirement already satisfied: python-dateutil>=2.7 in /home/tonya/seldon-core/.venv-ad/lib/python3.12/site-packages (from matplotlib>=3.1.1->-r requirements_notebook.txt (line 2)) (2.9.0.post0)
    Requirement already satisfied: llvmlite<0.43,>=0.42.0dev0 in /home/tonya/seldon-core/.venv-ad/lib/python3.12/site-packages (from numba!=0.54.0,<0.60.0,>=0.50.0->alibi-detect>=0.13.0->-r requirements_notebook.txt (line 1)) (0.42.0)
    Requirement already satisfied: pytz>=2020.1 in /home/tonya/seldon-core/.venv-ad/lib/python3.12/site-packages (from pandas<3.0.0,>=1.0.0->alibi-detect>=0.13.0->-r requirements_notebook.txt (line 1)) (2025.2)
    Requirement already satisfied: tzdata>=2022.7 in /home/tonya/seldon-core/.venv-ad/lib/python3.12/site-packages (from pandas<3.0.0,>=1.0.0->alibi-detect>=0.13.0->-r requirements_notebook.txt (line 1)) (2025.2)
    Requirement already satisfied: annotated-types>=0.6.0 in /home/tonya/seldon-core/.venv-ad/lib/python3.12/site-packages (from pydantic<3.0.0,>=1.8.0->alibi-detect>=0.13.0->-r requirements_notebook.txt (line 1)) (0.7.0)
    Requirement already satisfied: pydantic-core==2.41.5 in /home/tonya/seldon-core/.venv-ad/lib/python3.12/site-packages (from pydantic<3.0.0,>=1.8.0->alibi-detect>=0.13.0->-r requirements_notebook.txt (line 1)) (2.41.5)
    Requirement already satisfied: typing-inspection>=0.4.2 in /home/tonya/seldon-core/.venv-ad/lib/python3.12/site-packages (from pydantic<3.0.0,>=1.8.0->alibi-detect>=0.13.0->-r requirements_notebook.txt (line 1)) (0.4.2)
    Requirement already satisfied: six>=1.5 in /home/tonya/seldon-core/.venv-ad/lib/python3.12/site-packages (from python-dateutil>=2.7->matplotlib>=3.1.1->-r requirements_notebook.txt (line 2)) (1.17.0)
    Requirement already satisfied: charset_normalizer<4,>=2 in /home/tonya/seldon-core/.venv-ad/lib/python3.12/site-packages (from requests<3.0.0,>=2.21.0->alibi-detect>=0.13.0->-r requirements_notebook.txt (line 1)) (3.4.4)
    Requirement already satisfied: idna<4,>=2.5 in /home/tonya/seldon-core/.venv-ad/lib/python3.12/site-packages (from requests<3.0.0,>=2.21.0->alibi-detect>=0.13.0->-r requirements_notebook.txt (line 1)) (3.11)
    Requirement already satisfied: urllib3<3,>=1.21.1 in /home/tonya/seldon-core/.venv-ad/lib/python3.12/site-packages (from requests<3.0.0,>=2.21.0->alibi-detect>=0.13.0->-r requirements_notebook.txt (line 1)) (2.6.2)
    Requirement already satisfied: certifi>=2017.4.17 in /home/tonya/seldon-core/.venv-ad/lib/python3.12/site-packages (from requests<3.0.0,>=2.21.0->alibi-detect>=0.13.0->-r requirements_notebook.txt (line 1)) (2025.11.12)
    Requirement already satisfied: networkx>=2.8 in /home/tonya/seldon-core/.venv-ad/lib/python3.12/site-packages (from scikit-image<0.25,>=0.19->alibi-detect>=0.13.0->-r requirements_notebook.txt (line 1)) (3.5)
    Requirement already satisfied: imageio>=2.27 in /home/tonya/seldon-core/.venv-ad/lib/python3.12/site-packages (from scikit-image<0.25,>=0.19->alibi-detect>=0.13.0->-r requirements_notebook.txt (line 1)) (2.37.2)
    Requirement already satisfied: tifffile>=2022.8.12 in /home/tonya/seldon-core/.venv-ad/lib/python3.12/site-packages (from scikit-image<0.25,>=0.19->alibi-detect>=0.13.0->-r requirements_notebook.txt (line 1)) (2025.10.16)
    Requirement already satisfied: lazy_loader>=0.3 in /home/tonya/seldon-core/.venv-ad/lib/python3.12/site-packages (from scikit-image<0.25,>=0.19->alibi-detect>=0.13.0->-r requirements_notebook.txt (line 1)) (0.4)
    Requirement already satisfied: joblib>=1.2.0 in /home/tonya/seldon-core/.venv-ad/lib/python3.12/site-packages (from scikit-learn<2.0.0,>=0.20.2->alibi-detect>=0.13.0->-r requirements_notebook.txt (line 1)) (1.2.0)
    Requirement already satisfied: threadpoolctl>=3.1.0 in /home/tonya/seldon-core/.venv-ad/lib/python3.12/site-packages (from scikit-learn<2.0.0,>=0.20.2->alibi-detect>=0.13.0->-r requirements_notebook.txt (line 1)) (3.6.0)
    Requirement already satisfied: filelock in /home/tonya/seldon-core/.venv-ad/lib/python3.12/site-packages (from transformers<5.0.0,>=4.0.0->alibi-detect>=0.13.0->-r requirements_notebook.txt (line 1)) (3.20.0)
    Requirement already satisfied: huggingface-hub<1.0,>=0.34.0 in /home/tonya/seldon-core/.venv-ad/lib/python3.12/site-packages (from transformers<5.0.0,>=4.0.0->alibi-detect>=0.13.0->-r requirements_notebook.txt (line 1)) (0.36.0)
    Requirement already satisfied: pyyaml>=5.1 in /home/tonya/seldon-core/.venv-ad/lib/python3.12/site-packages (from transformers<5.0.0,>=4.0.0->alibi-detect>=0.13.0->-r requirements_notebook.txt (line 1)) (6.0.3)
    Requirement already satisfied: regex!=2019.12.17 in /home/tonya/seldon-core/.venv-ad/lib/python3.12/site-packages (from transformers<5.0.0,>=4.0.0->alibi-detect>=0.13.0->-r requirements_notebook.txt (line 1)) (2025.11.3)
    Requirement already satisfied: tokenizers<=0.23.0,>=0.22.0 in /home/tonya/seldon-core/.venv-ad/lib/python3.12/site-packages (from transformers<5.0.0,>=4.0.0->alibi-detect>=0.13.0->-r requirements_notebook.txt (line 1)) (0.22.1)
    Requirement already satisfied: safetensors>=0.4.3 in /home/tonya/seldon-core/.venv-ad/lib/python3.12/site-packages (from transformers<5.0.0,>=4.0.0->alibi-detect>=0.13.0->-r requirements_notebook.txt (line 1)) (0.6.2)
    Requirement already satisfied: fsspec>=2023.5.0 in /home/tonya/seldon-core/.venv-ad/lib/python3.12/site-packages (from huggingface-hub<1.0,>=0.34.0->transformers<5.0.0,>=4.0.0->alibi-detect>=0.13.0->-r requirements_notebook.txt (line 1)) (2025.10.0)
    Requirement already satisfied: hf-xet<2.0.0,>=1.1.3 in /home/tonya/seldon-core/.venv-ad/lib/python3.12/site-packages (from huggingface-hub<1.0,>=0.34.0->transformers<5.0.0,>=4.0.0->alibi-detect>=0.13.0->-r requirements_notebook.txt (line 1)) (1.2.0)


Ensure istio gateway installed

```python
!kubectl apply -f ../../../notebooks/resources/seldon-gateway.yaml
```

<<<<<<< HEAD
    gateway.networking.istio.io/seldon-gateway unchanged



=======
>>>>>>> dd0fc09c
```python
!cat ../../../notebooks/resources/seldon-gateway.yaml
```

    apiVersion: networking.istio.io/v1alpha3
    kind: Gateway
    metadata:
      name: seldon-gateway
      namespace: istio-system
    spec:
      selector:
        istio: ingressgateway # use istio default controller
      servers:
      - port:
          number: 80
          name: http
          protocol: HTTP
        hosts:
        - "*"


## Setup Resources

```python
!kubectl create namespace cifar10
```

<<<<<<< HEAD
    namespace/cifar10 created



=======
>>>>>>> dd0fc09c
```python
%%writefile broker.yaml
apiVersion: eventing.knative.dev/v1
kind: Broker
metadata:
 name: default
 namespace: cifar10
```

<<<<<<< HEAD
    Writing broker.yaml



=======
>>>>>>> dd0fc09c
```python
!kubectl create -f broker.yaml
```

<<<<<<< HEAD
    broker.eventing.knative.dev/default created



=======
>>>>>>> dd0fc09c
```python
%%writefile event-display.yaml
apiVersion: apps/v1
kind: Deployment
metadata:
  name: hello-display
  namespace: cifar10
spec:
  replicas: 1
  selector:
    matchLabels: &labels
      app: hello-display
  template:
    metadata:
      labels: *labels
    spec:
      containers:
        - name: event-display
          image: gcr.io/knative-releases/knative.dev/eventing/cmd/event_display

---

kind: Service
apiVersion: v1
metadata:
  name: hello-display
  namespace: cifar10
spec:
  selector:
    app: hello-display
  ports:
  - protocol: TCP
    port: 80
    targetPort: 8080
```

<<<<<<< HEAD
    Writing event-display.yaml



=======
>>>>>>> dd0fc09c
```python
!kubectl apply -f event-display.yaml
```

    deployment.apps/hello-display created
    service/hello-display created


Create the SeldonDeployment image classification model for Cifar10. We add in a `logger` for requests - the default destination is the namespace Knative Broker.

```python
%%writefile cifar10.yaml
apiVersion: machinelearning.seldon.io/v1
kind: SeldonDeployment
metadata:
  name: tfserving-cifar10
  namespace: cifar10
spec:
  protocol: tensorflow
  transport: rest
  predictors:
  - componentSpecs:
    - spec:
        containers:
        - args: 
          - --port=8500
          - --rest_api_port=8501
          - --model_name=resnet32
          - --model_base_path=gs://seldon-models/tfserving/cifar10/resnet32
          image: tensorflow/serving
          name: resnet32
          ports:
          - containerPort: 8501
            name: http
            protocol: TCP
    graph:
      name: resnet32
      type: MODEL
      endpoint:
        service_port: 8501
      logger:
        mode: all
        url: http://broker-ingress.knative-eventing.svc.cluster.local/cifar10/default
    name: model
    replicas: 1

```

<<<<<<< HEAD
    Writing cifar10.yaml



=======
>>>>>>> dd0fc09c
```python
!kubectl apply -f cifar10.yaml
```

    seldondeployment.machinelearning.seldon.io/tfserving-cifar10 created


Create the pretrained VAE Cifar10 Outlier Detector. We forward replies to the message-dumper we started.

Here we configure `seldonio/alibi-detect-server` to use rclone for downloading the artifact. If `RCLONE_ENABLED=true` environmental variable is set or any of the environmental variables contain `RCLONE_CONFIG` in their name then rclone will be used to download the artifacts. If `RCLONE_ENABLED=false` or no `RCLONE_CONFIG` variables are present then kfserving storage.py logic will be used to download the artifacts.

```python
%%writefile cifar10od.yaml

apiVersion: v1
kind: Secret
metadata:
  name: seldon-rclone-secret
  namespace: cifar10    
type: Opaque
stringData:
  RCLONE_CONFIG_GS_TYPE: google cloud storage
  RCLONE_CONFIG_GS_ANONYMOUS: "true"

---            

apiVersion: serving.knative.dev/v1
kind: Service
metadata:
  name: vae-outlier
  namespace: cifar10
spec:
  template:
    metadata:
      annotations:
        autoscaling.knative.dev/minScale: "1"
    spec:
      containers:
      - image: seldonio/alibi-detect-server:1.19.0-dev
        imagePullPolicy: IfNotPresent
        args:
        - --model_name
        - cifar10od
        - --http_port
        - '8080'
        - --protocol
        - tensorflow.http
        - --storage_uri
        - gs://seldon-models/alibi-detect/od/OutlierVAE/cifar10
        - --reply_url
        - http://hello-display.cifar10
        - --event_type
        - io.seldon.serving.inference.outlier
        - --event_source
        - io.seldon.serving.cifar10od
        - OutlierDetector
        envFrom:
        - secretRef:
            name: seldon-rclone-secret
```

<<<<<<< HEAD
    Writing cifar10od.yaml



=======
>>>>>>> dd0fc09c
```python
!kubectl apply -f cifar10od.yaml
```

    secret/seldon-rclone-secret created
    [33;1mWarning:[0m Kubernetes default value is insecure, Knative may default this to secure in a future release: spec.template.spec.containers[0].securityContext.allowPrivilegeEscalation, spec.template.spec.containers[0].securityContext.capabilities, spec.template.spec.containers[0].securityContext.runAsNonRoot, spec.template.spec.containers[0].securityContext.seccompProfile
    service.serving.knative.dev/vae-outlier created


Create a Knative trigger to forward logging events to our Outlier Detector.

```python
%%writefile trigger.yaml
apiVersion: eventing.knative.dev/v1
kind: Trigger
metadata:
  name: vaeoutlier-trigger
  namespace: cifar10
spec:
  broker: default
  filter:
    attributes:
      type: io.seldon.serving.inference.request
  subscriber:
    ref:
      apiVersion: serving.knative.dev/v1
      kind: Service
      name: vae-outlier
      namespace: cifar10

```

<<<<<<< HEAD
    Writing trigger.yaml



=======
>>>>>>> dd0fc09c
```python
!kubectl apply -f trigger.yaml
```

    trigger.eventing.knative.dev/vaeoutlier-trigger created


Get the IP address of the Istio Ingress Gateway. This assumes you have installed istio with a LoadBalancer.

```python
CLUSTER_IPS = !(kubectl -n istio-system get service istio-ingressgateway -o jsonpath='{.status.loadBalancer.ingress[0].ip}')
CLUSTER_IP = CLUSTER_IPS[0]
print(CLUSTER_IP)
```

Optionally add an authorization token here if you need one.Acquiring this token will be dependent on your auth setup.

```python
TOKEN = "Bearer <my token>"
```

If you are using Kind or Minikube you will need to port-forward to the istio ingressgateway and uncomment the following

```python
CLUSTER_IP="localhost:8080"
```

```python
SERVICE_HOSTNAMES = !(kubectl get ksvc -n cifar10 vae-outlier -o jsonpath='{.status.url}' | cut -d "/" -f 3)
SERVICE_HOSTNAME_VAEOD = SERVICE_HOSTNAMES[0]
print(SERVICE_HOSTNAME_VAEOD)
```

<<<<<<< HEAD
    vae-outlier.cifar10.svc.cluster.local



=======
>>>>>>> dd0fc09c
```python
import json

import matplotlib.pyplot as plt
import numpy as np
import tensorflow as tf

tf.keras.backend.clear_session()

import requests
from alibi_detect.utils.perturbation import apply_mask

train, test = tf.keras.datasets.cifar10.load_data()
X_train, y_train = train
X_test, y_test = test

X_train = X_train.astype("float32") / 255
X_test = X_test.astype("float32") / 255
print(X_train.shape, y_train.shape, X_test.shape, y_test.shape)
classes = (
    "plane",
    "car",
    "bird",
    "cat",
    "deer",
    "dog",
    "frog",
    "horse",
    "ship",
    "truck",
)


def show(X):
    plt.imshow(X.reshape(32, 32, 3))
    plt.axis("off")
    plt.show()


def predict(X):
    formData = {"instances": X.tolist()}
    headers = {"Authorization": TOKEN}
    res = requests.post(
        "http://"
        + CLUSTER_IP
        + "/seldon/cifar10/tfserving-cifar10/v1/models/resnet32/:predict",
        json=formData,
        headers=headers,
    )
    if res.status_code == 200:
        return classes[np.array(res.json()["predictions"])[0].argmax()]
    else:
        print("Failed with ", res.status_code)
        return []
```

    (50000, 32, 32, 3) (50000, 1) (10000, 32, 32, 3) (10000, 1)


## Normal Prediction

```python
idx = 1
X = X_train[idx : idx + 1]
show(X)
predict(X)
```


    
![png](docs-gb/notebooks/outlier_cifar10_files/docs-gb/notebooks/outlier_cifar10_30_0.png)
    





    'truck'



Lets check the message dumper for an outlier detection prediction. This should be false.

```python
!kubectl logs -n cifar10 $(kubectl get pod -n cifar10 -l app=hello-display -o jsonpath='{.items[0].metadata.name}')
```

    2025/12/12 15:00:08 failed to parse observability config from env, falling back to default config
    2025/12/12 15:00:08 failed to correctly initialize otel resource, resouce may be missing some attributes: the environment variable "SYSTEM_NAMESPACE" is not set, not adding "k8s.namespace.name" to otel attributes
    ☁️  cloudevents.Event
    Context Attributes,
      specversion: 1.0
      type: io.seldon.serving.inference.outlier
      source: io.seldon.serving.cifar10od
      id: 7740b269-da42-4e6f-a451-8ba8a239b97f
    Extensions,
      endpoint: model
      inferenceservicename: tfserving-cifar10
      knativearrivaltime: 2025-12-12T15:03:13.825723818Z
      modelid: resnet32
      namespace: cifar10
      protocol: tensorflow
      requestid: 960f455d-8fee-4cb0-a560-5d2b64870634
      traceparent: 00-4c9e3317bd45a88e22a7ab1a787f47f2-a191b6f624f17efe-00
    Data,
      {"data": {"is_outlier": [0]}, "meta": {"name": "OutlierVAE", "detector_type": "offline", "data_type": "image"}}


## Outlier Prediction

```python
np.random.seed(0)
X_mask, mask = apply_mask(
    X.reshape(1, 32, 32, 3),
    mask_size=(10, 10),
    n_masks=1,
    channels=[0, 1, 2],
    mask_type="normal",
    noise_distr=(0, 1),
    clip_rng=(0, 1),
)
```

```python
show(X_mask)
predict(X_mask)
```


    
![png](docs-gb/notebooks/outlier_cifar10_files/docs-gb/notebooks/outlier_cifar10_35_0.png)
    

<<<<<<< HEAD

=======
```python
!kubectl logs -n cifar10 $(kubectl get pod -n cifar10 -l app=hello-display -o jsonpath='{.items[0].metadata.name}')
```
>>>>>>> dd0fc09c


<<<<<<< HEAD

    'truck'


=======
```python
od_preds = outlier(X_mask)
```
>>>>>>> dd0fc09c

Now lets check the message dumper for a new message. This should show we have found an outlier.

```python
!kubectl logs -n cifar10 $(kubectl get pod -n cifar10 -l app=hello-display -o jsonpath='{.items[0].metadata.name}')
```

    2025/12/12 15:00:08 failed to parse observability config from env, falling back to default config
    2025/12/12 15:00:08 failed to correctly initialize otel resource, resouce may be missing some attributes: the environment variable "SYSTEM_NAMESPACE" is not set, not adding "k8s.namespace.name" to otel attributes
    ☁️  cloudevents.Event
    Context Attributes,
      specversion: 1.0
      type: io.seldon.serving.inference.outlier
      source: io.seldon.serving.cifar10od
      id: 7740b269-da42-4e6f-a451-8ba8a239b97f
    Extensions,
      endpoint: model
      inferenceservicename: tfserving-cifar10
      knativearrivaltime: 2025-12-12T15:03:13.825723818Z
      modelid: resnet32
      namespace: cifar10
      protocol: tensorflow
      requestid: 960f455d-8fee-4cb0-a560-5d2b64870634
      traceparent: 00-4c9e3317bd45a88e22a7ab1a787f47f2-a191b6f624f17efe-00
    Data,
      {"data": {"is_outlier": [0]}, "meta": {"name": "OutlierVAE", "detector_type": "offline", "data_type": "image"}}
    ☁️  cloudevents.Event
    Context Attributes,
      specversion: 1.0
      type: io.seldon.serving.inference.outlier
      source: io.seldon.serving.cifar10od
      id: 2337a67e-ced2-4807-a907-938e4ecea304
    Extensions,
      endpoint: model
      inferenceservicename: tfserving-cifar10
      knativearrivaltime: 2025-12-12T15:03:35.060332451Z
      modelid: resnet32
      namespace: cifar10
      protocol: tensorflow
      requestid: 892e75f7-01b4-4690-be81-ae7a706679b2
      traceparent: 00-8b8b0df29bc049f0a0d766f1fcc6a667-8d2e8aa417b2dfc6-00
    Data,
      {"data": {"is_outlier": [1]}, "meta": {"name": "OutlierVAE", "detector_type": "offline", "data_type": "image"}}


## Tear Down

```python
!kubectl delete ns cifar10
```

<<<<<<< HEAD
    namespace "cifar10" deleted
=======
```python
```
>>>>>>> dd0fc09c
<|MERGE_RESOLUTION|>--- conflicted
+++ resolved
@@ -1,31 +1,17 @@
 # Outlier Detection on CIFAR10
 
-<<<<<<< HEAD
+![demo](../.gitbook/assets/demo.png)
+
 In this example we will deploy an image classification model along with an outlier detector trained on the same dataset. For in depth details on creating an outlier detection model for your own dataset see the [alibi-detect project](https://github.com/SeldonIO/alibi-detect) and associated [documentation](https://docs.seldon.ai/alibi-detect). You can find details for this [CIFAR10 example in their documentation](https://docs.seldon.ai/alibi-detect/outlier-detection/examples/od_vae_cifar10) as well.
-=======
-![demo](../.gitbook/assets/demo.png)
->>>>>>> dd0fc09c
-
-In this example we will deploy an image classification model along with an outlier detector trained on the same dataset. For in depth details on creating an outlier detection model for your own dataset see the [alibi-detect project](https://github.com/SeldonIO/alibi-detect) and associated [documentation](https://docs.seldon.io/projects/alibi-detect/en/latest/). You can find details for this [CIFAR10 example in their documentation](https://docs.seldon.io/projects/alibi-detect/en/latest/examples/od_vae_cifar10.html) as well.
 
 Prequisites:
 
-<<<<<<< HEAD
-  * [Knative eventing installed](https://knative.dev/docs/install/)
-    * Ensure the istio-ingressgateway is exposed as a loadbalancer (no auth in this demo)
-  * [Seldon Core installed](https://docs.seldon.ai/seldon-core-1/getting-started/installation/installation) 
-    * Ensure you install for istio, e.g. for the helm chart `--set istio.enabled=true`
-    
-    Tested on GKE and Kind with Knative 1.10.1 and Istio 1.16.2
-=======
 * [Knative eventing installed](https://knative.dev/docs/install/)
   * Ensure the istio-ingressgateway is exposed as a loadbalancer (no auth in this demo)
-*   [Seldon Core installed](../install/installation.md)
-
-    * Ensure you install for istio, e.g. for the helm chart `--set istio.enabled=true`
->>>>>>> dd0fc09c
-
-    Tested on GKE and Kind with Knative 0.18 and Istio 1.7.3
+* [Seldon Core installed](../install/installation.md)
+  * Ensure you install for istio, e.g. for the helm chart `--set istio.enabled=true`
+
+Tested on GKE and Kind with Knative 1.10.1 and Istio 1.16.2
 
 ```python
 !pip install -r requirements_notebook.txt
@@ -89,13 +75,10 @@
 !kubectl apply -f ../../../notebooks/resources/seldon-gateway.yaml
 ```
 
-<<<<<<< HEAD
     gateway.networking.istio.io/seldon-gateway unchanged
 
 
 
-=======
->>>>>>> dd0fc09c
 ```python
 !cat ../../../notebooks/resources/seldon-gateway.yaml
 ```
@@ -123,13 +106,10 @@
 !kubectl create namespace cifar10
 ```
 
-<<<<<<< HEAD
     namespace/cifar10 created
 
 
 
-=======
->>>>>>> dd0fc09c
 ```python
 %%writefile broker.yaml
 apiVersion: eventing.knative.dev/v1
@@ -139,24 +119,18 @@
  namespace: cifar10
 ```
 
-<<<<<<< HEAD
     Writing broker.yaml
 
 
 
-=======
->>>>>>> dd0fc09c
 ```python
 !kubectl create -f broker.yaml
 ```
 
-<<<<<<< HEAD
     broker.eventing.knative.dev/default created
 
 
 
-=======
->>>>>>> dd0fc09c
 ```python
 %%writefile event-display.yaml
 apiVersion: apps/v1
@@ -193,13 +167,10 @@
     targetPort: 8080
 ```
 
-<<<<<<< HEAD
     Writing event-display.yaml
 
 
 
-=======
->>>>>>> dd0fc09c
 ```python
 !kubectl apply -f event-display.yaml
 ```
@@ -248,13 +219,10 @@
 
 ```
 
-<<<<<<< HEAD
     Writing cifar10.yaml
 
 
 
-=======
->>>>>>> dd0fc09c
 ```python
 !kubectl apply -f cifar10.yaml
 ```
@@ -316,13 +284,10 @@
             name: seldon-rclone-secret
 ```
 
-<<<<<<< HEAD
     Writing cifar10od.yaml
 
 
 
-=======
->>>>>>> dd0fc09c
 ```python
 !kubectl apply -f cifar10od.yaml
 ```
@@ -355,13 +320,10 @@
 
 ```
 
-<<<<<<< HEAD
     Writing trigger.yaml
 
 
 
-=======
->>>>>>> dd0fc09c
 ```python
 !kubectl apply -f trigger.yaml
 ```
@@ -395,13 +357,10 @@
 print(SERVICE_HOSTNAME_VAEOD)
 ```
 
-<<<<<<< HEAD
     vae-outlier.cifar10.svc.cluster.local
 
 
 
-=======
->>>>>>> dd0fc09c
 ```python
 import json
 
@@ -535,25 +494,13 @@
 ![png](docs-gb/notebooks/outlier_cifar10_files/docs-gb/notebooks/outlier_cifar10_35_0.png)
     
 
-<<<<<<< HEAD
-
-=======
-```python
-!kubectl logs -n cifar10 $(kubectl get pod -n cifar10 -l app=hello-display -o jsonpath='{.items[0].metadata.name}')
-```
->>>>>>> dd0fc09c
-
-
-<<<<<<< HEAD
+
+
+
 
     'truck'
 
 
-=======
-```python
-od_preds = outlier(X_mask)
-```
->>>>>>> dd0fc09c
 
 Now lets check the message dumper for a new message. This should show we have found an outlier.
 
@@ -605,9 +552,4 @@
 !kubectl delete ns cifar10
 ```
 
-<<<<<<< HEAD
     namespace "cifar10" deleted
-=======
-```python
-```
->>>>>>> dd0fc09c
