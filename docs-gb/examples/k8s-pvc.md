--- conflicted
+++ resolved
@@ -45,17 +45,7 @@
       containerPath: /models
 ```
 
-<<<<<<< HEAD
-To start a Kind cluster with these settings using our ansible script you can run from the project root folder
-
-```
-ansible-playbook ansible/playbooks/kind-cluster.yaml -e kind_config_file=${PWD}/samples/examples/local-pvc/kind-config.yaml
-```
-
-[**Now you should finish the Seldon install following the docs.**](../getting-started/kubernetes-installation/README.md)
-=======
 To start a Kind cluster see, [Learning environment](../installation/learning-environment/README.md).
->>>>>>> 50c30fad
 
 Create the local folder for models and copy an example iris sklearn model to it.
 
