--- conflicted
+++ resolved
@@ -1,37 +1,8 @@
 # Table of contents
 
-<<<<<<< HEAD
-## Installation
-* [Installing Seldon Core 2](installation/README.md)
-    * [Learning Environment](installation/learning-environment/README.md)
-      * [Self-hosted Kafka](installation/learning-environment/self-hosted-kafka.md)
-    * [Production Environment](installation/production-environment/README.md)
-      * [Kafka Integration](installation/production-environment/kafka/README.md)
-         * [Managed Kafka](installation/production-environment/kafka/managed-kafka.md) 
-      * [Ingress Controller](installation/production-environment/ingress-controller/istio.md)
-    * [Test the Installation](installation/test-installation.md)
-    * [Helm Configuration](installation/helm/README.md)
-
-## User Guide    
-* [Getting Started](getting-started/README.md)    
-  * [Seldon CLI](getting-started/cli.md)
-* [Operational Monitoring](operational-monitoring/README.md)
-  * [Observability](operational-monitoring/observability.md)
-  * [Operational Metrics](operational-monitoring/operational.md)
-  * [Usage Metrics](operational-monitoring/usage.md)
-  * [Local Metrics](operational-monitoring/local-metrics-test.md)
-* [APIs](apis/README.md)
-  * [Internal](apis/internal/README.md)
-    * [Chainer](apis/internal/chainer.md)
-    * [Agent](apis/internal/agent.md)
-  * [Inference](apis/inference/README.md)
-    * [Open Inference Protocol](apis/inference/v2.md)
-  * [Scheduler](apis/scheduler.md)
-=======
 ## About
 * [Overview](README.md)
 <!-- * [Concepts](/docs-gb/concepts/README.md) -->
->>>>>>> 1a1b2638
 * [Architecture](architecture/README.md)
 
 ## Installation
@@ -45,11 +16,13 @@
 * [Test the Installation](installation/test-installation.md)
     
 * Advanced Configurations
+  * [Helm Configuration](installation/helm/README.md)
   * [Server Config](kubernetes/resources/serverconfig.md)
   * [Server Runtime](kubernetes/resources/seldonruntime.md)
   * [Seldon Config](kubernetes/resources/seldonconfig.md)
   * [Pipeline Config](kubernetes/resources/pipeline.md)  
 * [Upgrading](upgrading.md) 
+
 ## User Guide
 <!-->
 * Getting Started
