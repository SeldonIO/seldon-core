# Table of contents
* [About](README.md)

<<<<<<< HEAD
## Concepts
* Data-Centric MLOps
* Servers
* OIP
* Components
* Pipelines
* [Experiments](experiments.md)

=======
>>>>>>> 83c6c814
## Installation
* [Installing Seldon Core 2](installation/README.md)
    * [Learning Environment](installation/learning-environment/README.md)
      * [Self-hosted Kafka](installation/learning-environment/self-hosted-kafka.md)
    * [Production Environment](installation/production-environment/README.md)
      * [Kafka Integration](installation/production-environment/kafka/README.md)
         * [Managed Kafka](installation/production-environment/kafka/managed-kafka.md) 
      * [Ingress Controller](installation/production-environment/ingress-controller/istio.md)
    * [Test the Installation](installation/test-installation.md)
<<<<<<< HEAD
  * Advanced Configurations
    * [Server Config](kubernetes/resources/serverconfig.md)
    * [Server Runtime](kubernetes/resources/seldonruntime.md)
    * [Seldon Config](kubernetes/resources/seldonconfig.md)
    * [Pipeline Config](kubernetes/resources/pipeline.md)  
  * [Upgrading](upgrading.md)    
## User Guide
* Getting Started
  * Deploy Model (OIP+MLServer Link)
  * Pipeline
  * Inference Server
  * Run Inference
  * [Kubernetes Resources](kubernetes/resources/README.md) 
* [Servers](servers.md)
    * [Resource allocation](resource-allocation/README.md)
      * [Example: Serving models on dedicated GPU nodes](resource-allocation/example-serving-models-on-dedicated-gpu-nodes.md)
* [Models](models/README.md)
    * CRD
    * Registration
    * Versioning
    * LLM
    * Parameterized Models
    * Links to Secret Management
    * [Multi-Model Serving](models/mms.md)
    * [Inference Artifacts](models/inference-artifacts.md)
    * [rClone](models/rclone.md)
    * [Parameterized Models](models/parameterized-models/README.md)
    * [Pandas Query](models/parameterized-models/pandasquery.md) 
* Inference
    * [Inference Server](https://docs.seldon.io/projects/seldon-core/en/v2/contents/about/index.html#inference-servers)
    * [Run Inference](https://docs.seldon.io/projects/seldon-core/en/v2/contents/inference/index.html)
    * [OIP](apis/inference/v2.md)
    * [Batch](examples/batch-examples-k8s.md) and (examples/batch-examples-local.md)
* [Pipelines](pipelines.md)
* [Scaling](kubernetes/scaling.md)
  * Server Scaling
  * Component Scaling
  * [Autoscaling](kubernetes/autoscaling.md)
  * Multi-Component Serving and Overcommit
  * [HPA Autoscaling in single-model serving](kubernetes/hpa-rps-autoscaling.md)
* Data Science Monitoring
    * [Dataflow with Kafka](architecture/dataflow.md)
    * Request & Response Logging
    * [Model Performance Metrics](performance-tests.md)
    * [Drift Detection](drift.md)
    * [Outlier Detection](outlier.md)
    * [Explainability](explainers.md)
* Operational Monitoring
    * [Operational Metrics](metrics/operational.md)
    * Kubernetes Metrics
    * [Usage Metrics](metrics/usage.md)
    * [Tracing](kubernetes/tracing.md)
    * [Local Metrics](metrics/local-metrics-test.md)
    * [Performance Tests](performance-tests.md)
    * Performance Tuning 
* Rollouts & Experiments
    * Rollout Strategies
        * Progressive Rollouts
        * Rollbacks
    * [Experiments](kubernetes/resources/experiment.md)
      * A/B Testing
      * Traffic Splitting
      * Canary
      * Shadow 
    * CI/CD
      * Link to Component Versioning
## Integrations
  * [Service Meshes](kubernetes/service-meshes/README.md)
    * [Ambassador](kubernetes/service-meshes/ambassador.md)
    * [Istio](kubernetes/service-meshes/istio.md)
    * [Traefik](kubernetes/service-meshes/traefik.md)
  * Audit Trails
  * Alerts
  * Data Management
  * Modules 
  
## Resources
* Troubleshooting
* Tutorials
* [Security](/getting-started/kubernetes-installation/security/index.html)
  * [Secure Model Endpoints](models/securing-endpoints.md)
  * Authentication
  * Authorization
  * Secrets Management
=======

## User Guide    
* [Getting Started](getting-started/README.md)    
  * [Seldon CLI](getting-started/cli.md)
* [Operational Monitoring](operational-monitoring/README.md)
  * [Observability](operational-monitoring/observability.md)
  * [Operational Metrics](operational-monitoring/operational.md)
  * [Usage Metrics](operational-monitoring/usage.md)
  * [Local Metrics](operational-monitoring/local-metrics-test.md)
>>>>>>> 83c6c814
* [APIs](apis/README.md)
  * [Internal](apis/internal/README.md)
    * [Chainer](apis/internal/chainer.md)
    * [Agent](apis/internal/agent.md)
  * [Inference](apis/inference/README.md)
    * [Open Inference Protocol](apis/inference/v2.md)
  * [Scheduler](apis/scheduler.md)
* [Architecture](architecture/README.md)
* [Examples](examples/README.md)
  * [Local examples](examples/local-examples.md)
  * [Kubernetes examples](examples/k8s-examples.md)
  * [Huggingface models](examples/huggingface.md)
  * [Model zoo](examples/model-zoo.md)
  * [Artifact versions](examples/multi-version.md)
  * [Pipeline examples](examples/pipeline-examples.md)
  * [Pipeline to pipeline examples](examples/pipeline-to-pipeline.md)
  * [Explainer examples](examples/explainer-examples.md)
  * [Custom Servers](examples/custom-servers.md)
  * [Local experiments](examples/local-experiments.md)
  * [Experiment version examples](examples/experiment-versions.md)
  * [Inference examples](examples/inference.md)
  * [Tritonclient examples](examples/tritonclient-examples.md)
  * [Batch Inference examples (kubernetes)](examples/batch-examples-k8s.md)
  * [Batch Inference examples (local)](examples/batch-examples-local.md)
  * [Checking Pipeline readiness](examples/pipeline-ready-and-metadata.md)
  * [Multi-Namespace Kubernetes](examples/k8s-clusterwide.md)
  * [Huggingface speech to sentiment with explanations pipeline](examples/speech-to-sentiment.md)
  * [Production image classifier with drift and outlier monitoring](examples/cifar10.md)
  * [Production income classifier with drift, outlier and explanations](examples/income.md)
  * [Conditional pipeline with pandas query model](examples/pandasquery.md)
  * [Kubernetes Server with PVC](examples/k8s-pvc.md)  

* APIs
    * API Reference
    * Internal APIs
    * [Seldon CLI](getting-started/cli.md)
      * [CLI](cli/README.md)
      * [Seldon](cli/seldon.md)
        * [Config](cli/seldon\_config.md)
        * [Config Activate](cli/seldon\_config\_activate.md)
        * [Config Deactivate](cli/seldon\_config\_deactivate.md)
        * [Config Add](cli/seldon\_config\_add.md)
        * [Config List](cli/seldon\_config\_list.md)
        * [Config Remove](cli/seldon\_config\_remove.md)
      * [Experiment](cli/seldon\_experiment.md)
        * [Experiment Start](cli/seldon\_experiment\_start.md)
        * [Experiment Status](cli/seldon\_experiment\_status.md)
        * [Experiment List](cli/seldon\_experiment\_list.md)
        * [Experiment Stop](cli/seldon\_experiment\_stop.md)
      * [Model](cli/seldon\_model.md)
        * [Model Status](cli/seldon\_model\_status.md)
        * [Model Load](cli/seldon\_model\_load.md)
        * [Model List](cli/seldon\_model\_list.md)
        * [Model Infer](cli/seldon\_model\_infer.md)
        * [Model Metadata](cli/seldon\_model\_metadata.md)
        * [Model Unload](cli/seldon\_model\_unload.md)
      * [Pipeline](cli/seldon\_pipeline.md)
        * [Pipeline Load](cli/seldon\_pipeline\_load.md)
        * [Pipeline Status](cli/seldon\_pipeline\_status.md)
        * [Pipeline List](cli/seldon\_pipeline\_list.md)
        * [Pipeline Inspect](cli/seldon\_pipeline\_inspect.md)
        * [Pipeline Infer](cli/seldon\_pipeline\_infer.md)
        * [Pipeline Unload](cli/seldon\_pipeline\_unload.md)
      * [Server](cli/seldon\_server.md)
        * [Server List](cli/seldon\_server\_list.md)
        * [Server Status](cli/seldon\_server\_status.md)
* Reference
    * Glossary 
* [FAQs](faqs.md)          
 

* [Kubernetes](kubernetes/README.md)
  * [Storage Secrets](kubernetes/storage-secrets.md)
  * [Kafka](kubernetes/kafka.md)
<<<<<<< HEAD

=======
  * [Metrics](kubernetes/metrics.md)
  * [Resources](kubernetes/resources/README.md)
    * [Model](kubernetes/resources/model.md)
    * [Experiment](kubernetes/resources/experiment.md)
    * [Pipeline](kubernetes/resources/pipeline.md)
    * [Server](kubernetes/resources/server.md)
    * [Server Config](kubernetes/resources/serverconfig.md)
    * [Server Runtime](kubernetes/resources/seldonruntime.md)
    * [Seldon Config](kubernetes/resources/seldonconfig.md)
  * [Service Meshes](kubernetes/service-meshes/README.md)
    * [Ambassador](kubernetes/service-meshes/ambassador.md)
    * [Istio](kubernetes/service-meshes/istio.md)
    * [Traefik](kubernetes/service-meshes/traefik.md)
* [Resource allocation](resource-allocation/README.md)
  * [Example: Serving models on dedicated GPU nodes](resource-allocation/example-serving-models-on-dedicated-gpu-nodes.md)
* [Models](models/README.md)
  * [Multi-Model Serving](models/mms.md)
  * [Inference Artifacts](models/inference-artifacts.md)
  * [rClone](models/rclone.md)
  * [Parameterized Models](models/parameterized-models/README.md)
  * [Pandas Query](models/parameterized-models/pandasquery.md)
  * [Securing Endpoints](models/securing-endpoints.md)
  * [Scheduling](models/scheduling.md)
>>>>>>> 83c6c814
* [Metrics](metrics/README.md)

* [Development](development/README.md)
  * [License](development/licenses.md)
  * [Release](development/release.md)

<|MERGE_RESOLUTION|>--- conflicted
+++ resolved
@@ -1,7 +1,6 @@
 # Table of contents
 * [About](README.md)
 
-<<<<<<< HEAD
 ## Concepts
 * Data-Centric MLOps
 * Servers
@@ -10,8 +9,6 @@
 * Pipelines
 * [Experiments](experiments.md)
 
-=======
->>>>>>> 83c6c814
 ## Installation
 * [Installing Seldon Core 2](installation/README.md)
     * [Learning Environment](installation/learning-environment/README.md)
@@ -21,13 +18,14 @@
          * [Managed Kafka](installation/production-environment/kafka/managed-kafka.md) 
       * [Ingress Controller](installation/production-environment/ingress-controller/istio.md)
     * [Test the Installation](installation/test-installation.md)
-<<<<<<< HEAD
+    
   * Advanced Configurations
     * [Server Config](kubernetes/resources/serverconfig.md)
     * [Server Runtime](kubernetes/resources/seldonruntime.md)
     * [Seldon Config](kubernetes/resources/seldonconfig.md)
     * [Pipeline Config](kubernetes/resources/pipeline.md)  
-  * [Upgrading](upgrading.md)    
+  * [Upgrading](upgrading.md) 
+     
 ## User Guide
 * Getting Started
   * Deploy Model (OIP+MLServer Link)
@@ -88,6 +86,7 @@
       * Shadow 
     * CI/CD
       * Link to Component Versioning
+      
 ## Integrations
   * [Service Meshes](kubernetes/service-meshes/README.md)
     * [Ambassador](kubernetes/service-meshes/ambassador.md)
@@ -106,17 +105,6 @@
   * Authentication
   * Authorization
   * Secrets Management
-=======
-
-## User Guide    
-* [Getting Started](getting-started/README.md)    
-  * [Seldon CLI](getting-started/cli.md)
-* [Operational Monitoring](operational-monitoring/README.md)
-  * [Observability](operational-monitoring/observability.md)
-  * [Operational Metrics](operational-monitoring/operational.md)
-  * [Usage Metrics](operational-monitoring/usage.md)
-  * [Local Metrics](operational-monitoring/local-metrics-test.md)
->>>>>>> 83c6c814
 * [APIs](apis/README.md)
   * [Internal](apis/internal/README.md)
     * [Chainer](apis/internal/chainer.md)
@@ -188,36 +176,10 @@
 * [FAQs](faqs.md)          
  
 
+
 * [Kubernetes](kubernetes/README.md)
   * [Storage Secrets](kubernetes/storage-secrets.md)
   * [Kafka](kubernetes/kafka.md)
-<<<<<<< HEAD
-
-=======
-  * [Metrics](kubernetes/metrics.md)
-  * [Resources](kubernetes/resources/README.md)
-    * [Model](kubernetes/resources/model.md)
-    * [Experiment](kubernetes/resources/experiment.md)
-    * [Pipeline](kubernetes/resources/pipeline.md)
-    * [Server](kubernetes/resources/server.md)
-    * [Server Config](kubernetes/resources/serverconfig.md)
-    * [Server Runtime](kubernetes/resources/seldonruntime.md)
-    * [Seldon Config](kubernetes/resources/seldonconfig.md)
-  * [Service Meshes](kubernetes/service-meshes/README.md)
-    * [Ambassador](kubernetes/service-meshes/ambassador.md)
-    * [Istio](kubernetes/service-meshes/istio.md)
-    * [Traefik](kubernetes/service-meshes/traefik.md)
-* [Resource allocation](resource-allocation/README.md)
-  * [Example: Serving models on dedicated GPU nodes](resource-allocation/example-serving-models-on-dedicated-gpu-nodes.md)
-* [Models](models/README.md)
-  * [Multi-Model Serving](models/mms.md)
-  * [Inference Artifacts](models/inference-artifacts.md)
-  * [rClone](models/rclone.md)
-  * [Parameterized Models](models/parameterized-models/README.md)
-  * [Pandas Query](models/parameterized-models/pandasquery.md)
-  * [Securing Endpoints](models/securing-endpoints.md)
-  * [Scheduling](models/scheduling.md)
->>>>>>> 83c6c814
 * [Metrics](metrics/README.md)
 
 * [Development](development/README.md)
