---
description: Explore the enterprise MLOps capabilities of Core 2 for production ML deployment, featuring model serving, pipeline orchestration, and intelligent resource management for scalable ML systems.
---

# Features

After the models are deployed, Core 2 enables the monitoring and experimentation on those systems in production. With support for a wide range of model types and design patterns to build around those models, you can standardize ML deployment across a range of use-cases in the cloud or on-premise, serving infrastructure of your choice. 

{% embed url="https://www.youtube.com/watch?v=ar5lSG_idh4" %}

## Model Deployment

Seldon Core 2 orchestrates and scales machine learning components running as production-grade microservices. These components can be deployed locally or in enterprise-scale kubernetes clusters. The components of your ML system - such as models, processing steps, custom logic, or monitoring methods - are deployed as *Models*, leveraging serving solutions compatible with Core 2 such as MLServer, Alibi, LLM Module, or Triton Inference Server. These serving solutions package the required dependencies and standardize inference using the Open Inference Protocol. This ensures that all requests and responses follow a unified format regardless of your model types and use-cases. After models are deployed, they can process REST or gRPC requests for real-time inference.

## Complex Applications & Orchestration

<<<<<<< HEAD
Machine learning applications are increasingly complex. They’ve evolved from individual models deployed as services to complex applications that can consist of multiple models, processing steps, custom logic, and asynchronous monitoring components. With Core, you can build Pipelines that connect any of these components to make data-centric applications. Core 2 handles orchestration and scaling of the underlying components of such an application and exposes the data streamed through the application in real time using Kafka.
=======
Machine learning applications are increasingly complex. They've evolved from individual models deployed as services, to complex applications that can consist of multiple models, processing steps, custom logic, and asynchronous monitoring components. With Core you can build  Pipelines that connect any of these components to make data-centric applications. Core 2 handles orchestration and scaling of the underlying components of such an application, and exposes the data streamed through the application in real time using Kafka. 
>>>>>>> af7c54bd

{% hint style="info" %}
Data-centricity is an approach that places the management, integrity, and flow of data at the core of the machine learning deployment framework. 
{% endhint %}

This approach to MLOps, influenced by our position paper [Desiderata for next generation of ML model serving](https://arxiv.org/abs/2210.14665), enables real-time observability, insight, and control on the behavior, and performance of your ML systems.  


![Data-centric pipeline](images/models-servers_1.png)

Lastly, Core 2 provides Experiments as part of its orchestration capabilities, enabling users to implement routing logic such as A/B tests or Canary deployments to models or pipelines in production. After experiments are run, you can promote new models or pipelines or launch new experiments so that you can continuously improve the performance of your ML applications.


## Resource Management

In Seldon Core 2 your models are deployed on inference servers, which are software that manage the packaging and execution of ML workloads. Core 2 separates out **Servers** and **Models** as separate resources as part of its design. This approach enables flexible allocation of models to servers aligning with your models' requirements and your infrastructure. Core 2 also provides functionality to autoscale your models and servers up and down as needed based on your workload requirements or user-defined metrics.

With the modular design of Core 2, users are able to implement cutting-edge methods to minimize hardware costs:

- **Multi-model serving** consolidates multiple models onto shared inference servers to optimize resource utilization and decrease the number of servers required..
- **Overcommit** allows you to provision more models than the available memory would normally allow by dynamically loading and unloading models from memory to disk based on demand.

![Example: Serving multiple model types across inference servers](images/models-servers.png)

## End-to-End MLOps with Core 2

Core 2 demonstrates the power of a standardized, data-centric approach to MLOps at scale, ensuring that data observability and management are prioritized across every layer of machine learning operations. Furthermore, Core 2 seamlessly integrates into end-to-end MLOps workflows, from CI/CD, managing traffic with the service mesh of your choice, alerting, data visualization, or authentication and authorization.

This modular, flexible architecture not only supports diverse deployment patterns but also ensures compatibility with the latest AI innovations. By embedding data-centricity and adaptability into its foundation, Core 2 equips organizations to scale and improve their machine learning systems effectively to capture value from increasingly complex AI systems.

## Next Steps

- [Install Seldon Core 2](./getting-started/README.md)
- Explore our [Tutorials](./examples/README.md)
- [Join our Slack Community](https://seldondev.slack.com/join/shared_invite/zt-vejg6ttd-ksZiQs3O_HOtPQsen_labg#/shared-invite/email) for updates or for answers to any questions<|MERGE_RESOLUTION|>--- conflicted
+++ resolved
@@ -14,11 +14,8 @@
 
 ## Complex Applications & Orchestration
 
-<<<<<<< HEAD
-Machine learning applications are increasingly complex. They’ve evolved from individual models deployed as services to complex applications that can consist of multiple models, processing steps, custom logic, and asynchronous monitoring components. With Core, you can build Pipelines that connect any of these components to make data-centric applications. Core 2 handles orchestration and scaling of the underlying components of such an application and exposes the data streamed through the application in real time using Kafka.
-=======
 Machine learning applications are increasingly complex. They've evolved from individual models deployed as services, to complex applications that can consist of multiple models, processing steps, custom logic, and asynchronous monitoring components. With Core you can build  Pipelines that connect any of these components to make data-centric applications. Core 2 handles orchestration and scaling of the underlying components of such an application, and exposes the data streamed through the application in real time using Kafka. 
->>>>>>> af7c54bd
+
 
 {% hint style="info" %}
 Data-centricity is an approach that places the management, integrity, and flow of data at the core of the machine learning deployment framework. 
