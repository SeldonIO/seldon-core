
# HPA Autoscaling in single-model serving

Learn how to jointly autoscale model and server replicas based on a metric of inference
requests per second (RPS) using HPA, when there is a one-to-one correspondence between models
and servers (single-model serving). This will require:

* Having a Seldon Core 2 install that publishes metrics to prometheus (default). In the
  following, we will assume that prometheus is already installed and configured in the
  `seldon-monitoring` namespace.
* Installing and configuring [Prometheus Adapter](https://github.com/kubernetes-sigs/prometheus-adapter),
  which allows prometheus queries on relevant metrics to be published as k8s custom metrics
* Configuring HPA manifests to scale Models and the corresponding Server replicas based on the
  custom metrics

## Installing and configuring the Prometheus Adapter

The role of the Prometheus Adapter is to expose queries on metrics in Prometheus as k8s custom
or external metrics. Those can then be accessed by HPA in order to take scaling decisions.

To install through helm:

```sh
helm repo add prometheus-community https://prometheus-community.github.io/helm-charts
helm repo update
helm install --set prometheus.url='http://seldon-monitoring-prometheus' hpa-metrics prometheus-community/prometheus-adapter -n seldon-monitoring
```

These commands install `prometheus-adapter` as a helm release named `hpa-metrics` in
the same namespace where Prometheus is installed, and point to its service URL (without the port).

The URL is not fully qualified as it references a Prometheus instance running in the same namespace.
If you are using a separately-managed Prometheus instance, please update the URL accordingly.

If you are running Prometheus on a different port than the default 9090, you can also pass `--set
prometheus.port=[custom_port]` You may inspect all the options available as helm values by
running `helm show values prometheus-community/prometheus-adapter`

We now need to configure the adapter to look for the correct prometheus metrics and compute
per-model RPS values. On install, the adapter has created a `ConfigMap` in the same namespace as
itself, named `[helm_release_name]-prometheus-adapter`. In our case, it will be
`hpa-metrics-prometheus-adapter`.

Overwrite the ConfigMap as shown in the following manifest, after applying any required customizations.

{% hint style="warning" %}
Change the `name` if you've chosen a different value for the `prometheus-adapter` helm release name.
Change the `namespace` to match the namespace where `prometheus-adapter` is installed.
{% endhint %}

{% code title="prometheus-adapter.config.yaml" lineNumbers="true" %}
````yaml
apiVersion: v1
kind: ConfigMap
metadata:
  name: hpa-metrics-prometheus-adapter
  namespace: seldon-monitoring
data:
  config.yaml: |-
    "rules":
    -
      "seriesQuery": |
         {__name__=~"^seldon_model.*_total",namespace!=""}
      "seriesFilters":
        - "isNot": "^seldon_.*_seconds_total"
        - "isNot": "^seldon_.*_aggregate_.*"
      "resources":
        "overrides":
          "model": {group: "mlops.seldon.io", resource: "model"}
          "server": {group: "mlops.seldon.io", resource: "server"}
          "pod": {resource: "pod"}
          "namespace": {resource: "namespace"}
      "name":
        "matches": "^seldon_model_(.*)_total"
        "as": "${1}_rps"
      "metricsQuery": |
        sum by (<<.GroupBy>>) (
          rate (
            <<.Series>>{<<.LabelMatchers>>}[1m]
          )
        )
````
{% endcode %}

In this example, a single rule is defined to fetch the `seldon_model_infer_total` metric
from Prometheus, compute its rate over a 1 minute window, and expose this to k8s as the `infer_rps`
metric, with aggregations at model, server, inference server pod and namespace level.

A list of all the Prometheus metrics exposed by Seldon Core 2 in relation to Models, Servers and Pipelines is available [here](../metrics/operational.md),
and those may be used when customizing the configuration.

### Understanding prometheus-adapter rule definitions

The rule definition can be broken down in four parts:

* _Discovery_ (the `seriesQuery` and `seriesFilters` keys) controls what Prometheus
    metrics are considered for exposure via the k8s custom metrics API.

  In the example, all the Seldon Prometheus metrics of the form `seldon_model_*_total` are
  considered, excluding metrics pre-aggregated across all models (`.*_aggregate_.*`) as well as
  the cummulative infer time per model (`.*_seconds_total`). For RPS, we are only interested in
  the model inference count (`seldon_model_infer_total`)

* _Association_ (the `resources` key) controls the Kubernetes resources that a particular
    metric can be attached to or aggregated over.

  The resources key defines an association between certain labels from the Prometheus metric and
  k8s resources. For example, on line 17, `"model": {group: "mlops.seldon.io", resource: "model"}`
  lets `prometheus-adapter` know that, for the selected Prometheus metrics, the value of the
  "model" label represents the name of a k8s `model.mlops.seldon.io` CR.

  One k8s custom metric is generated for each k8s resource associated with a prometheus metric.
  In this way, it becomes possible to request the k8s custom metric values for
  `models.mlops.seldon.io/iris` or for `servers.mlops.seldon.io/mlserver`.

  The labels that *do not* refer to a `namespace` resource generate "namespaced" custom
  metrics (the label values refer to resources which are part of a namespace) -- this
  distinction becomes important when needing to fetch the metrics via kubectl, and in
  understanding how certain Prometheus query template placeholders are replaced.


* _Naming_ (the `name` key) configures the naming of the k8s custom metric.

  In the example ConfigMap, this is configured to take the Prometheus metric named
  `seldon_model_infer_total` and expose custom metric endpoints named `infer_rps`, which when
  called return the result of a query over the Prometheus metric.

  The matching over the Prometheus metric name uses regex group capture expressions (line 22),
  which are then be referenced in the custom metric name (line 23).

* _Querying_ (the `metricsQuery` key) defines how a request for a specific k8s custom metric gets
    converted into a Prometheus query.

  The query can make use of the following placeholders:

    - .Series is replaced by the discovered prometheus metric name (e.g. `seldon_model_infer_total`)
    - .LabelMatchers, when requesting a namespaced metric for resource `X` with name `x` in
    namespace `n`, is replaced by `X=~"x",namespace="n"`. For example, `model=~"iris0",
    namespace="seldon-mesh"`. When requesting the namespace resource itself, only the
    `namespace="n"` is kept.
    - .GroupBy is replaced by the resource type of the requested metric (e.g. `model`,
    `server`, `pod` or `namespace`).

  You may want to modify the query in the example to match the one that you typically use in
  your monitoring setup for RPS metrics. The example calls [`rate()`](https://prometheus.io/docs/prometheus/latest/querying/functions/#rate)
  with a 1 minute window.


For a complete reference for how `prometheus-adapter` can be configured via the `ConfigMap`, please
consult the docs [here](https://github.com/kubernetes-sigs/prometheus-adapter/blob/master/docs/config.md).



Once you have applied any necessary customizations, replace the default prometheus-adapter config
with the new one, and restart the deployment (this restart is required so that prometheus-adapter
picks up the new config):

```sh
# Replace default prometheus adapter config
kubectl replace -f prometheus-adapter.config.yaml
# Restart prometheus-adapter pods
kubectl rollout restart deployment hpa-metrics-prometheus-adapter -n seldon-monitoring
```

### Testing the install using the custom metrics API

In order to test that the prometheus adapter config works and everything is set up correctly,
you can issue raw kubectl requests against the custom metrics API

{% hint style="info" %}
<<<<<<< HEAD
**Note**: If no inference requests were issued towards any model in the Seldon install, the metrics
configured above will not be available in prometheus, and thus will also not appear when
checking via the commands below. Therefore, please first run some inference requests towards a
sample model to ensure that the metrics are available — this is only required for the testing of
the install.
=======
If no inference requests were issued towards any model in the Core 2 install, the corresponding
metrics will not be available in prometheus, and thus will also not appear when checking via
kubectl. Therefore, please first run some inference requests towards a sample model to ensure
that the metrics are available — this is only required for the testing of the install.
>>>>>>> 13ad5243
{% endhint %}

Listing the available metrics:

```sh
kubectl get --raw /apis/custom.metrics.k8s.io/v1beta1/ | jq .
```

For namespaced metrics, the general template for fetching is:

```sh
kubectl get --raw "/apis/custom.metrics.k8s.io/v1beta1/namespaces/[NAMESPACE]/[API_RESOURCE_NAME]/[CR_NAME]/[METRIC_NAME]"
```

For example:

* Fetching model RPS metric for a specific `(namespace, model)` pair `(seldon-mesh, irisa0)`:

    ```sh
    kubectl get --raw /apis/custom.metrics.k8s.io/v1beta1/namespaces/seldon-mesh/models.mlops.seldon.io/irisa0/infer_rps
    ```

* Fetching model RPS metric aggregated at the `(namespace, server)` level `(seldon-mesh, mlserver)`:

    ```sh
    kubectl get --raw /apis/custom.metrics.k8s.io/v1beta1/namespaces/seldon-mesh/servers.mlops.seldon.io/mlserver/infer_rps
    ```

* Fetching model RPS metric aggregated at the `(namespace, pod)` level `(seldon-mesh, mlserver-0)`:

    ```sh
    kubectl get --raw /apis/custom.metrics.k8s.io/v1beta1/namespaces/seldon-mesh/pods/mlserver-0/infer_rps
    ```

* Fetching the same metric aggregated at `namespace` level `(seldon-mesh)`:

    ```sh
    kubectl get --raw /apis/custom.metrics.k8s.io/v1beta1/namespaces/*/metrics/infer_rps
    ```

## Configuring HPA manifests

For every (Model, Server) pair you want to autoscale, you need to apply 2 HPA manifests based on
the same metric: one scaling the Model, the other the Server. The example below only works if
the mapping between Models and Servers is 1-to-1 (i.e no multi-model serving).

Consider a model named `irisa0` with the following manifest. Please note we don’t set
`minReplicas/maxReplicas`. This disables the seldon lag-based autoscaling so that it
doesn’t interact with HPA (separate `minReplicas/maxReplicas` configs will be set on the HPA
side)

You must also explicitly define a value for `spec.replicas`. This is the key modified by HPA
to increase the number of replicas, and if not present in the manifest it will result in HPA not
working until the Model CR is modified to have `spec.replicas` defined.

{% code title="irisa0.yaml" lineNumbers="false" %}
```yaml
apiVersion: mlops.seldon.io/v1alpha1
kind: Model
metadata:
  name: irisa0
  namespace: seldon-mesh
spec:
  memory: 3M
  replicas: 1
  requirements:
  - sklearn
  storageUri: gs://seldon-models/testing/iris1
```
{% endcode %}

Let’s scale this model when it is deployed on a server named `mlserver`, with a target RPS **per
replica** of 3 RPS (higher RPS would trigger scale-up, lower would trigger scale-down):

{% code title="irisa0-hpa.yaml" lineNumbers="true" %}
```yaml
apiVersion: autoscaling/v2
kind: HorizontalPodAutoscaler
metadata:
  name: irisa0-model-hpa
  namespace: seldon-mesh
spec:
  scaleTargetRef:
    apiVersion: mlops.seldon.io/v1alpha1
    kind: Model
    name: irisa0
  minReplicas: 1
  maxReplicas: 3
  metrics:
  - type: Object
    object:
      metric:
        name: infer_rps
      describedObject:
        apiVersion: mlops.seldon.io/v1alpha1
        kind: Model
        name: irisa0
      target:
        type: AverageValue
        averageValue: 3
---
apiVersion: autoscaling/v2
kind: HorizontalPodAutoscaler
metadata:
  name: mlserver-server-hpa
  namespace: seldon-mesh
spec:
  scaleTargetRef:
    apiVersion: mlops.seldon.io/v1alpha1
    kind: Server
    name: mlserver
  minReplicas: 1
  maxReplicas: 3
  metrics:
  - type: Object
    object:
      metric:
        name: infer_rps
      describedObject:
        apiVersion: mlops.seldon.io/v1alpha1
        kind: Model
        name: irisa0
      target:
        type: AverageValue
        averageValue: 3
```
{% endcode %}

In the preceding HPA manifests, the scaling metric is exactly the same, and uses the exact same
parameters. This is to ensure that both the Models and the Servers are scaled up/down at
approximately the same time. Small variations in the scale-up time are expected because each HPA
samples the metrics independently, at regular intervals.

{% hint style="info" %}
**Note**: If a Model gets scaled up slightly before its corresponding Server, the model is currently
marked with the condition ModelReady "Status: False" with a "ScheduleFailed" message until new
Server replicas become available. However, the existing replicas of that model remain available
and will continue to serve inference load.
{% endhint %}

In order to ensure similar scaling behaviour between Models and Servers, the number of
`minReplicas` and `maxReplicas`, as well as any other configured scaling policies should be kept
in sync across the HPA for the model and the server.

### Details on custom metrics of type Object

The HPA manifests use metrics of type "Object" that fetch the data used in scaling
decisions by querying k8s metrics associated with a particular k8s object.  The endpoints that
HPA uses for fetching those metrics are the same ones that were tested in the previous section
using `kubectl get --raw ...`. Because you have configured the Prometheus Adapter to expose those
k8s metrics based on queries to Prometheus, a mapping exists between the information contained
in the HPA Object metric definition and the actual query that is executed against Prometheus.
This section aims to give more details on how this mapping works.

In our example, the `metric.name:infer_rps` gets mapped to the `seldon_model_infer_total` metric
on the prometheus side, based on the configuration in the `name` section of the Prometheus
Adapter ConfigMap. The prometheus metric name is then used to fill in the `<<.Series>>` template
in the query (`metricsQuery` in the same ConfigMap).

Then, the information provided in the `describedObject` is used within the Prometheus query to
select the right aggregations of the metric. For the RPS metric used to scale the Model
(and the Server because of the 1-1 mapping), it makes sense to compute the aggregate RPS across
all the replicas of a given model, so the `describedObject` references a specific Model CR.

However, in the general case, the `describedObject` does not need to be a Model. Any k8s object
listed in the `resources` section of the Prometheus Adapter ConfigMap may be used. The Prometheus
label associated with the object kind fills in the `<<.GroupBy>>` template, while the name gets
used as part of the `<<.LabelMatchers>>`. For example:

* If the described object is `{ kind: Namespace, name: seldon-mesh }`, then the Prometheus
query template configured in our example would be transformed into:

```
sum by (namespace) (
  rate (
    seldon_model_infer_total{namespace="seldon-mesh"}[1m]
  )
)
```

* If the described object is not a namespace (for example, `{ kind: Pod, name: mlserver-0 }`)
then the query will be passed the label describing the object, alongside an additional label
identifying the namespace where the HPA manifest resides in.:

```
sum by (pod) (
  rate (
    seldon_model_infer_total{pod="mlserver-0", namespace="seldon-mesh"}[1m]
  )
)
```

For the `target` of the Object metric you **must** use a `type` of `AverageValue`. The value
given in `averageValue` represents the per replica RPS scaling threshold of the `scaleTargetRef`
object (either a Model or a Server in our case), with the target number of replicas being
computed by HPA according to the following formula:

$$\texttt{targetReplicas} = \frac{\texttt{infer\_rps}}{\texttt{thresholdPerReplicaRPS}}$$

{% hint style="info" %}
**Note**: Attempting other target types does not work under the current Seldon Core 2 setup, because they
use the number of active Pods associated with the Model CR (i.e. the associated Server pods) in
the `targetReplicas` computation. However, this also means that this set of pods becomes "owned"
by the Model HPA. Once a pod is owned by a given HPA it is not available for other HPAs to use,
so we would no longer be able to scale the Server CRs using HPA.
{% endhint %}

### HPA sampling of custom metrics

Each HPA CR has it's own timer on which it samples the specified custom metrics. This timer
starts when the CR is created, with sampling of the metric being done at regular intervals (by
default, 15 seconds).

As a side effect of this, creating the Model HPA and the Server HPA (for a given model) at
different times will mean that the scaling decisions on the two are taken at different times.
Even when creating the two CRs together as part of the same manifest, there will usually be a
small delay between the point where the Model and Server `spec.replicas` values are changed.

Despite this delay, the two will converge to the same number when the decisions are taken based
on the same metric (as in the previous examples).

When showing the HPA CR information via `kubectl get`, a column of the output will display the
current metric value per replica and the target average value in the format `[per replica metric value]/[target]`.
This information is updated in accordance to the sampling rate of each HPA resource. It is
therefore expected to sometimes see different metric values for the Model and it's corresponding
Server.

{% hint style="info" %}
Some versions of k8s will display `[per pod metric value]` instead of `[per replica metric value]`,
with the number of pods being computed based on a label selector present in the target resource
CR (the `status.selector` value for the Model or Server in the Core 2 case).

HPA is designed so that multiple HPA CRs cannot target the same underlying pod with this selector
(with HPA stopping when such a condition is detected). This means that in Core 2, the Model and
Server selector cannot be the same. A design choice was made to assign the Model a unique
selector that does not match any pods.

As a result, for the k8s versions displaying `[per pod metric value]`, the information shown for
the Model HPA CR will be an overflow caused by division by zero. This is only a display artefact,
with the Model HPA continuing to work normally. The actual value of the metric can be seen by
inspecting the corresponding Server HPA CR, or by fetching the metric directly via `kubectl get
--raw`
{% endhint %}

### Advanced settings

*   Filtering metrics by additional labels on the prometheus metric:

    The prometheus metric from which the model RPS is computed has the following labels:

    ```c-like
    seldon_model_infer_total{
        code="200", 
        container="agent", 
        endpoint="metrics", 
        instance="10.244.0.39:9006", 
        job="seldon-mesh/agent", 
        method_type="rest", 
        model="irisa0", 
        model_internal="irisa0_1", 
        namespace="seldon-mesh", 
        pod="mlserver-0", 
        server="mlserver", 
        server_replica="0"
    }
    ```

    If you want the scaling metric to be computed based on inferences with a particular value
    for any of those labels, you can add this in the HPA metric config, as in the example
    (targeting `method_type="rest"`):

    ```yaml
      metrics:
      - type: Object
        object:
          describedObject:
            apiVersion: mlops.seldon.io/v1alpha1
            kind: Model
            name: irisa0
          metric:
            name: infer_rps
            selector:
              matchLabels:
                method_type: rest
          target:
    	    type: AverageValue
            averageValue: "3"
    ```
*   Customize scale-up / scale-down rate & properties by using scaling policies as described in
    the [HPA scaling policies docs](https://kubernetes.io/docs/tasks/run-application/horizontal-pod-autoscale/#configurable-scaling-behavior)

*   For more resources, please consult the [HPA docs](https://kubernetes.io/docs/tasks/run-application/horizontal-pod-autoscale/)
    and the [HPA walkthrough](https://kubernetes.io/docs/tasks/run-application/horizontal-pod-autoscale-walkthrough/)


## Cluster operation guidelines when using HPA-based scaling

When deploying HPA-based scaling for Seldon Core 2 models and servers as part of a production deployment,
it is important to understand the exact interactions between HPA-triggered actions and Seldon Core 2
scheduling, as well as potential pitfalls in choosing particular HPA configurations.

Using the default scaling policy, HPA is relatively aggressive on scale-up (responding quickly
to increases in load), with a maximum replicas increase of either 4 every 15 seconds or 100% of
existing replicas within the same period (**whichever is highest**). In contrast, scaling-down
is more gradual, with HPA only scaling down to the maximum number of recommended replicas in the
most recent 5 minute rolling window, in order to avoid flapping. Those parameters can be
customized via [scaling policies](https://kubernetes.io/docs/tasks/run-application/horizontal-pod-autoscale/#configurable-scaling-behavior).

When using custom metrics such as RPS, the actual number of replicas added during scale-up or
reduced during scale-down will entirely depend, alongside the maximums imposed by the policy, on
the configured target (`averageValue` RPS per replica) and on how quickly the inferencing load
varies in your cluster. All three need to be considered jointly in order to deliver both an
efficient use of resources and meeting SLAs.

### Customizing per-replica RPS targets and replica limits

Naturally, the first thing to consider is an estimated peak inference load (including some
margins) for each of the models in the cluster. If the minimum number of model
replicas needed to serve that load without breaching latency SLAs is known, it should be set as
`spec.maxReplicas`, with the HPA `target.averageValue` set to `peak_infer_RPS`/`maxReplicas`.

If `maxReplicas` is not already known, an open-loop load test with a slowly ramping up request
rate should be done on the target model (one replica, no scaling). This would allow you to
determine the RPS (inference request throughput) when latency SLAs are breached or (depending on
the desired operation point) when latency starts increasing. You would then set the HPA
`target.averageValue` taking some margin below this saturation RPS, and compute
`spec.maxReplicas` as `peak_infer_RPS`/`target.averageValue`. The margin taken below the
saturation point is very important, because scaling-up cannot be instant (it requires spinning
up new pods, downloading model artifacts, etc.). In the period until the new replicas become
available, any load increases will still need to be absorbed by the existing replicas.

If there are multiple models which typically experience peak load in a correlated manner, you
need to ensure that sufficient cluster resources are available for k8s to concurrently schedule
the maximum number of server pods, with each pod holding one model replica. This can be ensured
by using either [Cluster Autoscaler](https://kubernetes.io/docs/concepts/cluster-administration/cluster-autoscaling/)
or, when running workloads in the cloud, any provider-specific cluster autoscaling services.

{% hint style="warning" %}
It is important for the cluster to have sufficient resources for creating the total number of
desired server replicas set by the HPA CRs across all the models at a given time.

Not having sufficient cluster resources to serve the number of replicas configured by HPA at a
given moment, in particular under aggressive scale-up HPA policies, may result in breaches of
SLAs. This is discussed in more detail in the following section.
{% endhint %}

A similar approach should be taken for setting `minReplicas`, in relation to estimated RPS in
the low-load regime. However, it's useful to balance lower resource usage to immediate
availability of replicas for inference rate increases from that lowest load point. If low-load
regimes only occur for small periods of time, and especially combined with a high rate of increase
in RPS when moving out of the low-load regime, it might be worth to set the `minReplicas` floor
higher in order to ensure SLAs are met at all times.


### Customizing HPA policy settings for ensuring correct scaling behaviour

Each `spec.replica` value change for a Model or Server triggers a rescheduling event for the
Seldon Core 2 scheduler, which considers any updates that are needed in mapping Model replicas to
Server replicas  such as rescheduling failed Model replicas, loading new ones, unloading in the case of the number of replicas going down, etc.

Two characteristics in the current implementation are important in terms of
autoscaling and configuring the HPA scale-up policy:

- The scheduler does not create new Server replicas when the existing replicas are not
    sufficient for loading a Model's replicas (one Model replica per Server replica). Whenever
    a Model requests more replicas than available on any of the available Servers, its `ModelReady`
    condition transitions to `Status: False` with a `ScheduleFailed` message. However, any
    replicas of that Model that are already loaded at that point remain available for servicing
    inference load.

- There is no _partial_ scheduling of replicas. For example, consider a model with 2 replicas,
    currently loaded on a server with 3 replicas (two of those server replicas will have the
    model loaded). If you update the model replicas to 4, the scheduler will transition the
    model to `ScheduleFailed`, seeing that it cannot satisfy the requested number of replicas.
    The existing 2 model replicas will continue to serve traffic, *but a third replica will
    not be loaded* onto the remaining server replica.

    In other words, the scheduler either schedules all the requested replicas, or,
    if unable to do so, leaves the state of the cluster unchanged.

    Introducing partial scheduling would make the overall results of assigning models to servers
    significantly less predictable and ephemeral. This is because models may end up moved
    back-and forth between servers depending on the speed with which various server replicas
    become available. Network partitions or other transient errors may also trigger large changes
    to the model-to-server assignments, making it challenging to sustain consistent data plane
    load during those periods.

Taken together, the two Core 2 scheduling characteristics, combined with a very aggressive HPA
scale-up policy and a continuously increasing RPS may lead to the following pathological case:

- Based on RPS, HPA decides to increase both the Model and Server replicas from 2 (an example
start stable state) to 8. While the 6 new Server pods get scheduled and get the Model loaded
onto them, the scheduler will transition the Model into the `ScheduleFailed` state, because it
cannot fulfill the requested replicas requirement. During this period, the initial 2 Model
replicas continue to serve load, but are using their RPS margins and getting closer to the
saturation point.
- At the same time, load continues to increase, so HPA further increases the number of
required Model and Server replicas from 8 to 12, before all of the 6 new Server pods had a chance
to become available. The new replica target for the scheduler also becomes 12, and this would
not be satisfied until all the 12 Server replicas are available. The 2 Model replicas that are
available may by now be saturated and the infer latency spikes up, breaching set SLAs.
- The process may continue until load stabilizes.
- If at any point the number of requested replicas (<=`maxReplicas`) exceeds the resource
capacity of the cluster, the requested server replica count will never be reached and thus the
Model will remain permanently in the `ScheduleFailed` state.

While most likely encountered during continuous ramp-up RPS load tests with autoscaling enabled,
the pathological case example is a good showcase for the elements that need to be taken
into account when setting the HPA policies.

- The speed with which new Server replicas can become available versus how many new replicas may
  HPA request in a given time:
    - The HPA scale-up policy should not be configured to request more replicas than can
      become available in the specified time. The following example reflects a confidence that 5
      Server pods will become available within 90 seconds, with some safety margin. The default
      scale-up config, that also adds a percentage based policy (double the existing replicas
      within the set `periodSeconds`) is not recommended because of this.
    - Perhaps more importantly, there is no reason to scale faster than the time it takes for
      replicas to become available - this is the true maximum rate with which scaling up can
      happen anyway. Because the underlying Server replica pods are part of a stateful set, they
      are created sequentially by k8s.

{% code title="hpa-custom-policy.yaml" lineNumbers="true" %}
```yaml
apiVersion: autoscaling/v2
kind: HorizontalPodAutoscaler
metadata:
  name: irisa0-model-hpa
  namespace: seldon-mesh
spec:
  scaleTargetRef:
    ...
  minReplicas: 1
  maxReplicas: 3
  behavior:
    scaleUp:
      stabilizationWindowSeconds: 60
      policies:
      - type: Pods
        value: 5
        periodSeconds: 90
  metrics:
    ...
```
{% endcode %}

- The duration of transient load spikes which you might want to absorb within the existing
  per-replica RPS margins.
    - The previous example, at line 13, configures a scale-up stabilization window of one minute.
      It means that for all of the HPA recommended replicas in the last 60 second window (4
      samples of the custom metric considering the default sampling rate), only the *smallest*
      will be applied.
    - Such stabilization windows should be set depending on typical load patterns in your
        cluster: not being too aggressive in reacting to increased load will allow you to
        achieve cost savings, but has the disadvantage of a delayed reaction if the load spike turns
        out to be sustained.

- The duration of any typical/expected sustained ramp-up period, and the RPS increase rate
    during this period.
    - It is useful to consider whether the replica scale-up rate configured via the policy (line
        15 in the example) is able to keep-up with this RPS increase rate.
    - Such a scenario may appear, for example, if you are planning for a smooth traffic ramp-up
        in a blue-green deployment as you are draining the "blue" deployment and transitioning
        to the "green" one<|MERGE_RESOLUTION|>--- conflicted
+++ resolved
@@ -168,18 +168,11 @@
 you can issue raw kubectl requests against the custom metrics API
 
 {% hint style="info" %}
-<<<<<<< HEAD
 **Note**: If no inference requests were issued towards any model in the Seldon install, the metrics
 configured above will not be available in prometheus, and thus will also not appear when
 checking via the commands below. Therefore, please first run some inference requests towards a
 sample model to ensure that the metrics are available — this is only required for the testing of
 the install.
-=======
-If no inference requests were issued towards any model in the Core 2 install, the corresponding
-metrics will not be available in prometheus, and thus will also not appear when checking via
-kubectl. Therefore, please first run some inference requests towards a sample model to ensure
-that the metrics are available — this is only required for the testing of the install.
->>>>>>> 13ad5243
 {% endhint %}
 
 Listing the available metrics:
