--- conflicted
+++ resolved
@@ -1,12 +1,8 @@
-<<<<<<< HEAD
 ---
 description: Pipelines in Seldon Core 2.
 ---
 
-# Pipelines
-=======
 # Testing Pipelines
->>>>>>> 96ce155b
 
 In order to understand how pipelines will behave in a production setting, it is first helpful to isolate testing to the individual models within the pipeline. By obtaining the maximum throughput for each model given the infrastructure each are running on (e.g. GPU specs) and their configurations (e.g. how many workers are used), users will gain a better understanding of which models might be limiting to the performance of the pipeline around it. Given the performance profiles of models within a pipeline, it is recommended to optimize for the desired performance of those individual models first (see [here](../models/)), ensuring they have the right number of replicas and are running on the right infrastructure in order to achieve the right level of performance. Similarly, once a model within a pipeline is identified as a bottleneck, refer back to the [models](../models/) section to optimize the performance of that model.
 
