<<<<<<< HEAD
---
description: Infrastructure Setup for Seldon Core 2 usage.
---

## Infrastructure Setup
=======
# Infrastructure Setup
>>>>>>> 96ce155b

## CPUs vs. GPUs

Overall performance of your models will be constrained by the specifications of the underlying hardware which it is run on, and how it is leveraged. Choosing between CPUs and GPUs depends on the latency and throughput requirements for your use-case, as well as the type of model you are putting into production:

* **CPUs** are generally sufficient for lightweight models, such as tree-based models, regression models, or small neural networks.
* **GPUs** are recommended for deep learning models, large-scale neural networks, and large language models (LLMs) where lower latency is critical. Models with high matrix computation demands (like transformers or CNNs) benefit significantly from GPU acceleration.

If cost is a concern, it is recommended to start with CPUs and use profiling or performance monitoring tools (e.g. as py-spy or scalene) to identify CPU bottlenecks. Based on these results, you can transition to GPUs as needed.

## Setting the right specifications for CPUs

If working with models that will receive many concurrent requests in production, individual CPUs can often act as bottlenecks when processing data. In these cases, increasing the parallel workers can help. This can be configured through your serving solution as described in the [Inference](inference.md) section. It is important to note that when increasing the number of workers available to process concurrent requests, it is best practice to ensure the number of workers is not significantly higher than the number of available CPU cores, in order to reduce contention. Each worker executes in it’s own process. This is most relevant for synchronous models where subsequent processing is blocked on completion of each request.

![Leveraging Multiple CPU Cores](../../.gitbook/assets/multi-core-processing.png)

For more advanced configuration of CPU utilization, users can configure thread affinity through environment variables which determine how threads are bound to physical processors. For example, `KMP_AFFINITY` and `OMP_NUM_THREADS` are variables that can be set for technologies that use OpenMP. For more information on thread affinity, see [here](https://www.intel.com/content/www/us/en/docs/dpcpp-cpp-compiler/developer-guide-reference/2023-0/thread-affinity-interface.html). In general, the ML Framework that you’re using might have it’s own recommendations for improving resource usage.

Finally, increasing the RAM available for your models can improve performance for memory intensive models, such as models with large parameter sizes, ones that require high-dimensional data processing, or involve complex intermediate computations.<|MERGE_RESOLUTION|>--- conflicted
+++ resolved
@@ -1,12 +1,8 @@
-<<<<<<< HEAD
 ---
 description: Infrastructure Setup for Seldon Core 2 usage.
 ---
 
 ## Infrastructure Setup
-=======
-# Infrastructure Setup
->>>>>>> 96ce155b
 
 ## CPUs vs. GPUs
 
