<<<<<<< HEAD

# About
=======
# Overview
>>>>>>> 2e7aee02

Seldon Core 2 is a source-available framework for deploying and managing machine learning systems at scale. The data-centric approach and modular architecture of Core 2 helps you deploy, manage, and scale your ML - from simple models to complex ML applications. After the models are deployed, Core 2 enables the monitoring and experimentation on those systems in production. With support for a wide range of model types, and design patterns to build around those models, you can standardize ML deployment across a range of use-cases in the cloud or on-premise serving infrastructure of your choice. 

{% embed url="https://www.youtube.com/watch?v=ar5lSG_idh4" %}

## Model Deployment

Seldon Core 2 orchestrates and scales machine learning components running as production-grade microservices. These components can be deployed locally or in enterprise-scale kubernetes clusters. The components of your ML system - such as models, processing steps, custom logic, or monitoring methods - are deployed as **Models**, leveraging serving solutions compatible with Core 2 such as MLServer, Alibi, LLM Module, or Triton Inference Server. These serving solutions package the required dependencies and standardize inference using the Open Inference Protocol. This ensures that, regardless of your model types and use-cases, all request and responses follow a unified format. After models are deployed, they can process REST or gRPC requests for real-time inference.

## Complex Applications & Orchestration

Machine learning applications are increasingly complex. They’ve evolved from individual models deployed as services, to complex applications that can consist of multiple models, processing steps, custom logic, and asynchronous monitoring components. With Core you can build  Pipelines that connect any of these components to make data-centric applications. Core 2 handles orchestration and scaling of the underlying components of such an application, and exposes the data streamed through the application in real time using Kafka. 

{% hint style="info" %}
Data-centricity is an approach that places the management, integrity, and flow of data at the core of the machine learning deployment framework. 
{% endhint %}

This approach to MLOps, influenced by our position paper [Desiderata for next generation of ML model serving](https://arxiv.org/abs/2210.14665), enables real-time observability, insight, and control on the behavior, and performance of your ML systems.  


![Data-centric pipeline](images/pipeline-intro.png)

Lastly, Core 2 provides Experiments as part of its orchestration capabilities, enabling users to implement routing logic such as A/B tests or Canary deployments to models or pipelines in production. After experiments are run, you can promote new models or pipelines, or launch new experiments, so that you can continuously improve the performance of your ML applications.


## Resource Management

In Seldon Core 2 your models are deployed on inference servers, which manage the packaging and execution of ML workloads. As part its design, Core 2 separates out **Servers** and **Models** as separate resources. This approach enables flexible allocation of models to servers aligning with the requirements of your models, and to the underlying infrastructure that you want your servers to run on. Core 2 also provides functionality to autoscale your models and servers up and down as needed based on your workload requirements or user-defined metrics. 

With the modular design of Core 2, users are able to implement cutting-edge methods to minimize hardware costs:

- **Multi-Model serving** consolidates multiple models onto shared inference servers to optimize resource utilization and decrease the number of servers required.
- **Over-commit** allows you to provision more models than the available memory would normally allow by dynamically loading and unloading models from memory to disk based on demand.

![Example: Serving multiple model types across inference servers](images/models-servers.png)

## End-to-End MLOps with Core 2

Core 2 demonstrates the power of a standardized, data-centric approach to MLOps at scale, ensuring that data observability and management are prioritized across every layer of machine learning operations. Furthermore, Core 2 seamlessly integrates into end-to-end MLOps workflows, from CI/CD, managing traffic with the service mesh of your choice, alerting, data visualization, or authentication and authorization. 

This modular, flexible architecture not only supports diverse deployment patterns but also ensures compatibility with the latest AI innovations. By embedding data-centricity and adaptability into its foundation, Core 2 equips organizations to scale and improve their machine learning systems effectively, to capture value from increasingly complex AI systems.

## Next Steps

- [Install Seldon Core 2](./getting-started/README.md)
- Explore our [Tutorials](./examples/README.md)
- [Join our Slack Community](https://seldondev.slack.com/join/shared_invite/zt-vejg6ttd-ksZiQs3O_HOtPQsen_labg#/shared-invite/email) for updates or for answers to any questions<|MERGE_RESOLUTION|>--- conflicted
+++ resolved
@@ -1,9 +1,4 @@
-<<<<<<< HEAD
-
 # About
-=======
-# Overview
->>>>>>> 2e7aee02
 
 Seldon Core 2 is a source-available framework for deploying and managing machine learning systems at scale. The data-centric approach and modular architecture of Core 2 helps you deploy, manage, and scale your ML - from simple models to complex ML applications. After the models are deployed, Core 2 enables the monitoring and experimentation on those systems in production. With support for a wide range of model types, and design patterns to build around those models, you can standardize ML deployment across a range of use-cases in the cloud or on-premise serving infrastructure of your choice. 
 
