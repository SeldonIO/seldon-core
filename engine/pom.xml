<project xmlns="http://maven.apache.org/POM/4.0.0"
xmlns:xsi="http://www.w3.org/2001/XMLSchema-instance"
xsi:schemaLocation="http://maven.apache.org/POM/4.0.0 http://maven.apache.org/xsd/maven-4.0.0.xsd">

  <modelVersion>4.0.0</modelVersion>
  <parent>
    <groupId>org.springframework.boot</groupId>
    <artifactId>spring-boot-starter-parent</artifactId>
    <version>2.2.0.RELEASE</version>
  </parent>
  <groupId>io.seldon.engine</groupId>
  <artifactId>seldon-engine</artifactId>
<<<<<<< HEAD
  <version>1.6.0</version>
=======
  <version>1.7.0-dev</version>
>>>>>>> d045c39d
  <packaging>jar</packaging>
  <name>engine</name>
  <url>http://maven.apache.org</url>
  <properties>
    <project.build.sourceEncoding>
    UTF-8</project.build.sourceEncoding>
    <java.version>1.8</java.version>
    <grpc.version>1.25.0</grpc.version>
    <pb.version>3.13.0</pb.version>
    <micrometer.version>1.5.2</micrometer.version>
    <start-class>io.seldon.engine.App</start-class>
    <jaeger.version>1.4.0</jaeger.version>
    <opentracing.version>0.33.0</opentracing.version>
    <curator.version>4.2.0</curator.version>
    <jackson.version>2.11.1</jackson.version>
    <kubernetes.version>9.0.1</kubernetes.version>
  </properties>
  <build>
    <finalName>${project.artifactId}-${project.version}</finalName>
    <extensions>
      <extension>
        <groupId>kr.motd.maven</groupId>
        <artifactId>os-maven-plugin</artifactId>
        <version>1.6.2</version>
      </extension>
    </extensions>
    <plugins>
      <plugin>
        <groupId>org.jacoco</groupId>
        <artifactId>jacoco-maven-plugin</artifactId>
        <version>0.8.5</version>
        <configuration>
          <excludes>
            <exclude>**/io/seldon/protos/**/*.class</exclude>
            <exclude>
            **/org/tensorflow/framework/**/*.class</exclude>
          </excludes>
        </configuration>
        <executions>
          <execution>
            <id>jacoco-initialize</id>
            <goals>
              <goal>prepare-agent</goal>
            </goals>
          </execution>
          <execution>
            <id>jacoco-report</id>
            <phase>test</phase>
            <goals>
              <goal>report</goal>
            </goals>
          </execution>
        </executions>
      </plugin>
      <plugin>
        <groupId>org.codehaus.mojo</groupId>
        <artifactId>license-maven-plugin</artifactId>
        <version>1.20</version>
        <inherited>false</inherited>
        <executions>
          <execution>
            <phase>verify</phase>
            <goals>
              <goal>add-third-party</goal>
              <goal>download-licenses</goal>
            </goals>
            <configuration>
              <outputDirectory>${root.basedir}</outputDirectory>
              <thirdPartyFilename>
              LICENSES_THIRD_PARTY</thirdPartyFilename>
              <!-- Use the template which groups all dependencies by their License 
                                                                type (easier to read!). -->
              <!-- SEE: https://fisheye.codehaus.org/browse/mojo/trunk/mojo/license-maven-plugin/src/main/resources/org/codehaus/mojo/license -->
              <!-- <fileTemplate>/org/codehaus/mojo/license/third-party-file-groupByLicense.ftl</fileTemplate> -->
              <fileTemplate>
              /org/codehaus/mojo/license/third-party-file-groupByLicense.ftl</fileTemplate>
              <!-- License names that should all be merged into the *first* listed 
                                                                name -->
              <licenseMerges>
                <licenseMerge>MIT License|MIT|The MIT License|MIT
                LICENSE|MIT license</licenseMerge>
                <licenseMerge>Apache Software License, Version
                2.0|The Apache Software License, Version 2.0|Apache
                License Version 2.0|Apache License, Version
                2.0|Apache Public License 2.0|Apache License
                2.0|Apache Software License - Version 2.0|Apache
                2.0 License|Apache 2.0 license|Apache License
                V2.0|Apache 2|Apache License|Apache|ASF 2.0|Apache
                2.0|Apache License, version 2.0|Apache Software
                Licenses|Apache-2.0|The Apache License, Version
                2.0</licenseMerge>
                <!-- Ant-contrib is an Apache License -->
                <licenseMerge>Apache Software License, Version
                2.0|http://ant-contrib.sourceforge.net/tasks/LICENSE.txt</licenseMerge>
                <licenseMerge>BSD License|The BSD License|BSD
                licence|BSD license|BSD|BSD-style license|New BSD
                License|New BSD license|Revised BSD
                License</licenseMerge>
                <!-- DuraSpace uses a BSD License for DSpace -->
                <licenseMerge>BSD License|DuraSpace BSD
                License|DuraSpace Sourcecode License</licenseMerge>
                <!-- Coverity uses modified BSD: https://github.com/coverity/coverity-security-library -->
                <licenseMerge>BSD License|BSD style modified by
                Coverity</licenseMerge>
                <licenseMerge>Common Development and Distribution
                License (CDDL)|Common Development and Distribution
                License (CDDL) v1.0|COMMON DEVELOPMENT AND
                DISTRIBUTION LICENSE (CDDL) Version 1.0|CDDL,
                v1.0|CDDL 1.0 license|CDDL 1.0|CDDL
                1.1</licenseMerge>
                <!-- Jersey / Java Servlet API claims this license, but is actually 
                                                                        CDDL 1.0: http://servlet-spec.java.net -->
                <licenseMerge>Common Development and Distribution
                License (CDDL)|CDDL + GPLv2 with classpath
                exception</licenseMerge>
                <!-- Jersey claims this license, but it is dual licensed with CDDL 
                                                                        1.0 being one: https://jersey.java.net/license.html -->
                <licenseMerge>Common Development and Distribution
                License (CDDL)|GPL2 w/ CPE</licenseMerge>
                <licenseMerge>Eclipse Public License|Eclipse Public
                License - Version 1.0|Eclipse Public License - v
                1.0|EPL 1.0 license</licenseMerge>
                <!-- JUnit claims this license but is actually Eclipse Public License: 
                                                                        http://junit.org/license.html -->
                <licenseMerge>Eclipse Public License|Common Public
                License Version 1.0|Eclipse Public License
                1.0</licenseMerge>
                <licenseMerge>GNU Lesser General Public License
                (LGPL)|GNU Lesser General Public License (LGPL),
                Version 2.1|GNU LESSER GENERAL PUBLIC LICENSE,
                Version 2.1|GNU Lesser General Public License|GNU
                Lesser Public License|GNU Lesser General Public
                License, Version 2.1|Lesser General Public License
                (LGPL) v 2.1|LGPL 2.1|LGPL 2.1 license|LGPL 3.0
                license|LGPL, v2.1 or later|LGPL</licenseMerge>
                <licenseMerge>Mozilla Public License|Mozilla Public
                License version 1.1|Mozilla Public License 1.1 (MPL
                1.1)|MPL 1.1</licenseMerge>
                <!-- H2 Database claims this license, but for our purposes it's MPL: 
                                                                        http://www.h2database.com -->
                <licenseMerge>Mozilla Public License|MPL 2.0, and
                EPL 1.0</licenseMerge>
                <!-- BouncyCastle uses a modified MIT License: http://www.bouncycastle.org/license.html -->
                <licenseMerge>MIT License|Bouncy Castle
                Licence</licenseMerge>
              </licenseMerges>
              <!-- For Licenses which are "Unknown" by Maven, load them from a properties 
                                                                file -->
            </configuration>
          </execution>
        </executions>
      </plugin>
      <plugin>
        <artifactId>maven-compiler-plugin</artifactId>
        <version>3.8.1</version>
        <configuration>
          <source>1.8</source>
          <target>1.8</target>
          <encoding>UTF-8</encoding>
          <showWarnings>true</showWarnings>
          <compilerArgs>
            <arg>-Xlint:all</arg>
          </compilerArgs>
        </configuration>
      </plugin>
      <plugin>
        <groupId>org.apache.maven.plugins</groupId>
        <artifactId>maven-checkstyle-plugin</artifactId>
        <version>3.1.1</version>
        <configuration>
          <configLocation>google_checks.xml</configLocation>
          <consoleOutput>true</consoleOutput>
          <failOnViolation>true</failOnViolation>
        </configuration>
        <executions>
          <execution>
            <id>validate</id>
            <phase>validate</phase>
            <goals>
              <goal>check</goal>
            </goals>
          </execution>
        </executions>
      </plugin>
      <plugin>
        <groupId>org.springframework.boot</groupId>
        <artifactId>spring-boot-maven-plugin</artifactId>
      </plugin>
      <plugin>
        <groupId>org.xolstice.maven.plugins</groupId>
        <artifactId>protobuf-maven-plugin</artifactId>
        <version>0.6.1</version>
        <configuration>
          <protocArtifact>
          com.google.protobuf:protoc:${pb.version}:exe:${os.detected.classifier}</protocArtifact>
          <pluginId>grpc-java</pluginId>
          <pluginArtifact>
          io.grpc:protoc-gen-grpc-java:${grpc.version}:exe:${os.detected.classifier}</pluginArtifact>
          <clearOutputDirectory>false</clearOutputDirectory>
          <checkStaleness>true</checkStaleness>
          <excludes>
            <exclude>k8s.io/**/*.proto</exclude>
          </excludes>
        </configuration>
        <executions>
          <execution>
            <goals>
              <goal>compile</goal>
              <goal>compile-custom</goal>
            </goals>
          </execution>
        </executions>
      </plugin>
      <plugin>
        <!-- 
                Needed due to  https://issues.apache.org/jira/browse/SUREFIRE-1588
                Should be removed when fixed 
                -->
        <groupId>org.apache.maven.plugins</groupId>
        <artifactId>maven-surefire-plugin</artifactId>
        <configuration>
          <useSystemClassLoader>false</useSystemClassLoader>
        </configuration>
      </plugin>
    </plugins>
  </build>
  <dependencies>
    <!-- https://mvnrepository.com/artifact/org.nd4j/nd4j-native -->
    <dependency>
      <groupId>org.ojalgo</groupId>
      <artifactId>ojalgo</artifactId>
      <version>48.3.0</version>
    </dependency>
    <dependency>
      <groupId>org.springframework.boot</groupId>
      <artifactId>spring-boot-starter</artifactId>
      <exclusions>
        <exclusion>
          <!-- Excluded due to nn standard license -->
          <groupId>org.json</groupId>
          <artifactId>json</artifactId>
        </exclusion>
        <exclusion>
          <!-- Excluded to use Log4J2 -->
          <groupId>org.springframework.boot</groupId>
          <artifactId>spring-boot-starter-logging</artifactId>
        </exclusion>
      </exclusions>
    </dependency>
    <dependency>
      <groupId>org.springframework.boot</groupId>
      <artifactId>spring-boot-starter-test</artifactId>
      <scope>test</scope>
    </dependency>
    <dependency>
      <groupId>org.springframework.boot</groupId>
      <artifactId>spring-boot-starter-log4j2</artifactId>
    </dependency>
    <dependency>
      <groupId>io.opentracing</groupId>
      <artifactId>opentracing-mock</artifactId>
      <version>${opentracing.version}</version>
      <scope>test</scope>
    </dependency>
    <dependency>
      <groupId>pl.pragmatists</groupId>
      <artifactId>JUnitParams</artifactId>
      <version>1.1.1</version>
      <scope>test</scope>
    </dependency>
    <dependency>
      <groupId>io.opentracing</groupId>
      <artifactId>opentracing-api</artifactId>
      <version>${opentracing.version}</version>
    </dependency>
    <dependency>
      <groupId>com.fasterxml.jackson.core</groupId>
      <artifactId>jackson-core</artifactId>
      <version>${jackson.version}</version>
    </dependency>
    <dependency>
      <groupId>com.fasterxml.jackson.core</groupId>
      <artifactId>jackson-databind</artifactId>
      <version>${jackson.version}</version>
    </dependency>
    <dependency>
      <groupId>com.fasterxml.jackson.core</groupId>
      <artifactId>jackson-annotations</artifactId>
      <version>${jackson.version}</version>
    </dependency>
    <!-- https://mvnrepository.com/artifact/org.apache.commons/commons-lang3 -->
    <dependency>
      <groupId>org.apache.commons</groupId>
      <artifactId>commons-lang3</artifactId>
      <version>3.11</version>
    </dependency>
    <dependency>
      <groupId>org.springframework.boot</groupId>
      <artifactId>spring-boot-starter-web</artifactId>
    </dependency>
    <dependency>
      <groupId>org.apache.httpcomponents</groupId>
      <artifactId>httpclient</artifactId>
      <version>4.5.10</version>
    </dependency>
    <dependency>
      <groupId>io.grpc</groupId>
      <artifactId>grpc-core</artifactId>
      <version>${grpc.version}</version>
    </dependency>
    <dependency>
      <groupId>io.grpc</groupId>
      <artifactId>grpc-netty</artifactId>
      <version>${grpc.version}</version>
    </dependency>
    <dependency>
      <groupId>io.grpc</groupId>
      <artifactId>grpc-stub</artifactId>
      <version>${grpc.version}</version>
    </dependency>
    <dependency>
      <groupId>io.grpc</groupId>
      <artifactId>grpc-protobuf</artifactId>
      <version>${grpc.version}</version>
      <exclusions>
        <exclusion>
          <groupId>com.google.api.grpc</groupId>
          <artifactId>proto-google-common-protos</artifactId>
        </exclusion>
      </exclusions>
    </dependency>
    <dependency>
      <!-- Outdated transitive dependency through grpc-protobuf -->
      <!-- Waiting on https://github.com/grpc/grpc-java/pull/6336 -->
      <groupId>com.google.api.grpc</groupId>
      <artifactId>proto-google-common-protos</artifactId>
      <version>1.16.0</version>
    </dependency>
    <dependency>
      <groupId>io.grpc</groupId>
      <artifactId>grpc-api</artifactId>
      <version>${grpc.version}</version>
    </dependency>
    <dependency>
      <groupId>com.google.protobuf</groupId>
      <artifactId>protobuf-java</artifactId>
      <version>${pb.version}</version>
    </dependency>
    <dependency>
      <groupId>com.google.protobuf</groupId>
      <artifactId>protobuf-java-util</artifactId>
      <version>${pb.version}</version>
    </dependency>
    <dependency>
      <groupId>com.google.guava</groupId>
      <artifactId>guava</artifactId>
      <version>29.0-jre</version>
      <exclusions>
        <exclusion>
          <groupId>org.checkerframework</groupId>
          <artifactId>checker-qual</artifactId>
        </exclusion>
      </exclusions>
    </dependency>
    <dependency>
      <!-- Outdated transitive dependency through guava -->
      <!-- Waiting on https://github.com/google/guava/pull/3671 -->
      <groupId>org.checkerframework</groupId>
      <artifactId>checker-qual</artifactId>
      <version>2.11.1</version>
    </dependency>
    <dependency>
      <groupId>org.springframework.boot</groupId>
      <artifactId>spring-boot-starter-actuator</artifactId>
    </dependency>
    <dependency>
      <groupId>io.micrometer</groupId>
      <artifactId>micrometer-core</artifactId>
      <version>${micrometer.version}</version>
    </dependency>
    <dependency>
      <groupId>io.micrometer</groupId>
      <artifactId>micrometer-registry-prometheus</artifactId>
      <version>${micrometer.version}</version>
    </dependency>
    <dependency>
      <groupId>io.kubernetes</groupId>
      <artifactId>client-java-proto</artifactId>
      <version>${kubernetes.version}</version>
      <scope>compile</scope>
    </dependency>
    <dependency>
      <groupId>io.jaegertracing</groupId>
      <artifactId>jaeger-client</artifactId>
      <version>${jaeger.version}</version>
      <exclusions>
        <exclusion>
          <groupId>com.squareup.okhttp3</groupId>
          <artifactId>okhttp</artifactId>
        </exclusion>
      </exclusions>
    </dependency>
    <dependency>
      <!-- Outdated transitive dependency through jaeger-client > jaeger-thrift -->
      <!-- Waiting on https://github.com/jaegertracing/jaeger-client-java/issues/666 -->
      <groupId>com.squareup.okhttp3</groupId>
      <artifactId>okhttp</artifactId>
      <version>4.9.0</version>
    </dependency>
    <dependency>
      <groupId>io.opentracing.contrib</groupId>
      <artifactId>opentracing-grpc</artifactId>
      <version>0.2.0</version>
    </dependency>
    <dependency>
      <groupId>io.opentracing.contrib</groupId>
      <artifactId>opentracing-spring-web</artifactId>
      <version>2.1.3</version>
    </dependency>
  </dependencies>
</project><|MERGE_RESOLUTION|>--- conflicted
+++ resolved
@@ -10,11 +10,7 @@
   </parent>
   <groupId>io.seldon.engine</groupId>
   <artifactId>seldon-engine</artifactId>
-<<<<<<< HEAD
-  <version>1.6.0</version>
-=======
   <version>1.7.0-dev</version>
->>>>>>> d045c39d
   <packaging>jar</packaging>
   <name>engine</name>
   <url>http://maven.apache.org</url>
