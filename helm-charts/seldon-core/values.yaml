apife:
  enabled: true
  image:
    pull_policy: IfNotPresent
<<<<<<< HEAD
    name: seldonio/apife:0.2.0-SNAPSHOT
=======
    tag: 0.2.1-SNAPSHOT
>>>>>>> 867c5fd1
apife_service_type: NodePort
cluster_manager:
  image:
    pull_policy: IfNotPresent
<<<<<<< HEAD
    name: seldonio/cluster-manager:0.2.0-SNAPSHOT
=======
    tag: 0.2.1-SNAPSHOT
>>>>>>> 867c5fd1
  java_opts: ''
  spring_opts: ''
engine:
  image:
<<<<<<< HEAD
    name: seldonio/engine:0.2.0-SNAPSHOT
=======
    tag: 0.2.1-SNAPSHOT
>>>>>>> 867c5fd1
rbac:
  enabled: true
  service_account:
    name: seldon
    create: true
redis:
  image:
    name: redis:4.0.1
application:
  enabled: false<|MERGE_RESOLUTION|>--- conflicted
+++ resolved
@@ -2,29 +2,17 @@
   enabled: true
   image:
     pull_policy: IfNotPresent
-<<<<<<< HEAD
-    name: seldonio/apife:0.2.0-SNAPSHOT
-=======
-    tag: 0.2.1-SNAPSHOT
->>>>>>> 867c5fd1
+    name: seldonio/apife:0.2.1-SNAPSHOT
 apife_service_type: NodePort
 cluster_manager:
   image:
     pull_policy: IfNotPresent
-<<<<<<< HEAD
-    name: seldonio/cluster-manager:0.2.0-SNAPSHOT
-=======
-    tag: 0.2.1-SNAPSHOT
->>>>>>> 867c5fd1
+    name: seldonio/cluster-manager:0.2.1-SNAPSHOT
   java_opts: ''
   spring_opts: ''
 engine:
   image:
-<<<<<<< HEAD
-    name: seldonio/engine:0.2.0-SNAPSHOT
-=======
-    tag: 0.2.1-SNAPSHOT
->>>>>>> 867c5fd1
+    name: seldonio/engine:0.2.1-SNAPSHOT
 rbac:
   enabled: true
   service_account:
