ambassador:
  enabled: true
  singleNamespace: false
certManager:
  enabled: false
controllerId: ''
crd:
  create: true
credentials:
  gcs:
    gcsCredentialFileName: gcloud-application-credentials.json
  s3:
    s3AccessKeyIDName: awsAccessKeyID
    s3SecretAccessKeyName: awsSecretAccessKey
engine:
  grpc:
    port: 5001
  image:
    pullPolicy: IfNotPresent
    registry: docker.io
    repository: seldonio/engine
    tag: 1.0.2-SNAPSHOT
  logMessagesExternally: false
  port: 8000
  prometheus:
    path: /prometheus
  serviceAccount:
    name: default
  user: 8888
executor:
  enabled: true
  grpc:
    port: 5001
  image:
    pullPolicy: IfNotPresent
    registry: docker.io
    repository: seldonio/seldon-core-executor
    tag: 1.0.2-SNAPSHOT
  port: 8000
  prometheus:
    path: /prometheus
  serviceAccount:
    name: default
  user: 8888  
image:
  pullPolicy: IfNotPresent
  registry: docker.io
  repository: seldonio/seldon-core-operator
  tag: 1.0.2-SNAPSHOT
istio:
  enabled: false
  gateway: seldon-gateway
  tlsMode: ''
<<<<<<< HEAD
kubeflow:
  false
=======
manager:
  memoryRequest: 20Mi
  memoryLimit: 30Mi
  cpuRequest: 100m
  cpuLimit: 100m
>>>>>>> 9e81a006
predictiveUnit:
  port: 9000
predictor_servers:
  MLFLOW_SERVER:
    grpc:
      defaultImageVersion: '0.2'
      image: seldonio/mlflowserver_grpc
    rest:
      defaultImageVersion: '0.2'
      image: seldonio/mlflowserver_rest
  SKLEARN_SERVER:
    grpc:
      defaultImageVersion: '0.2'
      image: seldonio/sklearnserver_grpc
    rest:
      defaultImageVersion: '0.2'
      image: seldonio/sklearnserver_rest
  TENSORFLOW_SERVER:
    grpc:
      defaultImageVersion: '0.7'
      image: seldonio/tfserving-proxy_grpc
    rest:
      defaultImageVersion: '0.7'
      image: seldonio/tfserving-proxy_rest
    tensorflow: true
    tfImage: tensorflow/serving:latest
  XGBOOST_SERVER:
    grpc:
      defaultImageVersion: '0.2'
      image: seldonio/xgboostserver_grpc
    rest:
      defaultImageVersion: '0.2'
      image: seldonio/xgboostserver_rest
rbac:
  configmap:
    create: true
  create: true
serviceAccount:
  create: true
  name: seldon-manager
singleNamespace: false
storageInitializer:
  image: gcr.io/kfserving/storage-initializer:0.2.2
  memoryRequest: 100Mi
  memoryLimit: 1Gi
  cpuRequest: 100m
  cpuLimit: '1'
usageMetrics:
  enabled: false
webhook:
  port: 443
<|MERGE_RESOLUTION|>--- conflicted
+++ resolved
@@ -51,16 +51,13 @@
   enabled: false
   gateway: seldon-gateway
   tlsMode: ''
-<<<<<<< HEAD
 kubeflow:
   false
-=======
 manager:
   memoryRequest: 20Mi
   memoryLimit: 30Mi
   cpuRequest: 100m
   cpuLimit: 100m
->>>>>>> 9e81a006
 predictiveUnit:
   port: 9000
 predictor_servers:
