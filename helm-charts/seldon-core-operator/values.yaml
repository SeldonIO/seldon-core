--- conflicted
+++ resolved
@@ -3,12 +3,8 @@
   singleNamespace: false
 certManager:
   enabled: false
-<<<<<<< HEAD
-controllerId: ''
+controllerId: ""
 createResources: false
-=======
-controllerId: ""
->>>>>>> 8899aad3
 crd:
   create: true
 credentials:
