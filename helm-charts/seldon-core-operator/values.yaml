--- conflicted
+++ resolved
@@ -119,26 +119,16 @@
       seldon:
         defaultImageVersion: "1.13.0-dev"
         image: seldonio/mlflowserver
-<<<<<<< HEAD
       v2:
-        defaultImageVersion: "1.0.0.rc1-mlflow"
-=======
-      kfserving:
         defaultImageVersion: "1.0.0.rc2-mlflow"
->>>>>>> 811f71cd
         image: seldonio/mlserver
   SKLEARN_SERVER:
     protocols:
       seldon:
         defaultImageVersion: "1.13.0-dev"
         image: seldonio/sklearnserver
-<<<<<<< HEAD
       v2:
-        defaultImageVersion: "1.0.0.rc1-sklearn"
-=======
-      kfserving:
         defaultImageVersion: "1.0.0.rc2-sklearn"
->>>>>>> 811f71cd
         image: seldonio/mlserver
   TENSORFLOW_SERVER:
     protocols:
@@ -153,13 +143,8 @@
       seldon:
         defaultImageVersion: "1.13.0-dev"
         image: seldonio/xgboostserver
-<<<<<<< HEAD
       v2:
-        defaultImageVersion: "1.0.0.rc1-xgboost"
-=======
-      kfserving:
         defaultImageVersion: "1.0.0.rc2-xgboost"
->>>>>>> 811f71cd
         image: seldonio/mlserver
   TRITON_SERVER:
     protocols:
@@ -168,13 +153,8 @@
         image: nvcr.io/nvidia/tritonserver
   TEMPO_SERVER:
     protocols:
-<<<<<<< HEAD
       v2:
-        defaultImageVersion: "1.0.0.rc1-slim"
-=======
-      kfserving:
         defaultImageVersion: "1.0.0.rc2-slim"
->>>>>>> 811f71cd
         image: seldonio/mlserver
 
 # ## Other
