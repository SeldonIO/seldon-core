--- conflicted
+++ resolved
@@ -1,10 +1,6 @@
 # seldon-core-operator
 
-<<<<<<< HEAD
-![Version: 1.7.0-dev](https://img.shields.io/static/v1?label=Version&message=1.7.0--dev&color=informational&style=flat-square)
-=======
 ![Version: 1.8.0-dev](https://img.shields.io/static/v1?label=Version&message=1.8.0--dev&color=informational&style=flat-square)
->>>>>>> 5939e9bd
 
 Seldon Core CRD and controller helm chart for Kubernetes.
 
@@ -49,11 +45,7 @@
 | engine.image.pullPolicy | string | `"IfNotPresent"` |  |
 | engine.image.registry | string | `"docker.io"` |  |
 | engine.image.repository | string | `"seldonio/engine"` |  |
-<<<<<<< HEAD
-| engine.image.tag | string | `"1.7.0-dev"` |  |
-=======
 | engine.image.tag | string | `"1.8.0-dev"` |  |
->>>>>>> 5939e9bd
 | engine.logMessagesExternally | bool | `false` |  |
 | engine.port | int | `8000` |  |
 | engine.prometheus.path | string | `"/prometheus"` |  |
@@ -66,11 +58,7 @@
 | executor.image.pullPolicy | string | `"IfNotPresent"` |  |
 | executor.image.registry | string | `"docker.io"` |  |
 | executor.image.repository | string | `"seldonio/seldon-core-executor"` |  |
-<<<<<<< HEAD
-| executor.image.tag | string | `"1.7.0-dev"` |  |
-=======
 | executor.image.tag | string | `"1.8.0-dev"` |  |
->>>>>>> 5939e9bd
 | executor.metricsPortName | string | `"metrics"` |  |
 | executor.port | int | `8000` |  |
 | executor.prometheus.path | string | `"/prometheus"` |  |
@@ -81,19 +69,11 @@
 | executor.resources.memoryRequest | string | `"512Mi"` |  |
 | executor.serviceAccount.name | string | `"default"` |  |
 | executor.user | int | `8888` |  |
-<<<<<<< HEAD
-| explainer.image | string | `"seldonio/alibiexplainer:1.7.0-dev"` |  |
-| image.pullPolicy | string | `"IfNotPresent"` |  |
-| image.registry | string | `"docker.io"` |  |
-| image.repository | string | `"seldonio/seldon-core-operator"` |  |
-| image.tag | string | `"1.7.0-dev"` |  |
-=======
 | explainer.image | string | `"seldonio/alibiexplainer:1.8.0-dev"` |  |
 | image.pullPolicy | string | `"IfNotPresent"` |  |
 | image.registry | string | `"docker.io"` |  |
 | image.repository | string | `"seldonio/seldon-core-operator"` |  |
 | image.tag | string | `"1.8.0-dev"` |  |
->>>>>>> 5939e9bd
 | istio.enabled | bool | `false` |  |
 | istio.gateway | string | `"istio-system/seldon-gateway"` |  |
 | istio.tlsMode | string | `""` |  |
@@ -109,15 +89,6 @@
 | predictiveUnit.defaultEnvSecretRefName | string | `""` |  |
 | predictiveUnit.metricsPortName | string | `"metrics"` |  |
 | predictiveUnit.port | int | `9000` |  |
-<<<<<<< HEAD
-| predictor_servers.MLFLOW_SERVER.protocols.seldon.defaultImageVersion | string | `"1.7.0-dev"` |  |
-| predictor_servers.MLFLOW_SERVER.protocols.seldon.image | string | `"seldonio/mlflowserver"` |  |
-| predictor_servers.SKLEARN_SERVER.protocols.kfserving.defaultImageVersion | string | `"0.1.1"` |  |
-| predictor_servers.SKLEARN_SERVER.protocols.kfserving.image | string | `"seldonio/mlserver"` |  |
-| predictor_servers.SKLEARN_SERVER.protocols.seldon.defaultImageVersion | string | `"1.7.0-dev"` |  |
-| predictor_servers.SKLEARN_SERVER.protocols.seldon.image | string | `"seldonio/sklearnserver"` |  |
-| predictor_servers.TENSORFLOW_SERVER.protocols.seldon.defaultImageVersion | string | `"1.7.0-dev"` |  |
-=======
 | predictor_servers.MLFLOW_SERVER.protocols.seldon.defaultImageVersion | string | `"1.8.0-dev"` |  |
 | predictor_servers.MLFLOW_SERVER.protocols.seldon.image | string | `"seldonio/mlflowserver"` |  |
 | predictor_servers.SKLEARN_SERVER.protocols.kfserving.defaultImageVersion | string | `"0.1.1"` |  |
@@ -125,7 +96,6 @@
 | predictor_servers.SKLEARN_SERVER.protocols.seldon.defaultImageVersion | string | `"1.8.0-dev"` |  |
 | predictor_servers.SKLEARN_SERVER.protocols.seldon.image | string | `"seldonio/sklearnserver"` |  |
 | predictor_servers.TENSORFLOW_SERVER.protocols.seldon.defaultImageVersion | string | `"1.8.0-dev"` |  |
->>>>>>> 5939e9bd
 | predictor_servers.TENSORFLOW_SERVER.protocols.seldon.image | string | `"seldonio/tfserving-proxy"` |  |
 | predictor_servers.TENSORFLOW_SERVER.protocols.tensorflow.defaultImageVersion | string | `"2.1.0"` |  |
 | predictor_servers.TENSORFLOW_SERVER.protocols.tensorflow.image | string | `"tensorflow/serving"` |  |
@@ -133,11 +103,7 @@
 | predictor_servers.TRITON_SERVER.protocols.kfserving.image | string | `"nvcr.io/nvidia/tritonserver"` |  |
 | predictor_servers.XGBOOST_SERVER.protocols.kfserving.defaultImageVersion | string | `"0.1.1"` |  |
 | predictor_servers.XGBOOST_SERVER.protocols.kfserving.image | string | `"seldonio/mlserver"` |  |
-<<<<<<< HEAD
-| predictor_servers.XGBOOST_SERVER.protocols.seldon.defaultImageVersion | string | `"1.7.0-dev"` |  |
-=======
 | predictor_servers.XGBOOST_SERVER.protocols.seldon.defaultImageVersion | string | `"1.8.0-dev"` |  |
->>>>>>> 5939e9bd
 | predictor_servers.XGBOOST_SERVER.protocols.seldon.image | string | `"seldonio/xgboostserver"` |  |
 | rbac.configmap.create | bool | `true` |  |
 | rbac.create | bool | `true` |  |
