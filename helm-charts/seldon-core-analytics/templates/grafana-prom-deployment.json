--- conflicted
+++ resolved
@@ -20,15 +20,6 @@
                         "containers": [
                             {
                                 "env": [
-<<<<<<< HEAD
-                                    {{ if .Values.grafana_anonymous_auth }}
-                                    {
-                                        "name": "GF_AUTH_ANONYMOUS_ENABLED",
-                                        "value": "true"
-                                    },
-                                    {{ end }}
-=======
->>>>>>> 17072746
                                     {
                                         "name": "GF_SECURITY_ADMIN_PASSWORD",
                                         "valueFrom": {
@@ -37,11 +28,7 @@
                                                 "name": "grafana-prom-secret"
                                             }
                                         }
-<<<<<<< HEAD
-                                    },
-=======
                                     }
->>>>>>> 17072746
                                 ],
                                 "image": "grafana/grafana:5.3.4",
                                 "name": "grafana",
