/*
Copyright 2022 Seldon Technologies Ltd.

Licensed under the Apache License, Version 2.0 (the "License");
you may not use this file except in compliance with the License.
You may obtain a copy of the License at

    http://www.apache.org/licenses/LICENSE-2.0

Unless required by applicable law or agreed to in writing, software
distributed under the License is distributed on an "AS IS" BASIS,
WITHOUT WARRANTIES OR CONDITIONS OF ANY KIND, either express or implied.
See the License for the specific language governing permissions and
limitations under the License.
*/

package scheduler

import (
	"context"
	"fmt"
	"google.golang.org/grpc"
	"io"

	grpc_retry "github.com/grpc-ecosystem/go-grpc-middleware/retry"
	"github.com/seldonio/seldon-core/apis/go/v2/mlops/scheduler"
	"github.com/seldonio/seldon-core/operator/v2/apis/mlops/v1alpha1"
	"github.com/seldonio/seldon-core/operator/v2/pkg/constants"
	"github.com/seldonio/seldon-core/operator/v2/pkg/utils"
	v1 "k8s.io/api/core/v1"
	"k8s.io/apimachinery/pkg/api/equality"
	"k8s.io/apimachinery/pkg/api/errors"
	"k8s.io/apimachinery/pkg/types"
	"k8s.io/client-go/util/retry"
	"knative.dev/pkg/apis"
	"sigs.k8s.io/controller-runtime/pkg/client"
)

func (s *SchedulerClient) LoadModel(ctx context.Context, model *v1alpha1.Model) (error, bool) {
	logger := s.logger.WithName("LoadModel")
<<<<<<< HEAD
	conn, err := s.getConnection(model.Namespace)
	if err != nil {
		return err, true
	}
	grcpClient := scheduler.NewSchedulerClient(conn)
=======
	logger.Info("Load", "model name", model.Name)
>>>>>>> 7b8880f3

	grcpClient := scheduler.NewSchedulerClient(s.conn)
	md, err := model.AsSchedulerModel()
	if err != nil {
		return err, false
	}
	loadModelRequest := scheduler.LoadModelRequest{
		Model: md,
	}

	_, err = grcpClient.LoadModel(ctx, &loadModelRequest, grpc_retry.WithMax(2))
	if err != nil {
		return err, s.checkErrorRetryable(model.Kind, model.Name, err)
	}

	return nil, false
}

func (s *SchedulerClient) UnloadModel(ctx context.Context, model *v1alpha1.Model) (error, bool) {
	logger := s.logger.WithName("UnloadModel")
<<<<<<< HEAD
	conn, err := s.getConnection(model.Namespace)
	if err != nil {
		return err, true
	}
	grcpClient := scheduler.NewSchedulerClient(conn)
=======
	logger.Info("Unload", "model name", model.Name)
>>>>>>> 7b8880f3

	grcpClient := scheduler.NewSchedulerClient(s.conn)
	modelRef := &scheduler.UnloadModelRequest{
		Model: &scheduler.ModelReference{
			Name: model.Name,
		},
		KubernetesMeta: &scheduler.KubernetesMeta{
			Namespace:  model.Namespace,
			Generation: model.Generation,
		},
	}
<<<<<<< HEAD
	logger.Info("Unload", "model name", model.Name)
	_, err = grcpClient.UnloadModel(ctx, modelRef, grpc_retry.WithMax(2))
=======

	_, err := grcpClient.UnloadModel(ctx, modelRef, grpc_retry.WithMax(2))
>>>>>>> 7b8880f3
	if err != nil {
		return err, s.checkErrorRetryable(model.Kind, model.Name, err)
	}

	return nil, false
}

func (s *SchedulerClient) SubscribeModelEvents(ctx context.Context, namespace string, conn *grpc.ClientConn) error {
	logger := s.logger.WithName("SubscribeModelEvents")
	grcpClient := scheduler.NewSchedulerClient(conn)

	stream, err := grcpClient.SubscribeModelStatus(
		ctx,
		&scheduler.ModelSubscriptionRequest{SubscriberName: "seldon manager"},
		grpc_retry.WithMax(1),
	)
	if err != nil {
		return err
	}

	for {
		event, err := stream.Recv()
		if err != nil {
			if err == io.EOF {
				break
			}
			logger.Error(err, "event recv failed")
			return err
		}

		// The expected contract is just the latest version will be sent to us
		if len(event.Versions) < 1 {
			logger.Info(
				"Expected a single model version",
				"numVersions", len(event.Versions),
				"name", event.GetModelName(),
			)
			continue
		}
		latestVersionStatus := event.Versions[0]
		if latestVersionStatus.GetKubernetesMeta() == nil {
			logger.Info("Ignoring event with no Kubernetes metadata.", "model", event.ModelName)
			continue
		}

		logger.Info(
			"Received event",
			"name", event.ModelName,
			"version", latestVersionStatus.Version,
			"generation", latestVersionStatus.GetKubernetesMeta().Generation,
			"state", latestVersionStatus.State.State.String(),
			"reason", latestVersionStatus.State.Reason,
		)

		// Handle terminated event to remove finalizer
		if canRemoveFinalizer(latestVersionStatus.State.State) {
			retryErr := retry.RetryOnConflict(retry.DefaultRetry, func() error {
				latestModel := &v1alpha1.Model{}

				err = s.Get(
					ctx,
					client.ObjectKey{
						Name:      event.ModelName,
						Namespace: latestVersionStatus.GetKubernetesMeta().Namespace,
					},
					latestModel,
				)
				if err != nil {
					return err
				}

				if !latestModel.ObjectMeta.DeletionTimestamp.IsZero() { // Model is being deleted
					// remove finalizer now we have completed successfully
					latestModel.ObjectMeta.Finalizers = utils.RemoveStr(
						latestModel.ObjectMeta.Finalizers,
						constants.ModelFinalizerName,
					)
					if err := s.Update(ctx, latestModel); err != nil {
						logger.Error(err, "Failed to remove finalizer", "model", latestModel.GetName())
						return err
					}
				}

				return nil
			})
			if retryErr != nil {
				logger.Error(err, "Failed to remove finalizer after retries")
			}
		}

		// Try to update status
		retryErr := retry.RetryOnConflict(retry.DefaultRetry, func() error {
			latestModel := &v1alpha1.Model{}

			err = s.Get(
				ctx,
				client.ObjectKey{
					Name:      event.ModelName,
					Namespace: latestVersionStatus.GetKubernetesMeta().Namespace,
				},
				latestModel,
			)
			if err != nil {
				return err
			}

			if latestVersionStatus.GetKubernetesMeta().Generation != latestModel.Generation {
				logger.Info(
					"Ignoring event for old generation",
					"currentGeneration", latestModel.Generation,
					"eventGeneration", latestVersionStatus.GetKubernetesMeta().Generation,
					"model", event.ModelName,
				)
				return nil
			}
			if !latestModel.ObjectMeta.DeletionTimestamp.IsZero() { // Model is being deleted
				return nil
			}

			// Handle status update
			modelStatus := latestVersionStatus.GetState()
			switch modelStatus.GetState() {
			case scheduler.ModelStatus_ModelAvailable:
				logger.Info(
					"Setting model to ready",
					"name", event.ModelName,
					"state", modelStatus.GetState().String(),
				)
				latestModel.Status.CreateAndSetCondition(
					v1alpha1.ModelReady,
					true,
					modelStatus.GetState().String(),
					modelStatus.GetReason(),
				)
			default:
				logger.Info(
					"Setting model to not ready",
					"name", event.ModelName,
					"state", modelStatus.GetState().String(),
				)
				latestModel.Status.CreateAndSetCondition(
					v1alpha1.ModelReady,
					false,
					modelStatus.GetState().String(),
					modelStatus.GetReason(),
				)
			}

			// Set the total number of replicas targeted by this model
			latestModel.Status.Replicas = int32(
				modelStatus.GetAvailableReplicas() +
					modelStatus.GetUnavailableReplicas(),
			)
			return s.updateModelStatus(latestModel)
		})
		if retryErr != nil {
			logger.Error(err, "Failed to update status", "model", event.ModelName)
		}

	}
	return nil
}

func canRemoveFinalizer(state scheduler.ModelStatus_ModelState) bool {
	switch state {
	case scheduler.ModelStatus_ModelTerminated,
		scheduler.ModelStatus_ModelTerminateFailed,
		scheduler.ModelStatus_ModelFailed,
		scheduler.ModelStatus_ModelStateUnknown,
		scheduler.ModelStatus_ScheduleFailed:
		return true
	default:
		return false
	}
}

func modelReady(status v1alpha1.ModelStatus) bool {
	return status.Conditions != nil &&
		status.GetCondition(apis.ConditionReady) != nil &&
		status.GetCondition(apis.ConditionReady).Status == v1.ConditionTrue
}

func (s *SchedulerClient) updateModelStatus(model *v1alpha1.Model) error {
	existingModel := &v1alpha1.Model{}
	namespacedName := types.NamespacedName{Name: model.Name, Namespace: model.Namespace}

	if err := s.Get(context.TODO(), namespacedName, existingModel); err != nil {
		if errors.IsNotFound(err) { //Ignore NotFound errors
			return nil
		}
		return err
	}

	prevWasReady := modelReady(existingModel.Status)
	if equality.Semantic.DeepEqual(existingModel.Status, model.Status) {
		// Not updating as no difference
	} else {
		if err := s.Status().Update(context.TODO(), model); err != nil {
			s.recorder.Eventf(
				model,
				v1.EventTypeWarning,
				"UpdateFailed",
				"Failed to update status for Model %q: %v",
				model.Name,
				err,
			)
			return err
		} else {
			currentIsReady := modelReady(model.Status)
			if prevWasReady && !currentIsReady {
				s.recorder.Eventf(
					model,
					v1.EventTypeWarning,
					"ModelNotReady",
					fmt.Sprintf("Model [%v] is no longer Ready", model.GetName()),
				)
			} else if !prevWasReady && currentIsReady {
				s.recorder.Eventf(
					model,
					v1.EventTypeNormal,
					"ModelReady",
					fmt.Sprintf("Model [%v] is Ready", model.GetName()),
				)
			}
		}
	}
	return nil
}<|MERGE_RESOLUTION|>--- conflicted
+++ resolved
@@ -38,17 +38,12 @@
 
 func (s *SchedulerClient) LoadModel(ctx context.Context, model *v1alpha1.Model) (error, bool) {
 	logger := s.logger.WithName("LoadModel")
-<<<<<<< HEAD
 	conn, err := s.getConnection(model.Namespace)
 	if err != nil {
 		return err, true
 	}
 	grcpClient := scheduler.NewSchedulerClient(conn)
-=======
 	logger.Info("Load", "model name", model.Name)
->>>>>>> 7b8880f3
-
-	grcpClient := scheduler.NewSchedulerClient(s.conn)
 	md, err := model.AsSchedulerModel()
 	if err != nil {
 		return err, false
@@ -67,17 +62,12 @@
 
 func (s *SchedulerClient) UnloadModel(ctx context.Context, model *v1alpha1.Model) (error, bool) {
 	logger := s.logger.WithName("UnloadModel")
-<<<<<<< HEAD
 	conn, err := s.getConnection(model.Namespace)
 	if err != nil {
 		return err, true
 	}
 	grcpClient := scheduler.NewSchedulerClient(conn)
-=======
 	logger.Info("Unload", "model name", model.Name)
->>>>>>> 7b8880f3
-
-	grcpClient := scheduler.NewSchedulerClient(s.conn)
 	modelRef := &scheduler.UnloadModelRequest{
 		Model: &scheduler.ModelReference{
 			Name: model.Name,
@@ -87,13 +77,8 @@
 			Generation: model.Generation,
 		},
 	}
-<<<<<<< HEAD
 	logger.Info("Unload", "model name", model.Name)
 	_, err = grcpClient.UnloadModel(ctx, modelRef, grpc_retry.WithMax(2))
-=======
-
-	_, err := grcpClient.UnloadModel(ctx, modelRef, grpc_retry.WithMax(2))
->>>>>>> 7b8880f3
 	if err != nil {
 		return err, s.checkErrorRetryable(model.Kind, model.Name, err)
 	}
