/*
Copyright (c) 2024 Seldon Technologies Ltd.

Use of this software is governed by
(1) the license included in the LICENSE file or
(2) if the license included in the LICENSE file is the Business Source License 1.1,
the Change License after the Change Date as each is defined in accordance with the LICENSE file.
*/

package scheduler

import (
	"context"
	"fmt"
	"math"
	"sync"
	"time"

	backoff "github.com/cenkalti/backoff/v4"
	"github.com/go-logr/logr"
	grpc_retry "github.com/grpc-ecosystem/go-grpc-middleware/retry"
	"google.golang.org/grpc"
	"google.golang.org/grpc/codes"
	"google.golang.org/grpc/credentials/insecure"
	"google.golang.org/grpc/status"
	"k8s.io/client-go/tools/record"
	"sigs.k8s.io/controller-runtime/pkg/client"

	"github.com/seldonio/seldon-core/apis/go/v2/mlops/scheduler"
	"github.com/seldonio/seldon-core/components/tls/v2/pkg/tls"
)

const (
	// these 2 constants in combination with the backoff exponential function will give us a max backoff of 13.5 minutes
	SchedulerConnectMaxRetries    = 12
	SchedulerConnectBackoffScalar = 200 * time.Millisecond
)

type SchedulerClient struct {
	client.Client
	logger           logr.Logger
	callOptions      []grpc.CallOption
	recorder         record.EventRecorder
	certificateStore *tls.CertificateStore
	seldonRuntimes   map[string]*grpc.ClientConn // map of namespace to grpc connection
	mu               sync.Mutex
}

//  connect on demand by add getConnection(namespace) which if not existing calls connect to scheduler.
// For this will need to know ports (hardwire for now to 9004 and 9044 - ssl comes fom envvar - so always
// the same for all schedulers

func NewSchedulerClient(logger logr.Logger, client client.Client, recorder record.EventRecorder) *SchedulerClient {
	opts := []grpc.CallOption{
		grpc.MaxCallSendMsgSize(math.MaxInt32),
		grpc.MaxCallRecvMsgSize(math.MaxInt32),
	}

	return &SchedulerClient{
		Client:         client,
		logger:         logger.WithName("schedulerClient"),
		callOptions:    opts,
		recorder:       recorder,
		seldonRuntimes: make(map[string]*grpc.ClientConn),
	}
}

func getSchedulerHost(namespace string) string {
	return fmt.Sprintf("seldon-scheduler.%s", namespace)
}

// startEventHanders starts the grpc stream connections to the scheduler for the different resources we care about
// we also add a retry mechanism to reconnect if the connection is lost, this can happen if the scheduler is restarted
// or if the network connection is lost. We use an exponential backoff to retry the connection.
// note that when the scheduler is completely dead we will be not be able to reconnect and these go routines will retry forever
// TODO: add a max retry count and report back to the caller.
func (s *SchedulerClient) startEventHanders(namespace string, conn *grpc.ClientConn) {
	// Subscribe the event streams from scheduler
	go func() {
		for {
			err := retryFn(s.SubscribeModelEvents, conn, namespace, s.logger)
			if err != nil {
				s.logger.Error(err, "Subscribe ended for model events", "namespace", namespace)
			} else {
				s.logger.Info("Subscribe ended for model events", "namespace", namespace)
			}
		}
	}()
	go func() {
		for {
			err := retryFn(s.SubscribeServerEvents, conn, namespace, s.logger)
			if err != nil {
				s.logger.Error(err, "Subscribe ended for server events", "namespace", namespace)
			} else {
				s.logger.Info("Subscribe ended for server events", "namespace", namespace)
			}
		}
	}()
	go func() {
		for {
			err := retryFn(s.SubscribePipelineEvents, conn, namespace, s.logger)
			if err != nil {
				s.logger.Error(err, "Subscribe ended for pipeline events", "namespace", namespace)
			} else {
				s.logger.Info("Subscribe ended for pipeline events", "namespace", namespace)
			}
		}
	}()
	go func() {
		for {
			err := retryFn(s.SubscribeExperimentEvents, conn, namespace, s.logger)
			if err != nil {
				s.logger.Error(err, "Subscribe ended for experiment events", "namespace", namespace)
			} else {
				s.logger.Info("Subscribe ended for experiment events", "namespace", namespace)
			}
		}
	}()
}

func (s *SchedulerClient) RemoveConnection(namespace string) {
	s.mu.Lock()
	defer s.mu.Unlock()
	if conn, ok := s.seldonRuntimes[namespace]; ok {
		delete(s.seldonRuntimes, namespace)
		err := conn.Close()
		if err != nil {
			s.logger.Error(err, "Failed to close grpc connection to scheduler", "namespace", namespace)
		}
	}
}

// A smoke test allows us to quickly check if we actually have a functional grpc connection to the scheduler
func (s *SchedulerClient) smokeTestConnection(conn *grpc.ClientConn) error {
<<<<<<< HEAD
	grcpClient := scheduler.NewSchedulerClient(conn)
	ctx, cancel := context.WithCancel(context.TODO())
	defer cancel()

	_, err := grcpClient.SubscribeModelStatus(ctx, &scheduler.ModelSubscriptionRequest{SubscriberName: "seldon manager smoke test"}, grpc_retry.WithMax(1))
=======
	grpcClient := scheduler.NewSchedulerClient(conn)

	stream, err := grpcClient.SubscribeModelStatus(context.TODO(), &scheduler.ModelSubscriptionRequest{SubscriberName: "seldon manager"}, grpc_retry.WithMax(1))
	if err != nil {
		return err
	}
	err = stream.CloseSend()
>>>>>>> 27b2858e
	if err != nil {
		return err
	}

	return nil
}

func (s *SchedulerClient) getConnection(namespace string) (*grpc.ClientConn, error) {
	s.mu.Lock()
	defer s.mu.Unlock()
	if conn, ok := s.seldonRuntimes[namespace]; !ok {
		var err error
		conn, err = s.connectToScheduler(getSchedulerHost(namespace), namespace, 9004, 9044)
		if err != nil {
			return nil, err
		}
		err = s.smokeTestConnection(conn)
		if err != nil {
			s.logger.Info("Failed smoke test on scheduler", "namespace", namespace)
			return nil, err
		}
		s.startEventHanders(namespace, conn)
		s.seldonRuntimes[namespace] = conn
		return conn, nil
	} else {
		return conn, nil
	}
}

func (s *SchedulerClient) connectToScheduler(host string, namespace string, plainTxtPort int, tlsPort int) (*grpc.ClientConn, error) {
	var err error
	protocol := tls.GetSecurityProtocolFromEnv(tls.EnvSecurityPrefixControlPlane)
	s.logger.Info("connect to scheduler", "protocol", protocol)
	if protocol == tls.SecurityProtocolSSL {
		s.certificateStore, err = tls.NewCertificateStore(tls.Prefix(tls.EnvSecurityPrefixControlPlaneClient),
			tls.ValidationPrefix(tls.EnvSecurityPrefixControlPlaneServer),
			tls.Namespace(namespace))
		if err != nil {
			return nil, err
		}
	}
	retryOpts := []grpc_retry.CallOption{
		grpc_retry.WithBackoff(grpc_retry.BackoffExponential(100 * time.Millisecond)),
	}
	opts := []grpc.DialOption{}

	var port int
	if s.certificateStore != nil {
		port = tlsPort
		opts = append(opts, grpc.WithTransportCredentials(s.certificateStore.CreateClientTransportCredentials()))
		s.logger.Info("Running scheduler client in TLS mode", "port", port)
	} else {
		port = plainTxtPort
		opts = append(opts, grpc.WithTransportCredentials(insecure.NewCredentials()))
		s.logger.Info("Running scheduler client in plain text mode", "port", port)
	}
	opts = append(opts, grpc.WithStreamInterceptor(grpc_retry.StreamClientInterceptor(retryOpts...)))
	opts = append(opts, grpc.WithUnaryInterceptor(grpc_retry.UnaryClientInterceptor(retryOpts...)))
	s.logger.Info("Dialing scheduler", "host", host, "port", port)
	conn, err := grpc.NewClient(fmt.Sprintf("%s:%d", host, port), opts...)
	if err != nil {
		s.logger.Error(err, "Failed to connect to scheduler")
		return nil, err
	}
	s.logger.Info("Connected to scheduler", "host", host, "port", port)
	return conn, nil
}

func (s *SchedulerClient) checkErrorRetryable(resource string, resourceName string, err error) bool {
	if err != nil {
		if st, ok := status.FromError(err); ok {
			s.logger.Info(
				"Got grpc status code",
				"err", err.Error(),
				"code", st.Code(),
				"resource", resource,
				"resourceName", resourceName,
			)
			switch st.Code() {
			case codes.FailedPrecondition,
				codes.Unimplemented:
				s.logger.Info(
					"Non retryable error",
					"code", st.Code(),
					"resource", resource,
					"resourceName", resourceName,
				)
				return false
			default:
				s.logger.Info(
					"retryable error",
					"code", st.Code(),
					"resource", resource,
					"resourceName", resourceName,
				)
				return true
			}
		} else {
			s.logger.Info(
				"Got non grpc error",
				"error", err.Error(),
				"resource", resource,
				"resourceName", resourceName,
			)
			return true
		}
	} else {
		return false
	}
}

func retryFn(
	fn func(context context.Context, grpcClient scheduler.SchedulerClient, namespace string) error,
	conn *grpc.ClientConn, namespace string, logger logr.Logger,
) error {
	logger.Info("RetryFn", "namespace", namespace)
	logFailure := func(err error, delay time.Duration) {
		logger.Error(err, "Scheduler not ready")
	}
	backOffExp := backoff.NewExponentialBackOff()
	fnWithArgs := func() error {
		grpcClient := scheduler.NewSchedulerClient(conn)
		return fn(context.Background(), grpcClient, namespace)
	}
	err := backoff.RetryNotify(fnWithArgs, backOffExp, logFailure)
	if err != nil {
		logger.Error(err, "Failed to connect to scheduler", "namespace", namespace)
		return err
	}
	return nil
}<|MERGE_RESOLUTION|>--- conflicted
+++ resolved
@@ -132,21 +132,12 @@
 
 // A smoke test allows us to quickly check if we actually have a functional grpc connection to the scheduler
 func (s *SchedulerClient) smokeTestConnection(conn *grpc.ClientConn) error {
-<<<<<<< HEAD
 	grcpClient := scheduler.NewSchedulerClient(conn)
 	ctx, cancel := context.WithCancel(context.TODO())
 	defer cancel()
 
-	_, err := grcpClient.SubscribeModelStatus(ctx, &scheduler.ModelSubscriptionRequest{SubscriberName: "seldon manager smoke test"}, grpc_retry.WithMax(1))
-=======
-	grpcClient := scheduler.NewSchedulerClient(conn)
-
-	stream, err := grpcClient.SubscribeModelStatus(context.TODO(), &scheduler.ModelSubscriptionRequest{SubscriberName: "seldon manager"}, grpc_retry.WithMax(1))
-	if err != nil {
-		return err
-	}
-	err = stream.CloseSend()
->>>>>>> 27b2858e
+	_, err := grcpClient.SubscribeModelStatus(ctx, &scheduler.ModelSubscriptionRequest{SubscriberName: "seldon manager"}, grpc_retry.WithMax(1))
+
 	if err != nil {
 		return err
 	}
