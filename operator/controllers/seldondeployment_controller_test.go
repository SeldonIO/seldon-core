--- conflicted
+++ resolved
@@ -18,12 +18,6 @@
 
 import (
 	"context"
-	"io/ioutil"
-	"path/filepath"
-	"time"
-
-	"testing"
-
 	. "github.com/onsi/ginkgo"
 	. "github.com/onsi/gomega"
 	machinelearningv1 "github.com/seldonio/seldon-core/operator/apis/machinelearning.seldon.io/v1"
@@ -34,10 +28,8 @@
 	metav1 "k8s.io/apimachinery/pkg/apis/meta/v1"
 	"k8s.io/apimachinery/pkg/types"
 	"k8s.io/apimachinery/pkg/util/rand"
-<<<<<<< HEAD
+	"testing"
 	"time"
-=======
->>>>>>> cb89f369
 )
 
 var _ = Describe("Create a Seldon Deployment", func() {
