--- conflicted
+++ resolved
@@ -20,6 +20,10 @@
 	"context"
 	"io/ioutil"
 	"path/filepath"
+	"time"
+
+	"path/filepath"
+	"testing"
 	"time"
 
 	. "github.com/onsi/ginkgo"
@@ -32,12 +36,6 @@
 	metav1 "k8s.io/apimachinery/pkg/apis/meta/v1"
 	"k8s.io/apimachinery/pkg/types"
 	"k8s.io/apimachinery/pkg/util/rand"
-<<<<<<< HEAD
-=======
-	"path/filepath"
-	"testing"
-	"time"
->>>>>>> 24e0f577
 )
 
 func helperLoadBytes(name string) []byte {
