--- conflicted
+++ resolved
@@ -532,19 +532,6 @@
 
 })
 
-<<<<<<< HEAD
-var _ = Describe("Create a Seldon Deployment with long name", func() {
-	const timeout = time.Second * 30
-	const interval = time.Second * 1
-	namespaceName := rand.String(10)
-	name := "seldon-model-1234567890-1234567890-1234567890-1234567890-1234567890"
-	By("Creating a resource")
-	It("should create a resource with defaults", func() {
-		Expect(k8sClient).NotTo(BeNil())
-		var modelType = machinelearningv1.MODEL
-		key := types.NamespacedName{
-			Name:      name,
-=======
 var _ = Describe("Create a Seldon Deployment and then a new one", func() {
 	const timeout = time.Second * 30
 	const interval = time.Second * 1
@@ -555,7 +542,6 @@
 		var modelType = machinelearningv1.MODEL
 		key := types.NamespacedName{
 			Name:      "dep",
->>>>>>> 5e7104e7
 			Namespace: namespaceName,
 		}
 		instance := &machinelearningv1.SeldonDeployment{
@@ -589,8 +575,6 @@
 			},
 		}
 
-<<<<<<< HEAD
-=======
 		instance2 := &machinelearningv1.SeldonDeployment{
 			ObjectMeta: metav1.ObjectMeta{
 				Name:      key.Name,
@@ -622,7 +606,6 @@
 			},
 		}
 
->>>>>>> 5e7104e7
 		//Create namespace
 		namespace := &v1.Namespace{
 			ObjectMeta: metav1.ObjectMeta{
@@ -633,10 +616,7 @@
 
 		// Run Defaulter
 		instance.Default()
-<<<<<<< HEAD
-=======
 		instance2.Default()
->>>>>>> 5e7104e7
 
 		Expect(k8sClient.Create(context.Background(), instance)).Should(Succeed())
 		//time.Sleep(time.Second * 5)
@@ -646,11 +626,7 @@
 			err := k8sClient.Get(context.Background(), key, fetched)
 			return err
 		}, timeout, interval).Should(BeNil())
-<<<<<<< HEAD
-		Expect(fetched.Name).Should(Equal(name))
-=======
 		Expect(fetched.Name).Should(Equal("dep"))
->>>>>>> 5e7104e7
 
 		// Check deployment created
 		depKey := types.NamespacedName{
@@ -666,11 +642,7 @@
 
 		//Check svc created
 		svcKey := types.NamespacedName{
-<<<<<<< HEAD
-			Name:      machinelearningv1.GetContainerServiceName(name, instance.Spec.Predictors[0], &instance.Spec.Predictors[0].ComponentSpecs[0].Spec.Containers[0]),
-=======
 			Name:      machinelearningv1.GetContainerServiceName("dep", instance.Spec.Predictors[0], &instance.Spec.Predictors[0].ComponentSpecs[0].Spec.Containers[0]),
->>>>>>> 5e7104e7
 			Namespace: namespaceName,
 		}
 		svcFetched := &v1.Service{}
@@ -679,11 +651,6 @@
 			return err
 		}, timeout, interval).Should(BeNil())
 
-<<<<<<< HEAD
-		Expect(svcFetched.Labels[machinelearningv1.Label_seldon_id]).To(Equal(machinelearningv1.GetSeldonDeploymentName(instance)))
-
-=======
->>>>>>> 5e7104e7
 		// Check events created
 		serviceCreatedEvents := 0
 		deploymentsCreatedEvents := 0
@@ -700,8 +667,6 @@
 		Expect(serviceCreatedEvents).To(Equal(2))
 		Expect(deploymentsCreatedEvents).To(Equal(1))
 
-<<<<<<< HEAD
-=======
 		//
 		// update to second spec
 		//
@@ -740,7 +705,118 @@
 		//	return err
 		//}, timeout, interval).ShouldNot(BeNil())
 
->>>>>>> 5e7104e7
+		Expect(k8sClient.Delete(context.Background(), instance)).Should(Succeed())
+
+	})
+
+})
+
+var _ = Describe("Create a Seldon Deployment with long name", func() {
+	const timeout = time.Second * 30
+	const interval = time.Second * 1
+	namespaceName := rand.String(10)
+	name := "seldon-model-1234567890-1234567890-1234567890-1234567890-1234567890"
+	By("Creating a resource")
+	It("should create a resource with defaults", func() {
+		Expect(k8sClient).NotTo(BeNil())
+		var modelType = machinelearningv1.MODEL
+		key := types.NamespacedName{
+			Name:      name,
+			Namespace: namespaceName,
+		}
+		instance := &machinelearningv1.SeldonDeployment{
+			ObjectMeta: metav1.ObjectMeta{
+				Name:      key.Name,
+				Namespace: key.Namespace,
+			},
+			Spec: machinelearningv1.SeldonDeploymentSpec{
+				Name: "mydep",
+				Predictors: []machinelearningv1.PredictorSpec{
+					{
+						Name: "p1",
+						ComponentSpecs: []*machinelearningv1.SeldonPodSpec{
+							{
+								Spec: v1.PodSpec{
+									Containers: []v1.Container{
+										{
+											Image: "seldonio/mock_classifier:1.0",
+											Name:  "classifier",
+										},
+									},
+								},
+							},
+						},
+						Graph: &machinelearningv1.PredictiveUnit{
+							Name: "classifier",
+							Type: &modelType,
+						},
+					},
+				},
+			},
+		}
+
+		//Create namespace
+		namespace := &v1.Namespace{
+			ObjectMeta: metav1.ObjectMeta{
+				Name: namespaceName,
+			},
+		}
+		Expect(k8sClient.Create(context.Background(), namespace)).Should(Succeed())
+
+		// Run Defaulter
+		instance.Default()
+
+		Expect(k8sClient.Create(context.Background(), instance)).Should(Succeed())
+		//time.Sleep(time.Second * 5)
+
+		fetched := &machinelearningv1.SeldonDeployment{}
+		Eventually(func() error {
+			err := k8sClient.Get(context.Background(), key, fetched)
+			return err
+		}, timeout, interval).Should(BeNil())
+		Expect(fetched.Name).Should(Equal(name))
+
+		// Check deployment created
+		depKey := types.NamespacedName{
+			Name:      machinelearningv1.GetDeploymentName(instance, instance.Spec.Predictors[0], instance.Spec.Predictors[0].ComponentSpecs[0], 0),
+			Namespace: namespaceName,
+		}
+		depFetched := &appsv1.Deployment{}
+		Eventually(func() error {
+			err := k8sClient.Get(context.Background(), depKey, depFetched)
+			return err
+		}, timeout, interval).Should(BeNil())
+		Expect(len(depFetched.Spec.Template.Spec.Containers)).Should(Equal(2))
+
+		//Check svc created
+		svcKey := types.NamespacedName{
+			Name:      machinelearningv1.GetContainerServiceName(name, instance.Spec.Predictors[0], &instance.Spec.Predictors[0].ComponentSpecs[0].Spec.Containers[0]),
+			Namespace: namespaceName,
+		}
+		svcFetched := &v1.Service{}
+		Eventually(func() error {
+			err := k8sClient.Get(context.Background(), svcKey, svcFetched)
+			return err
+		}, timeout, interval).Should(BeNil())
+
+		Expect(svcFetched.Labels[machinelearningv1.Label_seldon_id]).To(Equal(machinelearningv1.GetSeldonDeploymentName(instance)))
+
+		// Check events created
+		serviceCreatedEvents := 0
+		deploymentsCreatedEvents := 0
+		evts, err := clientset.CoreV1().Events(namespaceName).Search(scheme, fetched)
+		Expect(err).To(BeNil())
+		for _, evt := range evts.Items {
+			if evt.Reason == constants.EventsCreateService {
+				serviceCreatedEvents = serviceCreatedEvents + 1
+			} else if evt.Reason == constants.EventsCreateDeployment {
+				deploymentsCreatedEvents = deploymentsCreatedEvents + 1
+			}
+		}
+
+		Expect(serviceCreatedEvents).To(Equal(2))
+		Expect(deploymentsCreatedEvents).To(Equal(1))
+
 		Expect(k8sClient.Delete(context.Background(), instance)).Should(Succeed())
 
 	})
@@ -792,7 +868,6 @@
 							},
 						},
 					},
-
 					Graph: &machinelearningv1.PredictiveUnit{
 						Name: "classifier",
 						Type: &modelType,
