/*
Copyright 2019 The Seldon Team.

Licensed under the Apache License, Version 2.0 (the "License");
you may not use this file except in compliance with the License.
You may obtain a copy of the License at

    http://www.apache.org/licenses/LICENSE-2.0

Unless required by applicable law or agreed to in writing, software
distributed under the License is distributed on an "AS IS" BASIS,
WITHOUT WARRANTIES OR CONDITIONS OF ANY KIND, either express or implied.
See the License for the specific language governing permissions and
limitations under the License.
*/

package controllers

import (
<<<<<<< HEAD
	"fmt"
=======
	"github.com/seldonio/seldon-core/operator/constants"
>>>>>>> a7a83d99
	"os"
	"strconv"
	"strings"

	machinelearningv1 "github.com/seldonio/seldon-core/operator/apis/machinelearning/v1"
	appsv1 "k8s.io/api/apps/v1"
	corev1 "k8s.io/api/core/v1"
	"k8s.io/apimachinery/pkg/api/resource"
	metav1 "k8s.io/apimachinery/pkg/apis/meta/v1"
	"k8s.io/apimachinery/pkg/util/intstr"
)

const (
	ENV_DEFAULT_EXECUTOR_SERVER_PORT      = "EXECUTOR_SERVER_PORT"
	ENV_DEFAULT_EXECUTOR_SERVER_GRPC_PORT = "EXECUTOR_SERVER_GRPC_PORT"
	ENV_EXECUTOR_PROMETHEUS_PATH          = "EXECUTOR_PROMETHEUS_PATH"
	ENV_ENGINE_PROMETHEUS_PATH            = "ENGINE_PROMETHEUS_PATH"

	DEFAULT_EXECUTOR_CONTAINER_PORT = 8000
	DEFAULT_EXECUTOR_GRPC_PORT      = 5001

	ENV_EXECUTOR_IMAGE         = "EXECUTOR_CONTAINER_IMAGE_AND_VERSION"
	ENV_EXECUTOR_IMAGE_RELATED = "RELATED_IMAGE_EXECUTOR" //RedHat specific
	ENV_ENGINE_IMAGE           = "ENGINE_CONTAINER_IMAGE_AND_VERSION"
	ENV_ENGINE_IMAGE_RELATED   = "RELATED_IMAGE_ENGINE" //Redhat specific
)

var (
	EngineContainerName     = "seldon-container-engine"
	envExecutorImage        = os.Getenv(ENV_EXECUTOR_IMAGE)
	envExecutorImageRelated = os.Getenv(ENV_EXECUTOR_IMAGE_RELATED)
	envEngineImage          = os.Getenv(ENV_ENGINE_IMAGE)
	envEngineImageRelated   = os.Getenv(ENV_ENGINE_IMAGE_RELATED)
)

func addEngineToDeployment(mlDep *machinelearningv1.SeldonDeployment, p *machinelearningv1.PredictorSpec, engine_http_port int, engine_grpc_port int, pSvcName string, deploy *appsv1.Deployment) error {
	//check not already present
	for _, con := range deploy.Spec.Template.Spec.Containers {
		if strings.Compare(con.Name, EngineContainerName) == 0 {
			return nil
		}
	}
	engineContainer, err := createEngineContainer(mlDep, p, engine_http_port, engine_grpc_port)
	if err != nil {
		return err
	}
	deploy.Labels[machinelearningv1.Label_svc_orch] = "true"

	//downward api used to make pod info available to container
	volMount := false
	for _, vol := range engineContainer.VolumeMounts {
		if vol.Name == machinelearningv1.PODINFO_VOLUME_NAME {
			volMount = true
		}
	}
	if !volMount {
		engineContainer.VolumeMounts = append(engineContainer.VolumeMounts, corev1.VolumeMount{
			Name:      machinelearningv1.PODINFO_VOLUME_NAME,
			MountPath: machinelearningv1.PODINFO_VOLUME_PATH,
		})
	}

	deploy.Spec.Template.Spec.Containers = append(deploy.Spec.Template.Spec.Containers, *engineContainer)

	if deploy.Spec.Template.Annotations == nil {
		deploy.Spec.Template.Annotations = make(map[string]string)
	}
	//overwrite annotations with predictor annotations
	for _, ann := range p.Annotations {
		deploy.Spec.Template.Annotations[ann] = p.Annotations[ann]
	}

	deploy.ObjectMeta.Labels[machinelearningv1.Label_seldon_app] = pSvcName
	deploy.Spec.Selector.MatchLabels[machinelearningv1.Label_seldon_app] = pSvcName
	deploy.Spec.Template.ObjectMeta.Labels[machinelearningv1.Label_seldon_app] = pSvcName

	volFound := false
	for _, vol := range deploy.Spec.Template.Spec.Volumes {
		if vol.Name == machinelearningv1.PODINFO_VOLUME_NAME {
			volFound = true
		}
	}

	if !volFound {
		var defaultMode = corev1.DownwardAPIVolumeSourceDefaultMode
		//Add downwardAPI
		deploy.Spec.Template.Spec.Volumes = append(deploy.Spec.Template.Spec.Volumes, corev1.Volume{Name: machinelearningv1.PODINFO_VOLUME_NAME, VolumeSource: corev1.VolumeSource{
			DownwardAPI: &corev1.DownwardAPIVolumeSource{Items: []corev1.DownwardAPIVolumeFile{
				{Path: "annotations", FieldRef: &corev1.ObjectFieldSelector{FieldPath: "metadata.annotations", APIVersion: "v1"}}}, DefaultMode: &defaultMode}}})
	}

	return nil
}

func getExecutorHttpPort() (engine_http_port int, err error) {
	// Get engine http port from environment or use default
	engine_http_port = DEFAULT_EXECUTOR_CONTAINER_PORT
	var env_engine_http_port = GetEnv(ENV_DEFAULT_EXECUTOR_SERVER_PORT, "")
	if env_engine_http_port != "" {
		engine_http_port, err = strconv.Atoi(env_engine_http_port)
		if err != nil {
			return 0, err
		}
	}
	return engine_http_port, nil
}

func getExecutorGrpcPort() (engine_grpc_port int, err error) {
	// Get engine grpc port from environment or use default
	engine_grpc_port = DEFAULT_EXECUTOR_GRPC_PORT
	var env_engine_grpc_port = GetEnv(ENV_DEFAULT_EXECUTOR_SERVER_GRPC_PORT, "")
	if env_engine_grpc_port != "" {
		engine_grpc_port, err = strconv.Atoi(env_engine_grpc_port)
		if err != nil {
			return 0, err
		}
	}
	return engine_grpc_port, nil
}

func isExecutorEnabled(mlDep *machinelearningv1.SeldonDeployment) bool {
	useExecutor := getAnnotation(mlDep, machinelearningv1.ANNOTATION_EXECUTOR, "false")
	useExecutorEnv := GetEnv("USE_EXECUTOR", "false")
	return useExecutor == "true" || useExecutorEnv == "true"
}

func getPrometheusPath(mlDep *machinelearningv1.SeldonDeployment) string {
	prometheusPath := "/prometheus"
	if isExecutorEnabled(mlDep) {
		prometheusPath = GetEnv(ENV_EXECUTOR_PROMETHEUS_PATH, prometheusPath)
	} else {
		prometheusPath = GetEnv(ENV_ENGINE_PROMETHEUS_PATH, prometheusPath)
	}
	return prometheusPath
}

func getSvcOrchSvcAccountName(mlDep *machinelearningv1.SeldonDeployment) string {
	svcAccount := "default"
	if isExecutorEnabled(mlDep) {
		if svcAccountTmp, ok := os.LookupEnv("EXECUTOR_CONTAINER_SERVICE_ACCOUNT_NAME"); ok {
			svcAccount = svcAccountTmp
		}
	} else {
		if svcAccountTmp, ok := os.LookupEnv("ENGINE_CONTAINER_SERVICE_ACCOUNT_NAME"); ok {
			svcAccount = svcAccountTmp
		}
	}
	return svcAccount
}

func getSvcOrchUser(mlDep *machinelearningv1.SeldonDeployment) (int64, error) {
	var engineUser int64 = -1
	if isExecutorEnabled(mlDep) {
		if engineUserEnv, ok := os.LookupEnv("EXECUTOR_CONTAINER_USER"); ok {
			user, err := strconv.Atoi(engineUserEnv)
			if err != nil {
				return -1, err
			} else {
				engineUser = int64(user)
			}
		}

	} else {
		if engineUserEnv, ok := os.LookupEnv("ENGINE_CONTAINER_USER"); ok {
			user, err := strconv.Atoi(engineUserEnv)
			if err != nil {
				return -1, err
			} else {
				engineUser = int64(user)
			}
		}
	}
	return engineUser, nil
}

func createExecutorContainer(mlDep *machinelearningv1.SeldonDeployment, p *machinelearningv1.PredictorSpec, predictorB64 string, http_port int, grpc_port int, resources *corev1.ResourceRequirements) (*corev1.Container, error) {
	transport := mlDep.Spec.Transport
	//Backwards compatible with older resources
	if transport == "" {
		if p.Graph.Endpoint.Type == machinelearningv1.GRPC {
			transport = machinelearningv1.TransportGrpc
		} else {
			transport = machinelearningv1.TransportRest
		}
	}
	protocol := mlDep.Spec.Protocol
	//Backwards compatibility for older resources
	if protocol == "" {
		protocol = machinelearningv1.ProtocolSeldon
	}

	// Get executor image from env vars in order of priority
	var executorImage string
	if executorImage = envExecutorImageRelated; executorImage == "" {
		if executorImage = envExecutorImage; executorImage == "" {
			return nil, fmt.Errorf("Failed to find executor image from environment. Check %s or %s are set.", ENV_EXECUTOR_IMAGE, ENV_EXECUTOR_IMAGE_RELATED)
		}
	}

	return &corev1.Container{
		Name:  EngineContainerName,
		Image: executorImage,
		Args: []string{
			"--sdep", mlDep.Name,
			"--namespace", mlDep.Namespace,
			"--predictor", p.Name,
			"--http_port", strconv.Itoa(http_port),
			"--grpc_port", strconv.Itoa(grpc_port),
			"--transport", string(transport),
			"--protocol", string(protocol),
			"--prometheus_path", getPrometheusPath(mlDep),
		},
		ImagePullPolicy:          corev1.PullPolicy(GetEnv("EXECUTOR_CONTAINER_IMAGE_PULL_POLICY", "IfNotPresent")),
		TerminationMessagePath:   "/dev/termination-log",
		TerminationMessagePolicy: corev1.TerminationMessageReadFile,
		VolumeMounts: []corev1.VolumeMount{
			{
				Name:      machinelearningv1.PODINFO_VOLUME_NAME,
				MountPath: machinelearningv1.PODINFO_VOLUME_PATH,
			},
		},
		Env: []corev1.EnvVar{
			{Name: "ENGINE_PREDICTOR", Value: predictorB64},
			{Name: "REQUEST_LOGGER_DEFAULT_ENDPOINT_PREFIX", Value: GetEnv("EXECUTOR_REQUEST_LOGGER_DEFAULT_ENDPOINT_PREFIX", "")},
		},
		Ports: []corev1.ContainerPort{
			{ContainerPort: int32(http_port), Protocol: corev1.ProtocolTCP},
			{ContainerPort: int32(http_port), Protocol: corev1.ProtocolTCP, Name: constants.MetricsPortName},
			{ContainerPort: int32(grpc_port), Protocol: corev1.ProtocolTCP},
		},
		ReadinessProbe: &corev1.Probe{Handler: corev1.Handler{HTTPGet: &corev1.HTTPGetAction{Port: intstr.FromInt(http_port), Path: "/ready", Scheme: corev1.URISchemeHTTP}},
			InitialDelaySeconds: 20,
			PeriodSeconds:       5,
			FailureThreshold:    3,
			SuccessThreshold:    1,
			TimeoutSeconds:      60},
		LivenessProbe: &corev1.Probe{Handler: corev1.Handler{HTTPGet: &corev1.HTTPGetAction{Port: intstr.FromInt(http_port), Path: "/live", Scheme: corev1.URISchemeHTTP}},
			InitialDelaySeconds: 20,
			PeriodSeconds:       5,
			FailureThreshold:    3,
			SuccessThreshold:    1,
			TimeoutSeconds:      60},
		Resources: *resources,
	}, nil
}

func createEngineContainerSpec(mlDep *machinelearningv1.SeldonDeployment, p *machinelearningv1.PredictorSpec, predictorB64 string,
	engine_http_port int, engine_grpc_port int, engineResources *corev1.ResourceRequirements) (*corev1.Container, error) {

	// Get engine image from env vars in order of priority
	var engineImage string
	if engineImage = envEngineImageRelated; engineImage == "" {
		if engineImage = envEngineImage; engineImage == "" {
			return nil, fmt.Errorf("Failed to find engine image from environment. Check %s or %s are set.", ENV_ENGINE_IMAGE, ENV_ENGINE_IMAGE_RELATED)
		}
	}
	return &corev1.Container{
		Name:                     EngineContainerName,
		Image:                    engineImage,
		ImagePullPolicy:          corev1.PullPolicy(GetEnv("ENGINE_CONTAINER_IMAGE_PULL_POLICY", "IfNotPresent")),
		TerminationMessagePath:   "/dev/termination-log",
		TerminationMessagePolicy: corev1.TerminationMessageReadFile,
		VolumeMounts: []corev1.VolumeMount{
			{
				Name:      machinelearningv1.PODINFO_VOLUME_NAME,
				MountPath: machinelearningv1.PODINFO_VOLUME_PATH,
			},
		},
		Env: []corev1.EnvVar{
			{Name: "ENGINE_PREDICTOR", Value: predictorB64},
			{Name: "DEPLOYMENT_NAME", Value: mlDep.Name},
			{Name: "DEPLOYMENT_NAMESPACE", Value: mlDep.ObjectMeta.Namespace},
			{Name: "ENGINE_SERVER_PORT", Value: strconv.Itoa(engine_http_port)},
			{Name: "ENGINE_SERVER_GRPC_PORT", Value: strconv.Itoa(engine_grpc_port)},
			{Name: "JAVA_OPTS", Value: getAnnotation(mlDep, machinelearningv1.ANNOTATION_JAVA_OPTS, "-server -Dcom.sun.management.jmxremote.rmi.port=9090 -Dcom.sun.management.jmxremote -Dcom.sun.management.jmxremote.port=9090 -Dcom.sun.management.jmxremote.ssl=false -Dcom.sun.management.jmxremote.authenticate=false -Dcom.sun.management.jmxremote.local.only=false -Djava.rmi.server.hostname=127.0.0.1")},
		},
		Ports: []corev1.ContainerPort{
			{ContainerPort: int32(engine_http_port), Protocol: corev1.ProtocolTCP},
			{ContainerPort: int32(engine_http_port), Protocol: corev1.ProtocolTCP, Name: constants.MetricsPortName},
			{ContainerPort: int32(engine_grpc_port), Protocol: corev1.ProtocolTCP},
			{ContainerPort: 8082, Name: "admin", Protocol: corev1.ProtocolTCP},
			{ContainerPort: 9090, Name: "jmx", Protocol: corev1.ProtocolTCP},
		},
		ReadinessProbe: &corev1.Probe{Handler: corev1.Handler{HTTPGet: &corev1.HTTPGetAction{Port: intstr.FromString("admin"), Path: "/ready", Scheme: corev1.URISchemeHTTP}},
			InitialDelaySeconds: 20,
			PeriodSeconds:       5,
			FailureThreshold:    3,
			SuccessThreshold:    1,
			TimeoutSeconds:      60},
		LivenessProbe: &corev1.Probe{Handler: corev1.Handler{HTTPGet: &corev1.HTTPGetAction{Port: intstr.FromString("admin"), Path: "/live", Scheme: corev1.URISchemeHTTP}},
			InitialDelaySeconds: 20,
			PeriodSeconds:       5,
			FailureThreshold:    3,
			SuccessThreshold:    1,
			TimeoutSeconds:      60},
		Lifecycle: &corev1.Lifecycle{
			PreStop: &corev1.Handler{
				Exec: &corev1.ExecAction{Command: []string{"/bin/sh", "-c", "curl 127.0.0.1:" + strconv.Itoa(engine_http_port) + "/pause; /bin/sleep 10"}},
			},
		},
		Resources: *engineResources,
	}, nil
}

// Create the Container for the service orchestrator.
func createEngineContainer(mlDep *machinelearningv1.SeldonDeployment, p *machinelearningv1.PredictorSpec, engine_http_port, engine_grpc_port int) (*corev1.Container, error) {
	// Get engine user
	engineUser, err := getSvcOrchUser(mlDep)
	if err != nil {
		return nil, err
	}
	// get predictor as base64 encoded json
	pCopy := p.DeepCopy()
	// Set traffic to zero to ensure this doesn't cause a diff in the resulting  deployment created
	pCopy.Traffic = 0
	predictorB64, err := getEngineVarJson(pCopy)
	if err != nil {
		return nil, err
	}

	//Engine resources
	engineResources := p.SvcOrchSpec.Resources
	if engineResources == nil {
		cpuQuantity, _ := resource.ParseQuantity("0.1")
		engineResources = &corev1.ResourceRequirements{
			Requests: map[corev1.ResourceName]resource.Quantity{
				corev1.ResourceCPU: cpuQuantity,
			},
		}
	}

	var c *corev1.Container
	if isExecutorEnabled(mlDep) {
		executor_http_port, err := getExecutorHttpPort()
		if err != nil {
			return nil, err
		}
		executor_grpc_port, err := getExecutorGrpcPort()
		if err != nil {
			return nil, err
		}
		c, err = createExecutorContainer(mlDep, p, predictorB64, executor_http_port, executor_grpc_port, engineResources)
		if err != nil {
			return nil, err
		}
	} else {
		c, err = createEngineContainerSpec(mlDep, p, predictorB64, engine_http_port, engine_grpc_port, engineResources)
		if err != nil {
			return nil, err
		}
	}

	if engineUser != -1 {
		c.SecurityContext = &corev1.SecurityContext{RunAsUser: &engineUser}
	}

	// Environment vars if specified
	svcOrchEnvMap := make(map[string]string)
	if p.SvcOrchSpec.Env != nil {
		for _, env := range p.SvcOrchSpec.Env {
			c.Env = append(c.Env, *env)
			svcOrchEnvMap[env.Name] = env.Value
		}
	}

	engineEnvVarsFromAnnotations := getEngineEnvAnnotations(mlDep)
	for _, envVar := range engineEnvVarsFromAnnotations {
		//don't add env vars that are already present in svcOrchSpec
		if _, ok := svcOrchEnvMap[envVar.Name]; ok {
			//present so don't try to overwrite
		} else {
			c.Env = append(c.Env, envVar)
			// now put in map so we know it's there
			svcOrchEnvMap[envVar.Name] = envVar.Value
		}

	}

	if _, ok := svcOrchEnvMap["SELDON_LOG_MESSAGES_EXTERNALLY"]; ok {
		//this env var is set already so no need to set a default
	} else {
		c.Env = append(c.Env, corev1.EnvVar{Name: "SELDON_LOG_MESSAGES_EXTERNALLY", Value: GetEnv("ENGINE_LOG_MESSAGES_EXTERNALLY", "false")})
	}
	return c, nil
}

// Create the service orchestrator.
func createEngineDeployment(mlDep *machinelearningv1.SeldonDeployment, p *machinelearningv1.PredictorSpec, seldonId string, engine_http_port, engine_grpc_port int) (*appsv1.Deployment, error) {

	var terminationGracePeriodSecs = int64(20)
	var defaultMode = corev1.DownwardAPIVolumeSourceDefaultMode

	depName := machinelearningv1.GetServiceOrchestratorName(mlDep, p)

	con, err := createEngineContainer(mlDep, p, engine_http_port, engine_grpc_port)
	if err != nil {
		return nil, err
	}
	deploy := &appsv1.Deployment{
		ObjectMeta: metav1.ObjectMeta{
			Name:        depName,
			Namespace:   getNamespace(mlDep),
			Labels:      map[string]string{machinelearningv1.Label_svc_orch: "true", machinelearningv1.Label_seldon_app: seldonId, machinelearningv1.Label_seldon_id: seldonId, "app": depName, "version": "v1", "fluentd": "true"},
			Annotations: mlDep.Spec.Annotations,
		},
		Spec: appsv1.DeploymentSpec{
			Selector: &metav1.LabelSelector{
				MatchLabels: map[string]string{machinelearningv1.Label_seldon_app: seldonId, machinelearningv1.Label_seldon_id: seldonId},
			},
			Template: corev1.PodTemplateSpec{
				ObjectMeta: metav1.ObjectMeta{
					Labels: map[string]string{machinelearningv1.Label_seldon_app: seldonId, machinelearningv1.Label_seldon_id: seldonId, "app": depName},
					Annotations: map[string]string{
						"prometheus.io/path": getPrometheusPath(mlDep),
						// "prometheus.io/port":   strconv.Itoa(engine_http_port),
						"prometheus.io/scrape": "true",
					},
				},
				Spec: corev1.PodSpec{
					Containers: []corev1.Container{
						*con,
					},
					TerminationGracePeriodSeconds: &terminationGracePeriodSecs,
					DNSPolicy:                     corev1.DNSClusterFirst,
					SchedulerName:                 "default-scheduler",
					SecurityContext:               &corev1.PodSecurityContext{},
					Volumes: []corev1.Volume{
						{Name: machinelearningv1.PODINFO_VOLUME_NAME, VolumeSource: corev1.VolumeSource{DownwardAPI: &corev1.DownwardAPIVolumeSource{Items: []corev1.DownwardAPIVolumeFile{
							{Path: "annotations", FieldRef: &corev1.ObjectFieldSelector{FieldPath: "metadata.annotations", APIVersion: "v1"}},
						}, DefaultMode: &defaultMode}}},
					},
					RestartPolicy: corev1.RestartPolicyAlways,
				},
			},
			Strategy: appsv1.DeploymentStrategy{RollingUpdate: &appsv1.RollingUpdateDeployment{MaxUnavailable: &intstr.IntOrString{StrVal: "10%"}}},
			Replicas: &p.Replicas,
		},
	}

	// Add a particular service account rather than default for the engine
	svcAccountName := getSvcOrchSvcAccountName(mlDep)
	deploy.Spec.Template.Spec.ServiceAccountName = svcAccountName
	deploy.Spec.Template.Spec.DeprecatedServiceAccount = svcAccountName

	// add predictor labels
	for k, v := range p.Labels {
		deploy.ObjectMeta.Labels[k] = v
		deploy.Spec.Template.ObjectMeta.Labels[k] = v
	}

	return deploy, nil
}<|MERGE_RESOLUTION|>--- conflicted
+++ resolved
@@ -17,11 +17,8 @@
 package controllers
 
 import (
-<<<<<<< HEAD
 	"fmt"
-=======
 	"github.com/seldonio/seldon-core/operator/constants"
->>>>>>> a7a83d99
 	"os"
 	"strconv"
 	"strings"
