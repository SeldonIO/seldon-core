/*
Copyright 2019 The Seldon Authors.

Licensed under the Apache License, Version 2.0 (the "License");
you may not use this file except in compliance with the License.
You may obtain a copy of the License at

    http://www.apache.org/licenses/LICENSE-2.0

Unless required by applicable law or agreed to in writing, software
distributed under the License is distributed on an "AS IS" BASIS,
WITHOUT WARRANTIES OR CONDITIONS OF ANY KIND, either express or implied.
See the License for the specific language governing permissions and
limitations under the License.
*/

package v1alpha2

import (
	"encoding/json"
	"fmt"
	"github.com/seldonio/seldon-core/operator/constants"
	corev1 "k8s.io/api/core/v1"
	apierrors "k8s.io/apimachinery/pkg/api/errors"
	metav1 "k8s.io/apimachinery/pkg/apis/meta/v1"
	"k8s.io/apimachinery/pkg/runtime"
	"k8s.io/apimachinery/pkg/runtime/schema"
	"k8s.io/apimachinery/pkg/util/validation/field"
	"os"
	ctrl "sigs.k8s.io/controller-runtime"
	logf "sigs.k8s.io/controller-runtime/pkg/runtime/log"
	"sigs.k8s.io/controller-runtime/pkg/webhook"
	"strconv"
)

// log is for logging in this package.
var seldondeploymentlog = logf.Log.WithName("seldondeployment")

func (r *SeldonDeployment) SetupWebhookWithManager(mgr ctrl.Manager) error {
	return ctrl.NewWebhookManagedBy(mgr).
		For(r).
		Complete()
}

var _ webhook.Defaulter = &SeldonDeployment{}

func GetContainerForPredictiveUnit(p *PredictorSpec, name string) *corev1.Container {
	for j := 0; j < len(p.ComponentSpecs); j++ {
		cSpec := p.ComponentSpecs[j]
		for k := 0; k < len(cSpec.Spec.Containers); k++ {
			c := &cSpec.Spec.Containers[k]
			if c.Name == name {
				return c
			}
		}
	}
	return nil
}

func isContainerInFirstComSpec(p *PredictorSpec, name string) bool {
	for j := 0; j < len(p.ComponentSpecs); j++ {
		cSpec := p.ComponentSpecs[j]
		for k := 0; k < len(cSpec.Spec.Containers); k++ {
			c := &cSpec.Spec.Containers[k]
			if c.Name == name {
				return j == 0
			}
		}
	}
	return false
}

func GetPort(name string, ports []corev1.ContainerPort) *corev1.ContainerPort {
	for i := 0; i < len(ports); i++ {
		if ports[i].Name == name {
			return &ports[i]
		}
	}
	return nil
}

func IsPrepack(pu *PredictiveUnit) bool {
	return *pu.Implementation == SKLEARN_SERVER || *pu.Implementation == XGBOOST_SERVER || *pu.Implementation == TENSORFLOW_SERVER || *pu.Implementation == MLFLOW_SERVER
}

func SetImageNameForPrepackContainer(pu *PredictiveUnit, c *corev1.Container) {
	//Add missing fields
	// Add image
	if c.Image == "" {
		if *pu.Implementation == SKLEARN_SERVER {

			if pu.Endpoint.Type == REST {
				c.Image = constants.DefaultSKLearnServerImageNameRest
			} else {
				c.Image = constants.DefaultSKLearnServerImageNameGrpc
			}

		} else if *pu.Implementation == XGBOOST_SERVER {

			if pu.Endpoint.Type == REST {
				c.Image = constants.DefaultXGBoostServerImageNameRest
			} else {
				c.Image = constants.DefaultXGBoostServerImageNameGrpc
			}

		} else if *pu.Implementation == TENSORFLOW_SERVER {

			if pu.Endpoint.Type == REST {
				c.Image = constants.DefaultTFServerImageNameRest
			} else {
				c.Image = constants.DefaultTFServerImageNameGrpc
			}

		} else if *pu.Implementation == MLFLOW_SERVER {

			if pu.Endpoint.Type == REST {
				c.Image = constants.DefaultMLFlowServerImageNameRest
			} else {
				c.Image = constants.DefaultMLFlowServerImageNameGrpc
			}

		}
	}
}

// -----

func addDefaultsToGraph(pu *PredictiveUnit) {
	if pu.Type == nil {
		ty := UNKNOWN_TYPE
		pu.Type = &ty
	}
	if pu.Implementation == nil {
		im := UNKNOWN_IMPLEMENTATION
		pu.Implementation = &im
	}
	for i := 0; i < len(pu.Children); i++ {
		addDefaultsToGraph(&pu.Children[i])
	}
}

func getUpdatePortNumMap(name string, nextPortNum *int32, portMap map[string]int32) int32 {
	if _, present := portMap[name]; !present {
		portMap[name] = *nextPortNum
		*nextPortNum++
	}
	return portMap[name]
}

func (r *SeldonDeployment) DefaultSeldonDeployment() {

	var firstPuPortNum int32 = 9000
	if env_preditive_unit_service_port, ok := os.LookupEnv("PREDICTIVE_UNIT_SERVICE_PORT"); ok {
		portNum, err := strconv.Atoi(env_preditive_unit_service_port)
		if err != nil {
			seldondeploymentlog.Error(err, "Failed to decode PREDICTIVE_UNIT_SERVICE_PORT will use default 9000", "value", env_preditive_unit_service_port)
		} else {
			firstPuPortNum = int32(portNum)
		}
	}
	nextPortNum := firstPuPortNum

	portMap := map[string]int32{}

	if r.ObjectMeta.Namespace == "" {
		r.ObjectMeta.Namespace = "default"
	}

	for i := 0; i < len(r.Spec.Predictors); i++ {
		p := r.Spec.Predictors[i]
		if p.Graph.Type == nil {
			ty := UNKNOWN_TYPE
			p.Graph.Type = &ty
		}
		// Add version label for predictor if not present
		if p.Labels == nil {
			p.Labels = map[string]string{}
		}
		if _, present := p.Labels["version"]; !present {
			p.Labels["version"] = p.Name
		}
		addDefaultsToGraph(p.Graph)

		fmt.Println("predictor is now")
		jstr, _ := json.Marshal(p)
		fmt.Println(string(jstr))

		r.Spec.Predictors[i] = p

		for j := 0; j < len(p.ComponentSpecs); j++ {
			cSpec := r.Spec.Predictors[i].ComponentSpecs[j]

			// add service details for each container - looping this way as if containers in same pod and its the engine pod both need to be localhost
			for k := 0; k < len(cSpec.Spec.Containers); k++ {
				con := &cSpec.Spec.Containers[k]

				getUpdatePortNumMap(con.Name, &nextPortNum, portMap)

				portNum := portMap[con.Name]

				pu := GetPredictiveUnit(p.Graph, con.Name)

				if pu != nil {

					if pu.Endpoint == nil {
						pu.Endpoint = &Endpoint{Type: REST}
					}
					var portType string
					if pu.Endpoint.Type == GRPC {
						portType = "grpc"
					} else {
						portType = "http"
					}

					if con != nil {
						existingPort := GetPort(portType, con.Ports)
						if existingPort != nil {
							portNum = existingPort.ContainerPort
						}

						volFound := false
						for _, vol := range con.VolumeMounts {
							if vol.Name == PODINFO_VOLUME_NAME {
								volFound = true
							}
						}
						if !volFound {
							con.VolumeMounts = append(con.VolumeMounts, corev1.VolumeMount{
								Name:      PODINFO_VOLUME_NAME,
								MountPath: PODINFO_VOLUME_PATH,
							})
						}
					}

					// Set ports and hostname in predictive unit so engine can read it from SDep
					// if this is the first componentSpec then it's the one to put the engine in - note using outer loop counter here
					if _, hasSeparateEnginePod := r.Spec.Annotations[ANNOTATION_SEPARATE_ENGINE]; j == 0 && !hasSeparateEnginePod {
						pu.Endpoint.ServiceHost = "localhost"
					} else {
						containerServiceValue := GetContainerServiceName(r, p, con)
						pu.Endpoint.ServiceHost = containerServiceValue + "." + r.ObjectMeta.Namespace + ".svc.cluster.local."
					}
					pu.Endpoint.ServicePort = portNum
				}
			}

			// Add defaultMode to volumes if not set to ensure no changes when comparing later in controller
			for k := 0; k < len(cSpec.Spec.Volumes); k++ {
				vol := &cSpec.Spec.Volumes[k]
				if vol.Secret != nil && vol.Secret.DefaultMode == nil {
					var defaultMode = corev1.SecretVolumeSourceDefaultMode
					vol.Secret.DefaultMode = &defaultMode
				} else if vol.ConfigMap != nil && vol.ConfigMap.DefaultMode == nil {
					var defaultMode = corev1.ConfigMapVolumeSourceDefaultMode
					vol.ConfigMap.DefaultMode = &defaultMode
				} else if vol.DownwardAPI != nil && vol.DownwardAPI.DefaultMode == nil {
					var defaultMode = corev1.DownwardAPIVolumeSourceDefaultMode
					vol.DownwardAPI.DefaultMode = &defaultMode
				} else if vol.Projected != nil && vol.Projected.DefaultMode == nil {
					var defaultMode = corev1.ProjectedVolumeSourceDefaultMode
					vol.Projected.DefaultMode = &defaultMode
				}
			}
		}

		pus := GetPredictiveUnitList(p.Graph)

		//some pus might not have a container spec so pick those up
		for l := 0; l < len(pus); l++ {
			pu := pus[l]

<<<<<<< HEAD
=======
			con := GetContainerForPredictiveUnit(&p, pu.Name)

			// want to set host and port for engine to use in orchestration
			//only assign host and port if there's a container or it's a prepackaged model server
			if !IsPrepack(pu) && (con == nil || con.Name == "") {
				continue
			}

			if _, present := portMap[pu.Name]; !present {
				portMap[pu.Name] = nextPortNum
				nextPortNum++
			}
			portNum := portMap[pu.Name]
			// Add a default REST endpoint if none provided
			// pu needs to have an endpoint as engine reads it from SDep in order to direct graph traffic
			// probes etc will be added later by controller
			if pu.Endpoint == nil {
				pu.Endpoint = &Endpoint{Type: REST}
			}
			var portType string
			if pu.Endpoint.Type == GRPC {
				portType = "grpc"
			} else {
				portType = "http"
			}

			if con != nil {
				existingPort := GetPort(portType, con.Ports)
				if existingPort != nil {
					portNum = existingPort.ContainerPort
				}

				//downward api used to make pod info available to container
				volMount := false
				for _, vol := range con.VolumeMounts {
					if vol.Name == PODINFO_VOLUME_NAME {
						volMount = true
					}
				}
				if !volMount {
					con.VolumeMounts = append(con.VolumeMounts, corev1.VolumeMount{
						Name:      PODINFO_VOLUME_NAME,
						MountPath: PODINFO_VOLUME_PATH,
					})
				}
			}
			// Set ports and hostname in predictive unit so engine can read it from SDep
			// if this is the firstPuPortNum then we've not added engine yet so put the engine in here
			if pu.Endpoint.ServiceHost == "" {
				if _, hasSeparateEnginePod := r.Spec.Annotations[ANNOTATION_SEPARATE_ENGINE]; portNum == firstPuPortNum && !hasSeparateEnginePod {
					pu.Endpoint.ServiceHost = "localhost"
				} else {
					containerServiceValue := GetContainerServiceName(r, p, con)
					pu.Endpoint.ServiceHost = containerServiceValue + "." + r.ObjectMeta.Namespace + ".svc.cluster.local."
				}
			}
			if pu.Endpoint.ServicePort == 0 {
				pu.Endpoint.ServicePort = portNum
			}

			// for prepack servers we want to add a container name and image to correspond to grafana dashboards
>>>>>>> 52752f06
			if IsPrepack(pu) {

				con := GetContainerForPredictiveUnit(&p, pu.Name)

				existing := con != nil
				if !existing {
					con = &corev1.Container{
						Name: pu.Name,
						VolumeMounts: []corev1.VolumeMount{
							{
								Name:      PODINFO_VOLUME_NAME,
								MountPath: PODINFO_VOLUME_PATH,
							},
						},
					}
				}

				SetImageNameForPrepackContainer(pu, con)

				// if new Add container to componentSpecs
				if !existing {
					if len(p.ComponentSpecs) > 0 {
						p.ComponentSpecs[0].Spec.Containers = append(p.ComponentSpecs[0].Spec.Containers, *con)
					} else {
						podSpec := SeldonPodSpec{
							Metadata: metav1.ObjectMeta{CreationTimestamp: metav1.Now()},
							Spec: corev1.PodSpec{
								Containers: []corev1.Container{*con},
							},
						}
						p.ComponentSpecs = []*SeldonPodSpec{&podSpec}

						// p is a copy so update the entry
						r.Spec.Predictors[i] = p
					}
				}

				getUpdatePortNumMap(con.Name, &nextPortNum, portMap)
				portNum := portMap[pu.Name]
				// Add a default REST endpoint if none provided
				// pu needs to have an endpoint as engine reads it from SDep in order to direct graph traffic
				// probes etc will be added later by controller
				if pu.Endpoint == nil {
					pu.Endpoint = &Endpoint{Type: REST}
				}
				var portType string
				if pu.Endpoint.Type == GRPC {
					portType = "grpc"
				} else {
					portType = "http"
				}

				if con != nil {
					existingPort := GetPort(portType, con.Ports)
					if existingPort != nil {
						portNum = existingPort.ContainerPort
					}

					volFound := false
					for _, vol := range con.VolumeMounts {
						if vol.Name == PODINFO_VOLUME_NAME {
							volFound = true
						}
					}
					if !volFound {
						con.VolumeMounts = append(con.VolumeMounts, corev1.VolumeMount{
							Name:      PODINFO_VOLUME_NAME,
							MountPath: PODINFO_VOLUME_PATH,
						})
					}
				}
				// Set ports and hostname in predictive unit so engine can read it from SDep
				// if this is the firstPuPortNum then we've not added engine yet so put the engine in here
				if pu.Endpoint.ServiceHost == "" {
					if _, hasSeparateEnginePod := r.Spec.Annotations[ANNOTATION_SEPARATE_ENGINE]; !hasSeparateEnginePod {
						pu.Endpoint.ServiceHost = "localhost"
					} else {
						//FIXME
						containerServiceValue := GetContainerServiceName(r, p, con)
						pu.Endpoint.ServiceHost = containerServiceValue + "." + r.ObjectMeta.Namespace + ".svc.cluster.local."
					}
				}
				if pu.Endpoint.ServicePort == 0 {
					pu.Endpoint.ServicePort = portNum
				}

			}

		}

	}

}

// -----

// --- Validating

// Check the predictive units to ensure the graph matches up with defined containers.
func checkPredictiveUnits(pu *PredictiveUnit, p *PredictorSpec, fldPath *field.Path, allErrs field.ErrorList) field.ErrorList {
	if *pu.Implementation == UNKNOWN_IMPLEMENTATION {

		if GetContainerForPredictiveUnit(p, pu.Name) == nil {
			allErrs = append(allErrs, field.Invalid(fldPath, pu.Name, "Can't find container for Predictive Unit"))
		}

		if *pu.Type == UNKNOWN_TYPE && (pu.Methods == nil || len(*pu.Methods) == 0) {
			allErrs = append(allErrs, field.Invalid(fldPath, pu.Name, "Predictive Unit has no implementation methods defined. Change to a know type or add what methods it defines"))
		}

	} else if *pu.Implementation == SKLEARN_SERVER ||
		*pu.Implementation == XGBOOST_SERVER ||
		*pu.Implementation == TENSORFLOW_SERVER ||
		*pu.Implementation == MLFLOW_SERVER {
		if pu.ModelURI == "" {
			allErrs = append(allErrs, field.Invalid(fldPath, pu.Name, "Predictive unit modelUri required when using standalone servers"))
		}
	}

	for i := 0; i < len(pu.Children); i++ {
		allErrs = checkPredictiveUnits(&pu.Children[i], p, fldPath.Index(i), allErrs)
	}

	return allErrs
}

func checkTraffic(mlDep *SeldonDeployment, fldPath *field.Path, allErrs field.ErrorList) field.ErrorList {
	var trafficSum int32 = 0
	for i := 0; i < len(mlDep.Spec.Predictors); i++ {
		p := mlDep.Spec.Predictors[i]
		trafficSum = trafficSum + p.Traffic
	}
	if trafficSum != 100 && len(mlDep.Spec.Predictors) > 1 {
		allErrs = append(allErrs, field.Invalid(fldPath, mlDep.Name, "Traffic must sum to 100 for multiple predictors"))
	}
	if trafficSum > 0 && trafficSum < 100 && len(mlDep.Spec.Predictors) == 1 {
		allErrs = append(allErrs, field.Invalid(fldPath, mlDep.Name, "Traffic must sum be 100 for a single predictor when set"))
	}

	return allErrs
}

func (r *SeldonDeployment) validateSeldonDeployment() error {
	var allErrs field.ErrorList

	predictorNames := make(map[string]bool)
	for i, p := range r.Spec.Predictors {
		if _, present := predictorNames[p.Name]; present {
			fldPath := field.NewPath("spec").Child("predictors").Index(i)
			allErrs = append(allErrs, field.Invalid(fldPath, p.Name, "Duplicate predictor name"))
		}
		predictorNames[p.Name] = true
		allErrs = checkPredictiveUnits(p.Graph, &p, field.NewPath("spec").Child("predictors").Index(i).Child("graph"), allErrs)
	}

	allErrs = checkTraffic(r, field.NewPath("spec"), allErrs)

	if len(allErrs) == 0 {
		return nil
	}

	return apierrors.NewInvalid(
		schema.GroupKind{Group: "machinelearing.seldon.io", Kind: "SeldonDeployment"},
		r.Name, allErrs)

}

/// ---

// EDIT THIS FILE!  THIS IS SCAFFOLDING FOR YOU TO OWN!

// +kubebuilder:webhook:path=/mutate-machinelearning-seldon-io-v1alpha2-seldondeployment,mutating=true,failurePolicy=fail,groups=machinelearning.seldon.io,resources=seldondeployments,verbs=create;update,versions=v1alpha2,name=mseldondeployment.kb.io

// Default implements webhook.Defaulter so a webhook will be registered for the type
func (r *SeldonDeployment) Default() {
	seldondeploymentlog.Info("default", "name", r.Name)

	r.DefaultSeldonDeployment()
}

// TODO(user): change verbs to "verbs=create;update;delete" if you want to enable deletion validation.
// +kubebuilder:webhook:verbs=create;update,path=/validate-machinelearning-seldon-io-v1alpha2-seldondeployment,mutating=false,failurePolicy=fail,groups=machinelearning.seldon.io,resources=seldondeployments,versions=v1alpha2,name=vseldondeployment.kb.io

var _ webhook.Validator = &SeldonDeployment{}

// ValidateCreate implements webhook.Validator so a webhook will be registered for the type
func (r *SeldonDeployment) ValidateCreate() error {
	seldondeploymentlog.Info("validate create", "name", r.Name)

	return r.validateSeldonDeployment()
}

// ValidateUpdate implements webhook.Validator so a webhook will be registered for the type
func (r *SeldonDeployment) ValidateUpdate(old runtime.Object) error {
	seldondeploymentlog.Info("validate update", "name", r.Name)

	return r.validateSeldonDeployment()
}

// ValidateDelete implements webhook.Validator so a webhook will be registered for the type
func (r *SeldonDeployment) ValidateDelete() error {
	seldondeploymentlog.Info("validate delete", "name", r.Name)

	// TODO(user): fill in your validation logic upon object deletion.
	return nil
}<|MERGE_RESOLUTION|>--- conflicted
+++ resolved
@@ -269,8 +269,6 @@
 		for l := 0; l < len(pus); l++ {
 			pu := pus[l]
 
-<<<<<<< HEAD
-=======
 			con := GetContainerForPredictiveUnit(&p, pu.Name)
 
 			// want to set host and port for engine to use in orchestration
@@ -332,7 +330,6 @@
 			}
 
 			// for prepack servers we want to add a container name and image to correspond to grafana dashboards
->>>>>>> 52752f06
 			if IsPrepack(pu) {
 
 				con := GetContainerForPredictiveUnit(&p, pu.Name)
