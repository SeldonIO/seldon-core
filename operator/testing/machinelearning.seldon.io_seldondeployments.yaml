--- conflicted
+++ resolved
@@ -3,11 +3,7 @@
 metadata:
   annotations:
     cert-manager.io/inject-ca-from: seldon-system/seldon-serving-cert
-<<<<<<< HEAD
     controller-gen.kubebuilder.io/version: v0.2.9
-=======
-    controller-gen.kubebuilder.io/version: v0.2.5
->>>>>>> b5e64adc
   creationTimestamp: null
   labels:
     app: seldon
