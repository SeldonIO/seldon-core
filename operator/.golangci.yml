--- conflicted
+++ resolved
@@ -46,7 +46,6 @@
       - prefix(github.com/seldonio/seldon-core/operator)
   goconst:
     min-occurrences: 5
-<<<<<<< HEAD
 
 issues:
   # which dirs to skip: they won't be analyzed;
@@ -56,8 +55,7 @@
   #     vendor$, third_party$, testdata$, examples$, Godeps$, builtin$
   exclude-dirs:
     - vendor
-=======
+
   govet:
     disable:
-      - printf
->>>>>>> a1f19ec7
+      - printf