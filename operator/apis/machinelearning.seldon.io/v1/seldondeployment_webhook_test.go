--- conflicted
+++ resolved
@@ -17,7 +17,6 @@
 	"testing"
 )
 
-<<<<<<< HEAD
 func TestValidProtocolTransportServerType(t *testing.T) {
 	g := NewGomegaWithT(t)
 	spec := &SeldonDeploymentSpec{
@@ -39,7 +38,7 @@
 						},
 					},
 				},
-				Graph: &PredictiveUnit{
+				Graph: PredictiveUnit{
 					Name: "classifier",
 				},
 			},
@@ -49,7 +48,8 @@
 	spec.DefaultSeldonDeployment("mydep", "default")
 	err := spec.ValidateSeldonDeployment()
 	g.Expect(err).To(BeNil())
-=======
+}
+
 func createScheme() *runtime.Scheme {
 	scheme := runtime.NewScheme()
 	_ = clientgoscheme.AddToScheme(scheme)
@@ -130,7 +130,6 @@
 		Namespace: ControllerNamespace,
 	},
 	Data: configs,
->>>>>>> de2dce03
 }
 
 func TestValidateBadProtocol(t *testing.T) {
@@ -226,7 +225,7 @@
 						},
 					},
 				},
-				Graph: &PredictiveUnit{
+				Graph: PredictiveUnit{
 					Name: "classifier",
 				},
 			},
