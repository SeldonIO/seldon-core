--- conflicted
+++ resolved
@@ -26,11 +26,7 @@
 
 	kedav1alpha1 "github.com/kedacore/keda/v2/apis/keda/v1alpha1"
 	"github.com/seldonio/seldon-core/operator/constants"
-<<<<<<< HEAD
-	autoscaling "k8s.io/api/autoscaling/v2"
-=======
 	autoscalingv2beta1 "k8s.io/api/autoscaling/v2beta1"
->>>>>>> 61a5a91a
 	v1 "k8s.io/api/core/v1"
 	metav1 "k8s.io/apimachinery/pkg/apis/meta/v1"
 	"k8s.io/apimachinery/pkg/util/intstr"
@@ -509,15 +505,9 @@
 }
 
 type SeldonHpaSpec struct {
-<<<<<<< HEAD
-	MinReplicas *int32                   `json:"minReplicas,omitempty" protobuf:"int,1,opt,name=minReplicas"`
-	MaxReplicas int32                    `json:"maxReplicas" protobuf:"int,2,opt,name=maxReplicas"`
-	Metrics     []autoscaling.MetricSpec `json:"metrics,omitempty" protobuf:"bytes,3,opt,name=metrics"`
-=======
 	MinReplicas *int32                          `json:"minReplicas,omitempty" protobuf:"int,1,opt,name=minReplicas"`
 	MaxReplicas int32                           `json:"maxReplicas" protobuf:"int,2,opt,name=maxReplicas"`
 	Metrics     []autoscalingv2beta1.MetricSpec `json:"metrics,omitempty" protobuf:"bytes,3,opt,name=metrics"`
->>>>>>> 61a5a91a
 }
 
 type SeldonPdbSpec struct {
