--- conflicted
+++ resolved
@@ -22,11 +22,7 @@
 
 # Run tests
 test: generate fmt vet manifests generate-resources
-<<<<<<< HEAD
-	go test ./controllers/... ./utils/...  -coverprofile cover.out
-=======
-	go test ./controllers/... ./apis/...  -coverprofile cover.out
->>>>>>> f182052c
+	go test ./controllers/... ./utils/... ./apis/...  -coverprofile cover.out
 
 # Build manager binary
 manager: generate fmt vet
