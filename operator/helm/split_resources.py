import argparse
import glob
import re
import yaml

parser = argparse.ArgumentParser()
parser.add_argument("--prefix", default="xx", help="find files matching prefix")
parser.add_argument("--folder", required=True, help="Output folder")
args, _ = parser.parse_known_args()

<<<<<<< HEAD
HELM_SPARTAKUS_IF_START = '{{- if .Values.usageMetrics.enabled }}\n'
HELM_CRD_IF_START = '{{- if .Values.crd.create }}\n'
HELM_NOT_SINGLE_NAMESPACE_IF_START = '{{- if not .Values.singleNamespace }}\n'
HELM_SINGLE_NAMESPACE_IF_START = '{{- if .Values.singleNamespace }}\n'
HELM_CONTROLLERID_IF_START = '{{- if .Values.controllerId }}\n'
HELM_NOT_CONTROLLERID_IF_START = '{{- if not .Values.controllerId }}\n'
HELM_RBAC_IF_START = '{{- if .Values.rbac.create }}\n'
HELM_RBAC_CSS_IF_START = '{{- if .Values.rbac.configmap.create }}\n'
HELM_SA_IF_START = '{{- if .Values.serviceAccount.create -}}\n'
HELM_CERTMANAGER_IF_START = '{{- if .Values.certManager.enabled -}}\n'
HELM_NOT_CERTMANAGER_IF_START = '{{- if not .Values.certManager.enabled -}}\n'
HELM_VERSION_IF_START= '{{- if semverCompare ">=1.15.0" .Capabilities.KubeVersion.GitVersion }}\n'
HELM_KUBEFLOW_IF_START='{{- if .Values.kubeflow }}\n'
HELM_KUBEFLOW_IF_NOT_START='{{- if not .Values.kubeflow }}\n'
HELM_CREATERESOURCES_IF_START='{{- if not .Values.createResources }}\n'
#HELM_SECRET_IF_START = '{{- if .Values.webhook.secretProvided -}}\n'
HELM_IF_END = '{{- end }}\n'
=======
HELM_SPARTAKUS_IF_START = "{{- if .Values.usageMetrics.enabled }}\n"
HELM_CRD_IF_START = "{{- if .Values.crd.create }}\n"
HELM_NOT_SINGLE_NAMESPACE_IF_START = "{{- if not .Values.singleNamespace }}\n"
HELM_SINGLE_NAMESPACE_IF_START = "{{- if .Values.singleNamespace }}\n"
HELM_CONTROLLERID_IF_START = "{{- if .Values.controllerId }}\n"
HELM_NOT_CONTROLLERID_IF_START = "{{- if not .Values.controllerId }}\n"
HELM_RBAC_IF_START = "{{- if .Values.rbac.create }}\n"
HELM_RBAC_CSS_IF_START = "{{- if .Values.rbac.configmap.create }}\n"
HELM_SA_IF_START = "{{- if .Values.serviceAccount.create -}}\n"
HELM_CERTMANAGER_IF_START = "{{- if .Values.certManager.enabled -}}\n"
HELM_NOT_CERTMANAGER_IF_START = "{{- if not .Values.certManager.enabled -}}\n"
HELM_VERSION_IF_START = (
    '{{- if semverCompare ">=1.15.0" .Capabilities.KubeVersion.GitVersion }}\n'
)
HELM_KUBEFLOW_IF_START = "{{- if .Values.kubeflow }}\n"
HELM_KUBEFLOW_IF_NOT_START = "{{- if not .Values.kubeflow }}\n"
# HELM_SECRET_IF_START = '{{- if .Values.webhook.secretProvided -}}\n'
HELM_IF_END = "{{- end }}\n"
>>>>>>> 41c26590

HELM_ENV_SUBST = {
    "AMBASSADOR_ENABLED": "ambassador.enabled",
    "AMBASSADOR_SINGLE_NAMESPACE": "ambassador.singleNamespace",
    "ENGINE_SERVER_GRPC_PORT": "engine.grpc.port",
    "ENGINE_CONTAINER_IMAGE_PULL_POLICY": "engine.image.pullPolicy",
    "ENGINE_LOG_MESSAGES_EXTERNALLY": "engine.logMessagesExternally",
    "ENGINE_SERVER_PORT": "engine.port",
    "ENGINE_PROMETHEUS_PATH": "engine.prometheus.path",
    "ENGINE_CONTAINER_USER": "engine.user",
    "ENGINE_CONTAINER_SERVICE_ACCOUNT_NAME": "engine.serviceAccount.name",
    "ISTIO_ENABLED": "istio.enabled",
    "ISTIO_GATEWAY": "istio.gateway",
    "ISTIO_TLS_MODE": "istio.tlsMode",
    "PREDICTIVE_UNIT_SERVICE_PORT": "predictiveUnit.port",
    "USE_EXECUTOR": "executor.enabled",
    "EXECUTOR_SERVER_GRPC_PORT": "engine.grpc.port",
    "EXECUTOR_CONTAINER_IMAGE_PULL_POLICY": "executor.image.pullPolicy",
    "EXECUTOR_SERVER_PORT": "executor.port",
    "EXECUTOR_PROMETHEUS_PATH": "executor.prometheus.path",
    "EXECUTOR_CONTAINER_USER": "executor.user",
    "EXECUTOR_CONTAINER_SERVICE_ACCOUNT_NAME": "executor.serviceAccount.name",
    "CREATE_RESOURCES": "createResources",
}
HELM_VALUES_IMAGE_PULL_POLICY = "{{ .Values.image.pullPolicy }}"


def helm_value(value: str):
    return "{{ .Values." + value + " }}"


def helm_value_json(value: str):
    return "{{ .Values." + value + " | toJson }}"


def helm_release(value: str):
    return "{{ .Release." + value + " }}"


if __name__ == "__main__":
    exp = args.prefix + "*"
    files = glob.glob(exp)
    webhookData = HELM_CREATERESOURCES_IF_START
    webhookData = webhookData + '{{- $altNames := list ( printf "seldon-webhook-service.%s" .Release.Namespace ) ( printf "seldon-webhook-service.%s.svc" .Release.Namespace ) -}}\n'
    webhookData = webhookData + '{{- $ca := genCA "custom-metrics-ca" 365 -}}\n'
    webhookData = (
        webhookData
        + '{{- $cert := genSignedCert "seldon-webhook-service" nil $altNames 365 $ca -}}\n'
    )

    for file in files:
        with open(file, "r") as stream:
            res = yaml.safe_load(stream)
            kind = res["kind"].lower()
            name = res["metadata"]["name"].lower()
            filename = args.folder + "/" + (kind + "_" + name).lower() + ".yaml"

            print("Processing ", file)
            # Update common labels
            if "metadata" in res and "labels" in res["metadata"]:
                res["metadata"]["labels"][
                    "app.kubernetes.io/instance"
                ] = "{{ .Release.Name }}"
                res["metadata"]["labels"][
                    "app.kubernetes.io/name"
                ] = '{{ include "seldon.name" . }}'
                res["metadata"]["labels"][
                    "app.kubernetes.io/version"
                ] = "{{ .Chart.Version }}"

            # Update namespace to be helm var only if we are deploying into seldon-system
            if "metadata" in res and "namespace" in res["metadata"]:
                if (
                    res["metadata"]["namespace"] == "seldon-system"
                    or res["metadata"]["namespace"] == "seldon1-system"
                ):
                    res["metadata"]["namespace"] = "{{ .Release.Namespace }}"

            # controller manager
            if kind == "deployment" and name == "seldon-controller-manager":
                res["spec"]["template"]["spec"]["containers"][0][
                    "imagePullPolicy"
                ] = helm_value("image.pullPolicy")
                res["spec"]["template"]["spec"]["containers"][0][
                    "image"
                ] = "{{ .Values.image.registry }}/{{ .Values.image.repository }}:{{ .Values.image.tag }}"

                for env in res["spec"]["template"]["spec"]["containers"][0]["env"]:
                    if env["name"] in HELM_ENV_SUBST:
                        env["value"] = helm_value(HELM_ENV_SUBST[env["name"]])
                    elif env["name"] == "ENGINE_CONTAINER_IMAGE_AND_VERSION":
                        env[
                            "value"
                        ] = "{{ .Values.engine.image.registry }}/{{ .Values.engine.image.repository }}:{{ .Values.engine.image.tag }}"
                    elif env["name"] == "EXECUTOR_CONTAINER_IMAGE_AND_VERSION":
                        env[
                            "value"
                        ] = "{{ .Values.executor.image.registry }}/{{ .Values.executor.image.repository }}:{{ .Values.executor.image.tag }}"
                    elif env["name"] == "CONTROLLER_ID":
                        env["value"] = "{{ .Values.controllerId }}"
                    elif (
                        env["name"] == "EXECUTOR_REQUEST_LOGGER_DEFAULT_ENDPOINT_PREFIX"
                    ):
                        env[
                            "value"
                        ] = "{{ .Values.executor.defaultRequestLoggerEndpointPrefix }}"
                # Update webhook port
                for portSpec in res["spec"]["template"]["spec"]["containers"][0][
                    "ports"
                ]:
                    if portSpec["name"] == "webhook-server":
                        portSpec["containerPort"] = helm_value("webhook.port")
                for argIdx in range(
                    0, len(res["spec"]["template"]["spec"]["containers"][0]["args"])
                ):
                    if (
                        res["spec"]["template"]["spec"]["containers"][0]["args"][argIdx]
                        == "--webhook-port=443"
                    ):
                        res["spec"]["template"]["spec"]["containers"][0]["args"][
                            argIdx
                        ] = "--webhook-port=" + helm_value("webhook.port")
                res["spec"]["template"]["spec"]["containers"][0]["args"].append(
                    "{{- if .Values.singleNamespace }}--namespace={{ .Release.Namespace }}{{- end }}"
                )

            if kind == "configmap" and name == "seldon-config":
                res["data"]["credentials"] = helm_value_json("credentials")
                res["data"]["predictor_servers"] = helm_value_json("predictor_servers")
                res["data"]["storageInitializer"] = helm_value_json(
                    "storageInitializer"
                )

            if kind == "serviceaccount" and name == "seldon-manager":
                res["metadata"]["name"] = helm_value("serviceAccount.name")

            if kind == "clusterrole":
                res["metadata"]["name"] = (
                    res["metadata"]["name"] + "-" + helm_release("Namespace")
                )

            # Update cluster role bindings
            if kind == "clusterrolebinding":
                res["metadata"]["name"] = (
                    res["metadata"]["name"] + "-" + helm_release("Namespace")
                )
                res["roleRef"]["name"] = (
                    res["roleRef"]["name"] + "-" + helm_release("Namespace")
                )
                if name == "seldon-manager-rolebinding":
                    res["subjects"][0]["name"] = helm_value("serviceAccount.name")
                    res["subjects"][0]["namespace"] = helm_release("Namespace")
                elif name != "seldon-spartakus-volunteer":
                    res["subjects"][0]["namespace"] = helm_release("Namespace")

            # Update role bindings
            if kind == "rolebinding":
                res["subjects"][0]["namespace"] = helm_release("Namespace")
                if (
                    name == "seldon1-manager-rolebinding"
                    or name == "seldon1-manager-sas-rolebinding"
                ):
                    res["subjects"][0]["name"] = helm_value("serviceAccount.name")
                    res["subjects"][0]["namespace"] = helm_release("Namespace")

            # Update webhook certificates
            if name == "seldon-webhook-server-cert" and kind == "secret":
                res["data"]["ca.crt"] = "{{ $ca.Cert | b64enc }}"
                res["data"]["tls.crt"] = "{{ $cert.Cert | b64enc }}"
                res["data"]["tls.key"] = "{{ $cert.Key | b64enc }}"

            if (
                kind == "mutatingwebhookconfiguration"
                or kind == "validatingwebhookconfiguration"
            ):
                res["metadata"]["name"] = (
                    res["metadata"]["name"] + "-" + helm_release("Namespace")
                )
                res["webhooks"][0]["clientConfig"][
                    "caBundle"
                ] = "{{ $ca.Cert | b64enc }}"
                res["webhooks"][0]["clientConfig"]["service"][
                    "namespace"
                ] = helm_release("Namespace")
                res["webhooks"][1]["clientConfig"][
                    "caBundle"
                ] = "{{ $ca.Cert | b64enc }}"
                res["webhooks"][1]["clientConfig"]["service"][
                    "namespace"
                ] = helm_release("Namespace")
                res["webhooks"][2]["clientConfig"][
                    "caBundle"
                ] = "{{ $ca.Cert | b64enc }}"
                res["webhooks"][2]["clientConfig"]["service"][
                    "namespace"
                ] = helm_release("Namespace")
                if "cert-manager.io/inject-ca-from" in res["metadata"]["annotations"]:
                    res["metadata"]["annotations"]["cert-manager.io/inject-ca-from"] = (
                        helm_release("Namespace") + "/seldon-serving-cert"
                    )

            if kind == "certificate":
                res["spec"][
                    "commonName"
                ] = '{{- printf "seldon-webhook-service.%s.svc" .Release.Namespace -}}'
                res["spec"]["dnsNames"][
                    0
                ] = '{{- printf "seldon-webhook-service.%s.svc.cluster.local" .Release.Namespace -}}'
                res["spec"]["dnsNames"][
                    1
                ] = '{{- printf "seldon-webhook-service.%s.svc" .Release.Namespace -}}'

            if (
                kind == "customresourcedefinition"
                and name == "seldondeployments.machinelearning.seldon.io"
            ):
                # Will only work for cert-manager at present as caBundle would need to be generated in same file as secrets above
                if "conversion" in res["spec"]:
                    res["spec"]["conversion"]["webhookClientConfig"]["caBundle"] = "=="
                if "cert-manager.io/inject-ca-from" in res["metadata"]["annotations"]:
                    res["metadata"]["annotations"]["cert-manager.io/inject-ca-from"] = (
                        helm_release("Namespace") + "/seldon-serving-cert"
                    )

            # Update webhook service port
            if kind == "service" and name == "seldon-webhook-service":
                res["spec"]["ports"][0]["targetPort"] = helm_value("webhook.port")

            fdata = yaml.dump(res, width=1000)

            # Spartatkus
            if name.find("spartakus") > -1:
                fdata = HELM_SPARTAKUS_IF_START + fdata + HELM_IF_END
            # cluster roles for single namespace
            elif name == "seldon-manager-rolebinding" or name == "seldon-manager-role":
                fdata = (
                    HELM_NOT_SINGLE_NAMESPACE_IF_START
                    + HELM_RBAC_IF_START
                    + fdata
                    + HELM_IF_END
                    + HELM_IF_END
                )
            elif (
                name == "seldon-manager-sas-rolebinding"
                or name == "seldon-manager-sas-role"
            ):
                fdata = (
                    HELM_NOT_SINGLE_NAMESPACE_IF_START
                    + HELM_RBAC_IF_START
                    + HELM_RBAC_CSS_IF_START
                    + fdata
                    + HELM_IF_END
                    + HELM_IF_END
                    + HELM_IF_END
                )
            # roles/rolebindings for single namespace
            elif (
                name == "seldon1-manager-rolebinding" or name == "seldon1-manager-role"
            ):
                fdata = (
                    HELM_SINGLE_NAMESPACE_IF_START
                    + HELM_RBAC_IF_START
                    + fdata
                    + HELM_IF_END
                    + HELM_IF_END
                )
            elif (
                name == "seldon1-manager-sas-role"
                or name == "seldon1-manager-sas-rolebinding"
            ):
                fdata = (
                    HELM_SINGLE_NAMESPACE_IF_START
                    + HELM_RBAC_IF_START
                    + HELM_RBAC_CSS_IF_START
                    + fdata
                    + HELM_IF_END
                    + HELM_IF_END
                    + HELM_IF_END
                )
            # manager role binding
            elif (
                name == "seldon-manager-cm-rolebinding"
                or name == "seldon-manager-cm-role"
            ):
                fdata = (
                    HELM_RBAC_IF_START
                    + HELM_RBAC_CSS_IF_START
                    + fdata
                    + HELM_IF_END
                    + HELM_IF_END
                )
            elif name == "seldon-manager" and kind == "serviceaccount":
                fdata = HELM_SA_IF_START + fdata + HELM_IF_END
            elif kind == "issuer" or kind == "certificate":
                fdata = HELM_CERTMANAGER_IF_START + fdata + HELM_IF_END
            elif name == "seldon-webhook-server-cert" and kind == "secret":
                fdata = HELM_NOT_CERTMANAGER_IF_START + fdata + HELM_IF_END
            elif name == "seldondeployments.machinelearning.seldon.io":
<<<<<<< HEAD
                fdata =HELM_CRD_IF_START + fdata + HELM_IF_END
            elif kind == "service" and name == "seldon-webhook-service":
                fdata = HELM_CREATERESOURCES_IF_START + fdata + HELM_IF_END
            elif kind == "configmap" and name == "seldon-config":
                fdata = HELM_CREATERESOURCES_IF_START + fdata + HELM_IF_END
            elif kind == "deployment" and name == "seldon-controller-manager":
                fdata = re.sub(r"(.*volumeMounts:\n.*\n.*\n.*\n)",
                               HELM_CREATERESOURCES_IF_START + r"\1" + HELM_IF_END, fdata, re.M)
                fdata = re.sub(r"(.*volumes:\n.*\n.*\n.*\n.*\n)",
                               HELM_CREATERESOURCES_IF_START + r"\1" + HELM_IF_END, fdata, re.M)

=======
                fdata = HELM_CRD_IF_START + fdata + HELM_IF_END
>>>>>>> 41c26590

            # make sure webhook is not quoted as its an int
            fdata = fdata.replace(
                "'{{ .Values.webhook.port }}'", "{{ .Values.webhook.port }}"
            )

            if not kind == "namespace":
                if (
                    "seldon1" in name
                    and name != "seldon1-manager-rolebinding"
                    and name != "seldon1-manager-role"
                    and name != "seldon1-manager-sas-role"
                    and name != "seldon1-manager-sas-rolebinding"
                ):
                    print("Ignore ", name)
                    continue
                elif (
                    name == "seldon-webhook-server-cert"
                    and kind == "secret"
                    or kind == "mutatingwebhookconfiguration"
                    or kind == "validatingwebhookconfiguration"
                ):
                    webhookData = webhookData + "---\n\n" + fdata
                else:
                    with open(filename, "w") as outfile:
                        outfile.write(fdata)
    # Write webhook related data in 1 file
<<<<<<< HEAD
    namespaceSelector = "  namespaceSelector:\n    matchLabels:\n      seldon.io/controller-id: " + helm_release("Namespace") + "\n"
    objectSelector = "  objectSelector:\n    matchLabels:\n      seldon.io/controller-id: " + helm_value("controllerId") + "\n"
    kubeflowSelector = "    matchLabels:\n      serving.kubeflow.org/inferenceservice: enabled\n"
    webhookData = re.sub(r"(.*namespaceSelector:\n.*matchExpressions:\n.*\n.*\n)",HELM_VERSION_IF_START+HELM_NOT_SINGLE_NAMESPACE_IF_START+r"\1"+HELM_KUBEFLOW_IF_START+kubeflowSelector+HELM_IF_END+HELM_IF_END+HELM_IF_END+HELM_SINGLE_NAMESPACE_IF_START+namespaceSelector+HELM_IF_END,webhookData, re.M)
    webhookData = re.sub(r"(.*objectSelector:\n.*matchExpressions:\n.*\n.*\n)",HELM_KUBEFLOW_IF_NOT_START+HELM_VERSION_IF_START+HELM_NOT_CONTROLLERID_IF_START+r"\1"+HELM_IF_END+HELM_IF_END+HELM_CONTROLLERID_IF_START+objectSelector+HELM_IF_END+HELM_IF_END,webhookData, re.M)
    webhookData = webhookData + "\n" + HELM_IF_END
=======
    namespaceSelector = (
        "  namespaceSelector:\n    matchLabels:\n      seldon.io/controller-id: "
        + helm_release("Namespace")
        + "\n"
    )
    objectSelector = (
        "  objectSelector:\n    matchLabels:\n      seldon.io/controller-id: "
        + helm_value("controllerId")
        + "\n"
    )
    kubeflowSelector = (
        "    matchLabels:\n      serving.kubeflow.org/inferenceservice: enabled\n"
    )
    webhookData = re.sub(
        r"(.*namespaceSelector:\n.*matchExpressions:\n.*\n.*\n)",
        HELM_VERSION_IF_START
        + HELM_NOT_SINGLE_NAMESPACE_IF_START
        + r"\1"
        + HELM_KUBEFLOW_IF_START
        + kubeflowSelector
        + HELM_IF_END
        + HELM_IF_END
        + HELM_IF_END
        + HELM_SINGLE_NAMESPACE_IF_START
        + namespaceSelector
        + HELM_IF_END,
        webhookData,
        re.M,
    )
    webhookData = re.sub(
        r"(.*objectSelector:\n.*matchExpressions:\n.*\n.*\n)",
        HELM_KUBEFLOW_IF_NOT_START
        + HELM_VERSION_IF_START
        + HELM_NOT_CONTROLLERID_IF_START
        + r"\1"
        + HELM_IF_END
        + HELM_IF_END
        + HELM_CONTROLLERID_IF_START
        + objectSelector
        + HELM_IF_END
        + HELM_IF_END,
        webhookData,
        re.M,
    )

>>>>>>> 41c26590
    filename = args.folder + "/" + "webhook.yaml"
    with open(filename, "w") as outfile:
        outfile.write(webhookData)<|MERGE_RESOLUTION|>--- conflicted
+++ resolved
@@ -8,25 +8,6 @@
 parser.add_argument("--folder", required=True, help="Output folder")
 args, _ = parser.parse_known_args()
 
-<<<<<<< HEAD
-HELM_SPARTAKUS_IF_START = '{{- if .Values.usageMetrics.enabled }}\n'
-HELM_CRD_IF_START = '{{- if .Values.crd.create }}\n'
-HELM_NOT_SINGLE_NAMESPACE_IF_START = '{{- if not .Values.singleNamespace }}\n'
-HELM_SINGLE_NAMESPACE_IF_START = '{{- if .Values.singleNamespace }}\n'
-HELM_CONTROLLERID_IF_START = '{{- if .Values.controllerId }}\n'
-HELM_NOT_CONTROLLERID_IF_START = '{{- if not .Values.controllerId }}\n'
-HELM_RBAC_IF_START = '{{- if .Values.rbac.create }}\n'
-HELM_RBAC_CSS_IF_START = '{{- if .Values.rbac.configmap.create }}\n'
-HELM_SA_IF_START = '{{- if .Values.serviceAccount.create -}}\n'
-HELM_CERTMANAGER_IF_START = '{{- if .Values.certManager.enabled -}}\n'
-HELM_NOT_CERTMANAGER_IF_START = '{{- if not .Values.certManager.enabled -}}\n'
-HELM_VERSION_IF_START= '{{- if semverCompare ">=1.15.0" .Capabilities.KubeVersion.GitVersion }}\n'
-HELM_KUBEFLOW_IF_START='{{- if .Values.kubeflow }}\n'
-HELM_KUBEFLOW_IF_NOT_START='{{- if not .Values.kubeflow }}\n'
-HELM_CREATERESOURCES_IF_START='{{- if not .Values.createResources }}\n'
-#HELM_SECRET_IF_START = '{{- if .Values.webhook.secretProvided -}}\n'
-HELM_IF_END = '{{- end }}\n'
-=======
 HELM_SPARTAKUS_IF_START = "{{- if .Values.usageMetrics.enabled }}\n"
 HELM_CRD_IF_START = "{{- if .Values.crd.create }}\n"
 HELM_NOT_SINGLE_NAMESPACE_IF_START = "{{- if not .Values.singleNamespace }}\n"
@@ -43,9 +24,9 @@
 )
 HELM_KUBEFLOW_IF_START = "{{- if .Values.kubeflow }}\n"
 HELM_KUBEFLOW_IF_NOT_START = "{{- if not .Values.kubeflow }}\n"
+HELM_CREATERESOURCES_IF_START = "{{- if not .Values.createResources }}\n"
 # HELM_SECRET_IF_START = '{{- if .Values.webhook.secretProvided -}}\n'
 HELM_IF_END = "{{- end }}\n"
->>>>>>> 41c26590
 
 HELM_ENV_SUBST = {
     "AMBASSADOR_ENABLED": "ambassador.enabled",
@@ -89,7 +70,10 @@
     exp = args.prefix + "*"
     files = glob.glob(exp)
     webhookData = HELM_CREATERESOURCES_IF_START
-    webhookData = webhookData + '{{- $altNames := list ( printf "seldon-webhook-service.%s" .Release.Namespace ) ( printf "seldon-webhook-service.%s.svc" .Release.Namespace ) -}}\n'
+    webhookData = (
+        webhookData
+        + '{{- $altNames := list ( printf "seldon-webhook-service.%s" .Release.Namespace ) ( printf "seldon-webhook-service.%s.svc" .Release.Namespace ) -}}\n'
+    )
     webhookData = webhookData + '{{- $ca := genCA "custom-metrics-ca" 365 -}}\n'
     webhookData = (
         webhookData
@@ -344,21 +328,24 @@
             elif name == "seldon-webhook-server-cert" and kind == "secret":
                 fdata = HELM_NOT_CERTMANAGER_IF_START + fdata + HELM_IF_END
             elif name == "seldondeployments.machinelearning.seldon.io":
-<<<<<<< HEAD
-                fdata =HELM_CRD_IF_START + fdata + HELM_IF_END
+                fdata = HELM_CRD_IF_START + fdata + HELM_IF_END
             elif kind == "service" and name == "seldon-webhook-service":
                 fdata = HELM_CREATERESOURCES_IF_START + fdata + HELM_IF_END
             elif kind == "configmap" and name == "seldon-config":
                 fdata = HELM_CREATERESOURCES_IF_START + fdata + HELM_IF_END
             elif kind == "deployment" and name == "seldon-controller-manager":
-                fdata = re.sub(r"(.*volumeMounts:\n.*\n.*\n.*\n)",
-                               HELM_CREATERESOURCES_IF_START + r"\1" + HELM_IF_END, fdata, re.M)
-                fdata = re.sub(r"(.*volumes:\n.*\n.*\n.*\n.*\n)",
-                               HELM_CREATERESOURCES_IF_START + r"\1" + HELM_IF_END, fdata, re.M)
-
-=======
-                fdata = HELM_CRD_IF_START + fdata + HELM_IF_END
->>>>>>> 41c26590
+                fdata = re.sub(
+                    r"(.*volumeMounts:\n.*\n.*\n.*\n)",
+                    HELM_CREATERESOURCES_IF_START + r"\1" + HELM_IF_END,
+                    fdata,
+                    re.M,
+                )
+                fdata = re.sub(
+                    r"(.*volumes:\n.*\n.*\n.*\n.*\n)",
+                    HELM_CREATERESOURCES_IF_START + r"\1" + HELM_IF_END,
+                    fdata,
+                    re.M,
+                )
 
             # make sure webhook is not quoted as its an int
             fdata = fdata.replace(
@@ -386,14 +373,6 @@
                     with open(filename, "w") as outfile:
                         outfile.write(fdata)
     # Write webhook related data in 1 file
-<<<<<<< HEAD
-    namespaceSelector = "  namespaceSelector:\n    matchLabels:\n      seldon.io/controller-id: " + helm_release("Namespace") + "\n"
-    objectSelector = "  objectSelector:\n    matchLabels:\n      seldon.io/controller-id: " + helm_value("controllerId") + "\n"
-    kubeflowSelector = "    matchLabels:\n      serving.kubeflow.org/inferenceservice: enabled\n"
-    webhookData = re.sub(r"(.*namespaceSelector:\n.*matchExpressions:\n.*\n.*\n)",HELM_VERSION_IF_START+HELM_NOT_SINGLE_NAMESPACE_IF_START+r"\1"+HELM_KUBEFLOW_IF_START+kubeflowSelector+HELM_IF_END+HELM_IF_END+HELM_IF_END+HELM_SINGLE_NAMESPACE_IF_START+namespaceSelector+HELM_IF_END,webhookData, re.M)
-    webhookData = re.sub(r"(.*objectSelector:\n.*matchExpressions:\n.*\n.*\n)",HELM_KUBEFLOW_IF_NOT_START+HELM_VERSION_IF_START+HELM_NOT_CONTROLLERID_IF_START+r"\1"+HELM_IF_END+HELM_IF_END+HELM_CONTROLLERID_IF_START+objectSelector+HELM_IF_END+HELM_IF_END,webhookData, re.M)
-    webhookData = webhookData + "\n" + HELM_IF_END
-=======
     namespaceSelector = (
         "  namespaceSelector:\n    matchLabels:\n      seldon.io/controller-id: "
         + helm_release("Namespace")
@@ -438,8 +417,8 @@
         webhookData,
         re.M,
     )
-
->>>>>>> 41c26590
+    webhookData = webhookData + "\n" + HELM_IF_END
+
     filename = args.folder + "/" + "webhook.yaml"
     with open(filename, "w") as outfile:
         outfile.write(webhookData)