--- conflicted
+++ resolved
@@ -100,11 +100,6 @@
     }
   explainer: |-
     {
-<<<<<<< HEAD
-        "image" : "seldonio/alibiexplainer:1.15.0-dev",
+        "image" : "seldonio/alibiexplainer:1.16.0-dev",
         "image_v2" : "seldonio/mlserver:1.2.1-alibi-explain"
-=======
-        "image" : "seldonio/alibiexplainer:1.16.0-dev",
-        "image_v2" : "seldonio/mlserver:1.2.0-alibi-explain"
->>>>>>> d0437e49
     }