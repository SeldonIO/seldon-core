apiVersion: v1
kind: ConfigMap
metadata:
  labels:
    control-plane: seldon-controller-manager
  name: config
data:
  credentials: |-
    {
       "gcs" : {
           "gcsCredentialFileName": "gcloud-application-credentials.json"
       },
       "s3" : {
           "s3AccessKeyIDName": "awsAccessKeyID",
           "s3SecretAccessKeyName": "awsSecretAccessKey"
       }
    }
  predictor_servers: |-
    {
        "TENSORFLOW_SERVER": {
          "protocols" : {
            "tensorflow": {
              "image": "tensorflow/serving",
              "defaultImageVersion": "2.1.0"
              },
            "seldon": {
              "image": "seldonio/tfserving-proxy",
<<<<<<< HEAD
              "defaultImageVersion": "1.15.0"
=======
              "defaultImageVersion": "1.16.0-dev"
>>>>>>> b24d966e
              }
            }
        },
        "SKLEARN_SERVER": {
          "protocols" : {
            "seldon": {
              "image": "seldonio/sklearnserver",
<<<<<<< HEAD
              "defaultImageVersion": "1.15.0"
=======
              "defaultImageVersion": "1.16.0-dev"
>>>>>>> b24d966e
              },
            "v2": {
              "image": "seldonio/mlserver",
              "defaultImageVersion": "1.2.4-sklearn"
              }
            }
        },
        "XGBOOST_SERVER": {
          "protocols" : {
            "seldon": {
              "image": "seldonio/xgboostserver",
<<<<<<< HEAD
              "defaultImageVersion": "1.15.0"
=======
              "defaultImageVersion": "1.16.0-dev"
>>>>>>> b24d966e
              },
            "v2": {
              "image": "seldonio/mlserver",
              "defaultImageVersion": "1.2.4-xgboost"
              }
            }
        },
        "MLFLOW_SERVER": {
          "protocols" : {
            "seldon": {
              "image": "seldonio/mlflowserver",
<<<<<<< HEAD
              "defaultImageVersion": "1.15.0"
=======
              "defaultImageVersion": "1.16.0-dev"
>>>>>>> b24d966e
              },
            "v2": {
              "image": "seldonio/mlserver",
              "defaultImageVersion": "1.2.4-mlflow"
              }
            }
        },
        "TRITON_SERVER": {
          "protocols" : {
            "v2": {
              "image": "nvcr.io/nvidia/tritonserver",
              "defaultImageVersion": "21.08-py3"
              }
            }
        },
        "HUGGINGFACE_SERVER": {
          "protocols" : {
            "v2": {
              "image": "seldonio/mlserver",
              "defaultImageVersion": "1.2.4-huggingface"
              }
            }
        },
        "TEMPO_SERVER": {
          "protocols" : {
            "v2": {
              "image": "seldonio/mlserver",
              "defaultImageVersion": "1.2.4-slim"
              }
            }
        }
    }
  storageInitializer: |-
    {
        "image" : "seldonio/rclone-storage-initializer:1.14.1",
        "memoryRequest": "100Mi",
        "memoryLimit": "1Gi",
        "cpuRequest": "100m",
        "cpuLimit": "1"
    }
  explainer: |-
    {
<<<<<<< HEAD
        "image" : "seldonio/alibiexplainer:1.15.0",
        "image_v2" : "seldonio/mlserver:1.2.0-alibi-explain"
=======
        "image" : "seldonio/alibiexplainer:1.16.0-dev",
        "image_v2" : "seldonio/mlserver:1.2.4-alibi-explain"
>>>>>>> b24d966e
    }<|MERGE_RESOLUTION|>--- conflicted
+++ resolved
@@ -25,11 +25,7 @@
               },
             "seldon": {
               "image": "seldonio/tfserving-proxy",
-<<<<<<< HEAD
-              "defaultImageVersion": "1.15.0"
-=======
               "defaultImageVersion": "1.16.0-dev"
->>>>>>> b24d966e
               }
             }
         },
@@ -37,11 +33,7 @@
           "protocols" : {
             "seldon": {
               "image": "seldonio/sklearnserver",
-<<<<<<< HEAD
-              "defaultImageVersion": "1.15.0"
-=======
               "defaultImageVersion": "1.16.0-dev"
->>>>>>> b24d966e
               },
             "v2": {
               "image": "seldonio/mlserver",
@@ -53,11 +45,7 @@
           "protocols" : {
             "seldon": {
               "image": "seldonio/xgboostserver",
-<<<<<<< HEAD
-              "defaultImageVersion": "1.15.0"
-=======
               "defaultImageVersion": "1.16.0-dev"
->>>>>>> b24d966e
               },
             "v2": {
               "image": "seldonio/mlserver",
@@ -69,11 +57,7 @@
           "protocols" : {
             "seldon": {
               "image": "seldonio/mlflowserver",
-<<<<<<< HEAD
-              "defaultImageVersion": "1.15.0"
-=======
               "defaultImageVersion": "1.16.0-dev"
->>>>>>> b24d966e
               },
             "v2": {
               "image": "seldonio/mlserver",
@@ -116,11 +100,6 @@
     }
   explainer: |-
     {
-<<<<<<< HEAD
-        "image" : "seldonio/alibiexplainer:1.15.0",
-        "image_v2" : "seldonio/mlserver:1.2.0-alibi-explain"
-=======
         "image" : "seldonio/alibiexplainer:1.16.0-dev",
         "image_v2" : "seldonio/mlserver:1.2.4-alibi-explain"
->>>>>>> b24d966e
     }