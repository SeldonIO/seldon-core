--- conflicted
+++ resolved
@@ -22,73 +22,41 @@
             "tfImage": "tensorflow/serving:2.1.0",
             "rest": {
               "image": "seldonio/tfserving-proxy_rest",
-<<<<<<< HEAD
-              "defaultImageVersion": "1.2.0"
-            },
-            "grpc": {
-              "image": "seldonio/tfserving-proxy_grpc",
-              "defaultImageVersion": "1.2.0"
-=======
               "defaultImageVersion": "1.2.1-dev"
             },
             "grpc": {
               "image": "seldonio/tfserving-proxy_grpc",
               "defaultImageVersion": "1.2.1-dev"
->>>>>>> abf55701
             }
         },
         "SKLEARN_SERVER": {
             "rest": {
               "image": "seldonio/sklearnserver_rest",
-<<<<<<< HEAD
-              "defaultImageVersion": "1.2.0"
-            },
-            "grpc": {
-              "image": "seldonio/sklearnserver_grpc",
-              "defaultImageVersion": "1.2.0"
-=======
               "defaultImageVersion": "1.2.1-dev"
             },
             "grpc": {
               "image": "seldonio/sklearnserver_grpc",
               "defaultImageVersion": "1.2.1-dev"
->>>>>>> abf55701
             }
         },
         "XGBOOST_SERVER": {
             "rest": {
               "image": "seldonio/xgboostserver_rest",
-<<<<<<< HEAD
-              "defaultImageVersion": "1.2.0"
-            },
-            "grpc": {
-              "image": "seldonio/xgboostserver_grpc",
-              "defaultImageVersion": "1.2.0"
-=======
               "defaultImageVersion": "1.2.1-dev"
             },
             "grpc": {
               "image": "seldonio/xgboostserver_grpc",
               "defaultImageVersion": "1.2.1-dev"
->>>>>>> abf55701
             }
         },
         "MLFLOW_SERVER": {
             "rest": {
               "image": "seldonio/mlflowserver_rest",
-<<<<<<< HEAD
-              "defaultImageVersion": "1.2.0"
-            },
-            "grpc": {
-              "image": "seldonio/mlflowserver_grpc",
-              "defaultImageVersion": "1.2.0"
-=======
               "defaultImageVersion": "1.2.1-dev"
             },
             "grpc": {
               "image": "seldonio/mlflowserver_grpc",
               "defaultImageVersion": "1.2.1-dev"
->>>>>>> abf55701
             }
         }
     }
