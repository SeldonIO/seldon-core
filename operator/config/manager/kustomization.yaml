--- conflicted
+++ resolved
@@ -7,8 +7,4 @@
 images:
 - name: controller
   newName: docker.io/seldonio/seldon-core-operator
-<<<<<<< HEAD
-  newTag: 1.15.0
-=======
-  newTag: 1.16.0-dev
->>>>>>> b24d966e
+  newTag: 1.16.0-dev