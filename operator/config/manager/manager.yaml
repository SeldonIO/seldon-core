apiVersion: v1
kind: Namespace
metadata:
  labels:
    control-plane: seldon-controller-manager
  name: system
---
apiVersion: apps/v1
kind: Deployment
metadata:
  name: controller-manager
  namespace: system
  labels:
    control-plane: seldon-controller-manager
spec:
  selector:
    matchLabels:
      control-plane: seldon-controller-manager
  replicas: 1
  template:
    metadata:
      annotations:
        sidecar.istio.io/inject: 'false'
      labels:
        control-plane: seldon-controller-manager
    spec:
      serviceAccountName: manager
      containers:
      - command:
        - /manager
        args:
        - --enable-leader-election
        - --webhook-port=443
        - --create-resources=$(MANAGER_CREATE_RESOURCES)
        env:
        - name: WATCH_NAMESPACE
          value: ""
        - name: RELATED_IMAGE_EXECUTOR
          value: ""
        - name: RELATED_IMAGE_ENGINE
          value: ""
        - name: RELATED_IMAGE_STORAGE_INITIALIZER
          value: ""          
        - name: RELATED_IMAGE_SKLEARNSERVER_REST
          value: ""          
        - name: RELATED_IMAGE_SKLEARNSERVER_GRPC
          value: ""
        - name: RELATED_IMAGE_XGBOOSTSERVER_REST
          value: ""          
        - name: RELATED_IMAGE_XGBOOSTSERVER_GRPC
          value: ""          
        - name: RELATED_IMAGE_MLFLOWSERVER_REST
          value: ""          
        - name: RELATED_IMAGE_MLFLOWSERVER_GRPC
          value: ""          
        - name: RELATED_IMAGE_TFPROXY_REST
          value: ""          
        - name: RELATED_IMAGE_TFPROXY_GRPC
          value: ""          
        - name: RELATED_IMAGE_TENSORFLOW
          value: ""          
        - name: RELATED_IMAGE_EXPLAINER
          value: ""          
        - name: MANAGER_CREATE_RESOURCES          
          value: "false"
        - name: POD_NAMESPACE
          valueFrom:
            fieldRef:
              fieldPath: metadata.namespace
        - name: CONTROLLER_ID
          value: ""
        - name: AMBASSADOR_ENABLED
          value: "true"
        - name: AMBASSADOR_SINGLE_NAMESPACE
          value: "false"
        - name: ENGINE_CONTAINER_IMAGE_AND_VERSION
<<<<<<< HEAD
          value: docker.io/seldonio/engine:1.2.0
=======
          value: docker.io/seldonio/engine:1.2.1-dev
>>>>>>> abf55701
        - name: ENGINE_CONTAINER_IMAGE_PULL_POLICY
          value: IfNotPresent
        - name: ENGINE_CONTAINER_SERVICE_ACCOUNT_NAME
          value: default
        - name: ENGINE_CONTAINER_USER
          value: "8888"
        - name: ENGINE_LOG_MESSAGES_EXTERNALLY
          value: "false"
        - name: PREDICTIVE_UNIT_SERVICE_PORT
          value: "9000"
        - name: PREDICTIVE_UNIT_DEFAULT_ENV_SECRET_REF_NAME
          value: ""
        - name: PREDICTIVE_UNIT_METRICS_PORT_NAME
          value: "metrics"
        - name: ENGINE_SERVER_GRPC_PORT
          value: "5001"
        - name: ENGINE_SERVER_PORT
          value: "8000"
        - name: ENGINE_PROMETHEUS_PATH
          value: "/prometheus"
        - name: ISTIO_ENABLED
          value: "false"
        - name: ISTIO_GATEWAY
          value: istio-system/seldon-gateway
        - name: ISTIO_TLS_MODE
          value: ""
        - name: USE_EXECUTOR
          value: "true"
        - name: EXECUTOR_CONTAINER_IMAGE_AND_VERSION
<<<<<<< HEAD
          value: seldonio/seldon-core-executor:1.2.0
=======
          value: seldonio/seldon-core-executor:1.2.1-dev
>>>>>>> abf55701
        - name: EXECUTOR_CONTAINER_IMAGE_PULL_POLICY
          value: IfNotPresent
        - name: EXECUTOR_PROMETHEUS_PATH
          value: "/prometheus"
        - name: EXECUTOR_SERVER_PORT
          value: "8000"
        - name: EXECUTOR_CONTAINER_USER
          value: "8888"          
        - name: EXECUTOR_CONTAINER_SERVICE_ACCOUNT_NAME
          value: default
        - name: EXECUTOR_SERVER_METRICS_PORT_NAME
          value: "metrics"
        - name: EXECUTOR_REQUEST_LOGGER_DEFAULT_ENDPOINT
          value: "http://default-broker"
        - name: DEFAULT_USER_ID
          value: ''
        image: controller:latest
        name: manager
        resources:
          limits:
            cpu: 500m
            memory: 300Mi
          requests:
            cpu: 100m
            memory: 200Mi
      terminationGracePeriodSeconds: 10<|MERGE_RESOLUTION|>--- conflicted
+++ resolved
@@ -74,11 +74,7 @@
         - name: AMBASSADOR_SINGLE_NAMESPACE
           value: "false"
         - name: ENGINE_CONTAINER_IMAGE_AND_VERSION
-<<<<<<< HEAD
-          value: docker.io/seldonio/engine:1.2.0
-=======
           value: docker.io/seldonio/engine:1.2.1-dev
->>>>>>> abf55701
         - name: ENGINE_CONTAINER_IMAGE_PULL_POLICY
           value: IfNotPresent
         - name: ENGINE_CONTAINER_SERVICE_ACCOUNT_NAME
@@ -108,11 +104,7 @@
         - name: USE_EXECUTOR
           value: "true"
         - name: EXECUTOR_CONTAINER_IMAGE_AND_VERSION
-<<<<<<< HEAD
-          value: seldonio/seldon-core-executor:1.2.0
-=======
           value: seldonio/seldon-core-executor:1.2.1-dev
->>>>>>> abf55701
         - name: EXECUTOR_CONTAINER_IMAGE_PULL_POLICY
           value: IfNotPresent
         - name: EXECUTOR_PROMETHEUS_PATH
