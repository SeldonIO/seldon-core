--- conflicted
+++ resolved
@@ -91,16 +91,11 @@
 	private final KubeCRDHandler crdHandler;
 	private final SeldonDeploymentCache mlCache;
 	private final SeldonNameCreator seldonNameCreator = new SeldonNameCreator();
-<<<<<<< HEAD
 	private final K8sTaskScheduler k8sTaskScheduler;
-	
+	private final SeldonDeletionHandler deletionHandler;	
+
 	static final String DEPLOYMENT_API_VERSION = "extensions/v1beta1";
 	static final String AUTOSCALER_API_VERSION = "autoscaling/v2beta1";
-=======
-	private final SeldonDeletionHandler deletionHandler;
-	
-	static final String DEPLOYMENT_API_VERSION = "extensions/v1beta1";
->>>>>>> e73cf37d
 	
 	Cache<String, Boolean> deletedCache = CacheBuilder.newBuilder()
 		    .maximumSize(1000)
@@ -108,19 +103,15 @@
 
 	
 	@Autowired
-<<<<<<< HEAD
-	public SeldonDeploymentControllerImpl(SeldonDeploymentOperator operator, K8sClientProvider clientProvider,KubeCRDHandler crdHandler,SeldonDeploymentCache mlCache,
+	public SeldonDeploymentControllerImpl(SeldonDeploymentOperator operator, K8sClientProvider clientProvider,KubeCRDHandler crdHandler,SeldonDeploymentCache mlCache,SeldonDeletionHandler deletetionHandler,
 			K8sTaskScheduler k8sScheduler) {
-=======
-	public SeldonDeploymentControllerImpl(SeldonDeploymentOperator operator, K8sClientProvider clientProvider,KubeCRDHandler crdHandler,SeldonDeploymentCache mlCache,SeldonDeletionHandler deletetionHandler) {
->>>>>>> e73cf37d
 		super();
 		this.operator = operator;
 		this.clientProvider = clientProvider;
 		this.crdHandler = crdHandler;
 		this.mlCache = mlCache;
-<<<<<<< HEAD
 		this.k8sTaskScheduler = k8sScheduler;
+		this.deletionHandler = deletetionHandler;		
 	}
 	
 	private void createHPAs(ProtoClient client,String namespace,List<HorizontalPodAutoscaler> hpas) throws ApiException, IOException, SeldonDeploymentException
@@ -164,9 +155,6 @@
 	                }
 	            }
 		}
-=======
-		this.deletionHandler = deletetionHandler;
->>>>>>> e73cf37d
 	}
 	
 	private void createDeployments(ProtoClient client,String namespace,List<Deployment> deployments) throws ApiException, IOException, SeldonDeploymentException
@@ -211,136 +199,6 @@
             }
 		}
 	}
-
-	
-<<<<<<< HEAD
-	private int removeDeployments(ProtoClient client,String namespace,SeldonDeployment seldonDeployment,List<Deployment> deployments,boolean svcOrchOnly) throws ApiException, IOException, SeldonDeploymentException
-	{
-		int deleteCount = 0;
-	    Set<String> names = getDeploymentNames(deployments);
-	    ExtensionsV1beta1DeploymentList depList = crdHandler.getOwnedDeployments(seldonNameCreator.getSeldonId(seldonDeployment),namespace);
-	    for (ExtensionsV1beta1Deployment d : depList.getItems())
-	    {
-	    	boolean okToDelete = !svcOrchOnly || (d.getMetadata().getLabels().containsKey(Constants.LABEL_SELDON_SVCORCH));
-	        if (okToDelete && !names.contains(d.getMetadata().getName()))
-	        {
-	        	deleteCount++;
-	            final String deleteApiPath = "/apis/"+DEPLOYMENT_API_VERSION+"/namespaces/{namespace}/deployments/{name}"
-	                    .replaceAll("\\{" + "name" + "\\}", client.getApiClient().escapeString(d.getMetadata().getName()))
-	                    .replaceAll("\\{" + "namespace" + "\\}", client.getApiClient().escapeString(namespace));
-	            DeleteOptions options = DeleteOptions.newBuilder().setPropagationPolicy("Foreground").build();
-	            ObjectOrStatus<Deployment> os = client.delete(Deployment.newBuilder(),deleteApiPath,options);
-	            if (os.status != null) {
-                    logger.error("Error deleting deployment:"+ProtoBufUtils.toJson(os.status));
-                    //throw new SeldonDeploymentException("Failed to delete deployment "+d.getMetadata().getName());
-                }
-                else {
-                    logger.debug("Deleted deployment:"+ProtoBufUtils.toJson(os.object));
-                }
-	        }
-	        else
-	        	logger.info("Skipping deletion of {} svcOrchOnly:{}",d.getMetadata().getName(),svcOrchOnly);
-	    }
-	    return deleteCount;
-	}
-	
-	private void removeServices(ApiClient client,String namespace,SeldonDeployment seldonDeployment,List<Service> services) throws ApiException, IOException, SeldonDeploymentException
-	{
-		Set<String> names = getServiceNames(services);
-		V1ServiceList svcList = crdHandler.getOwnedServices(seldonNameCreator.getSeldonId(seldonDeployment),namespace);
-		for(V1Service s : svcList.getItems())
-		{
-			if (!names.contains(s.getMetadata().getName()))
-			{	
-				CoreV1Api api = new CoreV1Api(client);
-				io.kubernetes.client.models.V1DeleteOptions options = new V1DeleteOptions();
-				V1Status status = api.deleteNamespacedService(s.getMetadata().getName(), namespace, options, null, null, null, null);
-				if (!"Success".equals(status.getStatus()))
-				{
-					logger.error("Failed to delete service "+s.getMetadata().getName());
-					throw new SeldonDeploymentException("Failed to delete service "+s.getMetadata().getName());
-				}
-				else
-					logger.debug("Deleted service "+s.getMetadata().getName());
-				
-			}
-		}
-	}
-	
-	private Set<String> getHpaNames(List<HorizontalPodAutoscaler> hpas)
-	{
-		Set<String> names = new HashSet<>();
-	    for(HorizontalPodAutoscaler hpa : hpas)
-	        names.add(hpa.getMetadata().getName());
-	    return names;
-	}
-	
-	private void removeHPAs(ApiClient client,String namespace,SeldonDeployment seldonDeployment,List<HorizontalPodAutoscaler> hpas) throws ApiException, IOException, SeldonDeploymentException
-	{
-		Set<String> names = getHpaNames(hpas);
-		V2beta1HorizontalPodAutoscalerList hpaList = crdHandler.getOwnedHPAs(seldonNameCreator.getSeldonId(seldonDeployment),namespace);
-		for(V2beta1HorizontalPodAutoscaler hpa : hpaList.getItems())
-		{
-			if (!names.contains(hpa.getMetadata().getName()))
-			{	
-				AutoscalingV2beta1Api api = new AutoscalingV2beta1Api(client);
-				io.kubernetes.client.models.V1DeleteOptions options = new V1DeleteOptions();
-				V1Status status = api.deleteNamespacedHorizontalPodAutoscaler(hpa.getMetadata().getName(), namespace, options, null, null, null, null);
-				if (!"Success".equals(status.getStatus()))
-				{
-					logger.error("Failed to delete HPA "+hpa.getMetadata().getName());
-					throw new SeldonDeploymentException("Failed to delete HPA "+hpa.getMetadata().getName());
-				}
-				else
-					logger.debug("Deleted HPA "+hpa.getMetadata().getName());
-				
-			}
-		}
-	}
-	
-	/**
-	 * Currently Not used as issue with proto client needs further investigation
-	 * @param client
-	 * @param namespace
-	 * @param seldonDeployment
-	 * @param services
-	 * @throws ApiException
-	 * @throws IOException
-	 * @throws SeldonDeploymentException
-	 */
-	private void removeServices(ProtoClient client,String namespace,SeldonDeployment seldonDeployment,List<Service> services) throws ApiException, IOException, SeldonDeploymentException
-	{
-		Set<String> names = getServiceNames(services);
-		V1ServiceList svcList = crdHandler.getOwnedServices(seldonNameCreator.getSeldonId(seldonDeployment),namespace);
-		for(V1Service s : svcList.getItems())
-		{
-			if (!names.contains(s.getMetadata().getName()))
-			{	
-				final String deleteApiPath = "/apis/v1/namespaces/{namespace}/services/{name}"
-	                    .replaceAll("\\{" + "name" + "\\}", client.getApiClient().escapeString(s.getMetadata().getName()))
-	                    .replaceAll("\\{" + "namespace" + "\\}", client.getApiClient().escapeString(namespace));
-	            DeleteOptions options = DeleteOptions.newBuilder().setPropagationPolicy("Foreground").build();
-	            ObjectOrStatus<Deployment> os = client.delete(Service.newBuilder(),deleteApiPath,options);
-	            if (os.status != null) {
-                    logger.error("Error deleting service:"+ProtoBufUtils.toJson(os.status));
-                    throw new SeldonDeploymentException("Failed to delete service "+s.getMetadata().getName());
-                }
-                else {
-                    logger.debug("Deleted deployment:"+ProtoBufUtils.toJson(os.object));
-                }
-			}
-		}
-	}
-	
-	private Set<String> getServiceNames(List<Service> services)
-	{
-		Set<String> names = new HashSet<>();
-		for(Service s : services)
-			names.add(s.getMetadata().getName());
-		return names;
-	}
-=======
->>>>>>> e73cf37d
 	
 	private void createServices(ProtoClient client,String namespace,List<Service> services) throws ApiException, IOException, SeldonDeploymentException
 	{
@@ -400,7 +258,7 @@
 			DeploymentResources resources = operator.createResources(mlDep2);
 			ProtoClient client = clientProvider.getProtoClient();
 			String namespace = SeldonDeploymentUtils.getNamespace(mlDep2);
-			removeHPAs(clientProvider.getClient(), namespace, mlDep2, resources.hpas);
+			deletionHandler.removeHPAs(clientProvider.getClient(), namespace, mlDep2, resources.hpas);
 			final String deploymentDeleteKey = mlDep.getMetadata().getUid()+":"+mlDep.getMetadata().getResourceVersion();
 			logger.info("Deployment delete cache key {}",deploymentDeleteKey);
 			if (deletedCache.getIfPresent(deploymentDeleteKey) == null)
