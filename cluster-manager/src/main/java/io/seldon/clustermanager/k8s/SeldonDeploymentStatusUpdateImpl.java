--- conflicted
+++ resolved
@@ -151,11 +151,7 @@
                     mlBuilder.getStatusBuilder().removePredictorStatus(idx);
                     break;
                 }
-<<<<<<< HEAD
-            	idx++;
-=======
                 idx++;
->>>>>>> 54348a48
             }
             crdHandler.updateSeldonDeploymentStatus(mlBuilder.build());
         }
