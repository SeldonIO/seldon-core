--- conflicted
+++ resolved
@@ -23,7 +23,6 @@
 import org.springframework.beans.factory.annotation.Autowired;
 import org.springframework.stereotype.Component;
 
-import com.fasterxml.jackson.databind.JsonNode;
 import com.google.gson.Gson;
 import com.google.gson.GsonBuilder;
 import com.google.protobuf.InvalidProtocolBufferException;
@@ -52,7 +51,6 @@
 	public static final String KIND_PLURAL = "seldondeployments";
 	public static final String KIND = "SeldonDeployment";
 	
-	//private final String namespace;
 	private final boolean clusterWide;
 	
 	private boolean replaceStatusResource = true; // Whether to use the status CR endpoint (available from k8s 1.10 (alpha) 1.11 (beta)
@@ -61,17 +59,12 @@
 	private final K8sApiProvider k8sApiProvider;
 	
 	@Autowired
-<<<<<<< HEAD
-    public KubeCRDHandlerImpl(ClusterManagerProperites clusterManagerProperites) {
+    public KubeCRDHandlerImpl(K8sApiProvider k8sApiProvider,K8sClientProvider k8sClientProvider,ClusterManagerProperites clusterManagerProperites) {
+		this.k8sClientProvider= k8sClientProvider;
+		this.k8sApiProvider = k8sApiProvider;
 		//this.namespace = StringUtils.isEmpty(clusterManagerProperites.getNamespace()) ? "default" : clusterManagerProperites.getNamespace();
 		this.clusterWide = clusterManagerProperites.isClusterWide();
 		logger.info("Starting with cluster wide {}",clusterWide);
-=======
-    public KubeCRDHandlerImpl(K8sApiProvider k8sApiProvider,K8sClientProvider k8sClientProvider,ClusterManagerProperites clusterManagerProperites) {
-		this.namespace = StringUtils.isEmpty(clusterManagerProperites.getNamespace()) ? "default" : clusterManagerProperites.getNamespace();
-		this.k8sClientProvider= k8sClientProvider;
-		this.k8sApiProvider = k8sApiProvider;
->>>>>>> a90c95ed
 	}
 	
 	private String getNamespace(SeldonDeployment d)
@@ -118,16 +111,11 @@
 						.putAnnotations("kubectl.kubernetes.io/last-applied-configuration", json+"\n")).build();
 			json = SeldonDeploymentUtils.toJson(mlDeployment,false);
 			
-<<<<<<< HEAD
-			logger.debug("Updating seldondeployment "+mlDeployment.getMetadata().getName());
-			ApiClient client = Config.defaultClient();
-			CustomObjectsApi api = new CustomObjectsApi(client);
-			String namespace = getNamespace(mldep);
-=======
 			logger.debug("Updating seldondeployment {} with status {}",mlDeployment.getMetadata().getName(),mlDeployment.getStatus());
 			ApiClient client = k8sClientProvider.getClient();
 			CustomObjectsApi api = k8sApiProvider.getCustomObjectsApi(client);
->>>>>>> a90c95ed
+			String namespace = getNamespace(mldep);
+
 			if (replaceStatusResource)
 			{
 				try 
