apiVersion: v1
kind: ServiceAccount
metadata:
  name: seldon-controller-manager
  namespace: '{{ .Release.Namespace }}'
---
apiVersion: rbac.authorization.k8s.io/v1
kind: Role
metadata:
  name: seldon-leader-election-role
  namespace: '{{ .Release.Namespace }}'
rules:
- apiGroups:
  - ""
  resources:
  - configmaps
  verbs:
  - get
  - list
  - watch
  - create
  - update
  - patch
  - delete
- apiGroups:
  - coordination.k8s.io
  resources:
  - leases
  verbs:
  - get
  - list
  - watch
  - create
  - update
  - patch
  - delete
- apiGroups:
  - ""
  resources:
  - events
  verbs:
  - create
  - patch
---
apiVersion: rbac.authorization.k8s.io/v1
kind: Role
metadata:
  creationTimestamp: null
  name: seldon-manager-tls-role
  namespace: '{{ .Release.Namespace }}'
rules:
- apiGroups:
  - ""
  resources:
  - secrets
  verbs:
  - get
  - list
  - watch
---
apiVersion: rbac.authorization.k8s.io/v1
kind: ClusterRole
metadata:
  creationTimestamp: null
  name: seldon-manager-role
rules:
- apiGroups:
  - ""
  resources:
  - configmaps
  verbs:
  - create
  - delete
  - get
  - list
  - patch
  - update
  - watch
- apiGroups:
  - ""
  resources:
  - events
  verbs:
  - create
  - patch
- apiGroups:
  - ""
  resources:
  - secrets
  verbs:
  - create
  - delete
  - get
  - list
  - patch
  - update
  - watch
- apiGroups:
  - ""
  resources:
  - serviceaccounts
  verbs:
  - create
  - delete
  - get
  - list
  - patch
  - update
  - watch
- apiGroups:
  - ""
  resources:
  - services
  verbs:
  - create
  - delete
  - get
  - list
  - patch
  - update
  - watch
- apiGroups:
  - apps
  resources:
  - deployments
  verbs:
  - create
  - delete
  - get
  - list
  - patch
  - update
  - watch
- apiGroups:
  - apps
  resources:
  - deployments/status
  verbs:
  - get
- apiGroups:
  - apps
  resources:
  - statefulsets
  verbs:
  - create
  - delete
  - get
  - list
  - patch
  - update
  - watch
- apiGroups:
  - apps
  resources:
  - statefulsets/status
  verbs:
  - get
- apiGroups:
  - mlops.seldon.io
  resources:
  - experiments
  verbs:
  - create
  - delete
  - get
  - list
  - patch
  - update
  - watch
- apiGroups:
  - mlops.seldon.io
  resources:
  - experiments/finalizers
  verbs:
  - update
- apiGroups:
  - mlops.seldon.io
  resources:
  - experiments/status
  verbs:
  - get
  - patch
  - update
- apiGroups:
  - mlops.seldon.io
  resources:
  - models
  verbs:
  - create
  - delete
  - get
  - list
  - patch
  - update
  - watch
- apiGroups:
  - mlops.seldon.io
  resources:
  - models/finalizers
  verbs:
  - update
- apiGroups:
  - mlops.seldon.io
  resources:
  - models/status
  verbs:
  - get
  - patch
  - update
- apiGroups:
  - mlops.seldon.io
  resources:
  - pipelines
  verbs:
  - create
  - delete
  - get
  - list
  - patch
  - update
  - watch
- apiGroups:
  - mlops.seldon.io
  resources:
  - pipelines/finalizers
  verbs:
  - update
- apiGroups:
  - mlops.seldon.io
  resources:
  - pipelines/status
  verbs:
  - get
  - patch
  - update
- apiGroups:
  - mlops.seldon.io
  resources:
  - seldonconfigs
  verbs:
  - create
  - delete
  - get
  - list
  - patch
  - update
  - watch
- apiGroups:
  - mlops.seldon.io
  resources:
  - seldonconfigs/finalizers
  verbs:
  - update
- apiGroups:
  - mlops.seldon.io
  resources:
  - seldonconfigs/status
  verbs:
  - get
  - patch
  - update
- apiGroups:
  - mlops.seldon.io
  resources:
  - seldonruntimes
  verbs:
  - create
  - delete
  - get
  - list
  - patch
  - update
  - watch
- apiGroups:
  - mlops.seldon.io
  resources:
  - seldonruntimes/finalizers
  verbs:
  - update
- apiGroups:
  - mlops.seldon.io
  resources:
  - seldonruntimes/status
  verbs:
  - get
  - patch
  - update
- apiGroups:
  - mlops.seldon.io
  resources:
  - serverconfigs
  verbs:
  - create
  - delete
  - get
  - list
  - patch
  - update
  - watch
- apiGroups:
  - mlops.seldon.io
  resources:
  - serverconfigs/finalizers
  verbs:
  - update
- apiGroups:
  - mlops.seldon.io
  resources:
  - serverconfigs/status
  verbs:
  - get
  - patch
  - update
- apiGroups:
  - mlops.seldon.io
  resources:
  - servers
  verbs:
  - create
  - delete
  - get
  - list
  - patch
  - update
  - watch
- apiGroups:
  - mlops.seldon.io
  resources:
  - servers/finalizers
  verbs:
  - update
- apiGroups:
  - mlops.seldon.io
  resources:
  - servers/status
  verbs:
  - get
  - patch
  - update
- apiGroups:
  - rbac.authorization.k8s.io
  resources:
  - rolebindings
  verbs:
  - create
  - delete
  - get
  - list
  - patch
  - update
  - watch
- apiGroups:
  - rbac.authorization.k8s.io
  resources:
  - roles
  verbs:
  - create
  - delete
  - get
  - list
  - patch
  - update
  - watch
- apiGroups:
  - v1
  resources:
  - serviceaccounts
  verbs:
  - create
  - delete
  - get
  - list
  - patch
  - update
  - watch
- apiGroups:
  - v1
  resources:
  - services
  verbs:
  - create
  - delete
  - get
  - list
  - patch
  - update
  - watch
- apiGroups:
  - v1
  resources:
  - services/status
  verbs:
  - get
---
apiVersion: rbac.authorization.k8s.io/v1
kind: RoleBinding
metadata:
  name: seldon-leader-election-rolebinding
  namespace: '{{ .Release.Namespace }}'
roleRef:
  apiGroup: rbac.authorization.k8s.io
  kind: Role
  name: seldon-leader-election-role
subjects:
- kind: ServiceAccount
  name: seldon-controller-manager
  namespace: '{{ .Release.Namespace }}'
---
apiVersion: rbac.authorization.k8s.io/v1
kind: RoleBinding
metadata:
  name: seldon-manager-tls-rolebinding
  namespace: '{{ .Release.Namespace }}'
roleRef:
  apiGroup: rbac.authorization.k8s.io
  kind: Role
  name: seldon-manager-tls-role
subjects:
- kind: ServiceAccount
  name: seldon-controller-manager
  namespace: '{{ .Release.Namespace }}'
---
apiVersion: rbac.authorization.k8s.io/v1
kind: ClusterRoleBinding
metadata:
  name: seldon-manager-rolebinding
roleRef:
  apiGroup: rbac.authorization.k8s.io
  kind: ClusterRole
  name: seldon-manager-role
subjects:
- kind: ServiceAccount
  name: seldon-controller-manager
  namespace: '{{ .Release.Namespace }}'
---
apiVersion: v1
data:
  controller_manager_config.yaml: |
    apiVersion: controller-runtime.sigs.k8s.io/v1alpha1
    kind: ControllerManagerConfig
    health:
      healthProbeBindAddress: :8081
    metrics:
      bindAddress: 127.0.0.1:8080
    webhook:
      port: 9443
    leaderElection:
      leaderElect: true
      resourceName: e98130ae.seldon.io
kind: ConfigMap
metadata:
  name: seldon-manager-config
  namespace: '{{ .Release.Namespace }}'
---
apiVersion: apps/v1
kind: Deployment
metadata:
  labels:
    control-plane: controller-manager
  name: seldon-controller-manager
  namespace: '{{ .Release.Namespace }}'
spec:
  replicas: 1
  selector:
    matchLabels:
      control-plane: controller-manager
  template:
    metadata:
      annotations:
        kubectl.kubernetes.io/default-container: manager
      labels:
        control-plane: controller-manager
    spec:
      containers:
      - args:
        - --health-probe-bind-address=:8081
        - --leader-elect
        - --namespace=$(POD_NAMESPACE)
        - --clusterwide=$(CLUSTERWIDE)
        command:
        - /manager
        env:
        - name: CLUSTERWIDE
          value: '{{ .Values.controller.clusterwide }}'
        - name: CONTROL_PLANE_SECURITY_PROTOCOL
          value: '{{ .Values.security.controlplane.protocol }}'
        - name: CONTROL_PLANE_CLIENT_TLS_SECRET_NAME
          value: '{{ .Values.security.controlplane.ssl.client.secret }}'
        - name: CONTROL_PLANE_SERVER_TLS_SECRET_NAME
          value: '{{ .Values.security.controlplane.ssl.client.serverValidationSecret
            }}'
        - name: CONTROL_PLANE_CLIENT_TLS_KEY_LOCATION
          value: '{{ .Values.security.controlplane.ssl.client.keyPath }}'
        - name: CONTROL_PLANE_CLIENT_TLS_CRT_LOCATION
          value: '{{ .Values.security.controlplane.ssl.client.crtPath }}'
        - name: CONTROL_PLANE_CLIENT_TLS_CA_LOCATION
          value: '{{ .Values.security.controlplane.ssl.client.caPath }}'
        - name: CONTROL_PLANE_SERVER_TLS_CA_LOCATION
          value: '{{ .Values.security.controlplane.ssl.client.serverCaPath }}'
        - name: POD_NAMESPACE
          valueFrom:
            fieldRef:
              fieldPath: metadata.namespace
        image: '{{ .Values.controller.image.registry }}/{{ .Values.controller.image.repository
          }}:{{ .Values.controller.image.tag }}'
        imagePullPolicy: '{{ .Values.controller.image.pullPolicy }}'
        livenessProbe:
          httpGet:
            path: /healthz
            port: 8081
          initialDelaySeconds: 15
          periodSeconds: 20
        name: manager
        readinessProbe:
          httpGet:
            path: /readyz
            port: 8081
          initialDelaySeconds: 5
          periodSeconds: 10
        resources:
          limits:
            memory: '{{ .Values.controller.resources.memory }}'
          requests:
            cpu: '{{ .Values.controller.resources.cpu }}'
            memory: '{{ .Values.controller.resources.memory }}'
        securityContext:
          allowPrivilegeEscalation: false
      securityContext: {{- toYaml .Values.controller.securityContext
        | nindent 8 }}
      serviceAccountName: seldon-controller-manager
      terminationGracePeriodSeconds: 10
---
apiVersion: mlops.seldon.io/v1alpha1
kind: SeldonConfig
metadata:
  name: default
  namespace: '{{ .Release.Namespace }}'
spec:
  agentConfig:
    rclone:
      config_secrets:
      - seldon-rclone-gs-public
  components:
  - name: seldon-scheduler
    podSpec:
      containers:
      - args:
        - --pipeline-gateway-host=seldon-pipelinegateway
        - --tracing-config-path=/mnt/tracing/tracing.json
        - --db-path=/mnt/scheduler/db
        - --allow-plaintxt=$(ALLOW_PLAINTXT)
        - --kafka-config-path=/mnt/kafka/kafka.json
        command:
        - /bin/scheduler
        env:
        - name: CONTROL_PLANE_SECURITY_PROTOCOL
          value: '{{ .Values.security.controlplane.protocol }}'
        - name: CONTROL_PLANE_SERVER_TLS_SECRET_NAME
          value: '{{ .Values.security.controlplane.ssl.server.secret }}'
        - name: CONTROL_PLANE_CLIENT_TLS_SECRET_NAME
          value: '{{ .Values.security.controlplane.ssl.server.clientValidationSecret
            }}'
        - name: CONTROL_PLANE_SERVER_TLS_KEY_LOCATION
          value: '{{ .Values.security.controlplane.ssl.server.keyPath }}'
        - name: CONTROL_PLANE_SERVER_TLS_CRT_LOCATION
          value: '{{ .Values.security.controlplane.ssl.server.crtPath }}'
        - name: CONTROL_PLANE_SERVER_TLS_CA_LOCATION
          value: '{{ .Values.security.controlplane.ssl.server.caPath }}'
        - name: CONTROL_PLANE_CLIENT_TLS_CA_LOCATION
          value: '{{ .Values.security.controlplane.ssl.server.clientCaPath }}'
        - name: ENVOY_SECURITY_PROTOCOL
          value: '{{ .Values.security.envoy.protocol }}'
        - name: ENVOY_UPSTREAM_CLIENT_TLS_SECRET_NAME
          value: '{{ .Values.security.envoy.ssl.upstream.client.secret }}'
        - name: ENVOY_UPSTREAM_SERVER_TLS_SECRET_NAME
          value: '{{ .Values.security.envoy.ssl.upstream.client.serverValidationSecret
            }}'
        - name: ENVOY_UPSTREAM_CLIENT_TLS_KEY_LOCATION
          value: '{{ .Values.security.envoy.ssl.upstream.client.keyPath }}'
        - name: ENVOY_UPSTREAM_CLIENT_TLS_CRT_LOCATION
          value: '{{ .Values.security.envoy.ssl.upstream.client.crtPath }}'
        - name: ENVOY_UPSTREAM_CLIENT_TLS_CA_LOCATION
          value: '{{ .Values.security.envoy.ssl.upstream.client.caPath }}'
        - name: ENVOY_UPSTREAM_SERVER_TLS_CA_LOCATION
          value: '{{ .Values.security.envoy.ssl.upstream.client.serverCaPath }}'
        - name: ENVOY_DOWNSTREAM_SERVER_TLS_SECRET_NAME
          value: '{{ .Values.security.envoy.ssl.downstream.server.secret }}'
        - name: ENVOY_DOWNSTREAM_CLIENT_TLS_SECRET_NAME
          value: '{{ .Values.security.envoy.ssl.downstream.server.clientValidationSecret
            }}'
        - name: ENVOY_DOWNSTREAM_SERVER_TLS_KEY_LOCATION
          value: '{{ .Values.security.envoy.ssl.downstream.server.keyPath }}'
        - name: ENVOY_DOWNSTREAM_SERVER_TLS_CRT_LOCATION
          value: '{{ .Values.security.envoy.ssl.downstream.server.crtPath }}'
        - name: ENVOY_DOWNSTREAM_SERVER_TLS_CA_LOCATION
          value: '{{ .Values.security.envoy.ssl.downstream.server.caPath }}'
        - name: ENVOY_DOWNSTREAM_CLIENT_TLS_CA_LOCATION
          value: '{{ .Values.security.envoy.ssl.downstream.server.clientCaPath }}'
        - name: ALLOW_PLAINTXT
          value: "true"
        - name: POD_NAMESPACE
          valueFrom:
            fieldRef:
              fieldPath: metadata.namespace
        image: '{{ .Values.scheduler.image.registry }}/{{ .Values.scheduler.image.repository
          }}:{{ .Values.scheduler.image.tag }}'
        imagePullPolicy: '{{ .Values.scheduler.image.pullPolicy }}'
        name: scheduler
        ports:
        - containerPort: 9002
          name: xds
        - containerPort: 9004
          name: scheduler
        - containerPort: 9044
          name: scheduler-mtls
        - containerPort: 9005
          name: agent
        - containerPort: 9055
          name: agent-mtls
        - containerPort: 9008
          name: dataflow
        resources:
          limits:
            memory: '{{ .Values.scheduler.resources.memory }}'
          requests:
            cpu: '{{ .Values.scheduler.resources.cpu }}'
            memory: '{{ .Values.scheduler.resources.memory }}'
        volumeMounts:
        - mountPath: /mnt/kafka
          name: kafka-config-volume
        - mountPath: /mnt/tracing
          name: tracing-config-volume
        - mountPath: /mnt/scheduler
          name: scheduler-state
      securityContext: {{- toYaml .Values.scheduler.securityContext
        | nindent 8 }}
      serviceAccountName: seldon-scheduler
      terminationGracePeriodSeconds: 5
      volumes:
      - configMap:
          name: seldon-kafka
        name: kafka-config-volume
      - configMap:
          name: seldon-tracing
        name: tracing-config-volume
    replicas: 1
    volumeClaimTemplates:
    - name: scheduler-state
      spec:
        accessModes:
        - ReadWriteOnce
        resources:
          requests:
            storage: '{{ .Values.scheduler.resources.storage }}'
  - name: seldon-pipelinegateway
    podSpec:
      containers:
      - args:
        - --http-port=9010
        - --grpc-port=9011
        - --metrics-port=9006
        - --scheduler-host=seldon-scheduler
        - --scheduler-plaintxt-port=$(SELDON_SCHEDULER_PLAINTXT_PORT)
        - --scheduler-tls-port=$(SELDON_SCHEDULER_TLS_PORT)
        - --envoy-host=seldon-mesh
        - --envoy-port=80
        - --kafka-config-path=/mnt/kafka/kafka.json
        - --tracing-config-path=/mnt/tracing/tracing.json
        command:
        - /bin/pipelinegateway
        env:
        - name: KAFKA_SECURITY_PROTOCOL
          value: '{{ .Values.security.kafka.protocol }}'
        - name: KAFKA_CLIENT_TLS_SECRET_NAME
          value: '{{ .Values.security.kafka.ssl.client.secret }}'
        - name: KAFKA_CLIENT_TLS_KEY_LOCATION
          value: '{{ .Values.security.kafka.ssl.client.keyPath }}'
        - name: KAFKA_CLIENT_TLS_CRT_LOCATION
          value: '{{ .Values.security.kafka.ssl.client.crtPath }}'
        - name: KAFKA_CLIENT_TLS_CA_LOCATION
          value: '{{ .Values.security.kafka.ssl.client.caPath }}'
        - name: KAFKA_CLIENT_SASL_USERNAME
          value: '{{ .Values.security.kafka.sasl.client.username }}'
        - name: KAFKA_CLIENT_SASL_SECRET_NAME
          value: '{{ .Values.security.kafka.sasl.client.secret }}'
        - name: KAFKA_CLIENT_SASL_PASSWORD_LOCATION
          value: '{{ .Values.security.kafka.sasl.client.passwordPath }}'
        - name: KAFKA_BROKER_TLS_SECRET_NAME
          value: '{{ .Values.security.kafka.ssl.client.brokerValidationSecret }}'
<<<<<<< HEAD
        - name: KAFKA_BROKER_TLS_CA_LOCATION
          value: '{{ .Values.security.kafka.ssl.client.brokerCaPath }}'
        - name: ENVOY_SECURITY_PROTOCOL
          value: '{{ .Values.security.envoy.protocol }}'
        - name: ENVOY_UPSTREAM_SERVER_TLS_SECRET_NAME
          value: '{{ .Values.security.envoy.ssl.upstream.server.secret }}'
        - name: ENVOY_UPSTREAM_CLIENT_TLS_SECRET_NAME
          value: '{{ .Values.security.envoy.ssl.upstream.server.clientValidationSecret
=======
        - name: SELDON_TLS_BROKER_CA_PATH
          value: '{{ .Values.security.kafka.ssl.client.brokerCaPath }}'
        - name: SELDON_TLS_ENDPOINT_IDENTIFICATION_ALGORITHM
          value: '{{ .Values.security.kafka.ssl.client.endpointIdentificationAlgorithm
>>>>>>> 7b8880f3
            }}'
        - name: ENVOY_UPSTREAM_SERVER_TLS_KEY_LOCATION
          value: '{{ .Values.security.envoy.ssl.upstream.server.keyPath }}'
        - name: ENVOY_UPSTREAM_SERVER_TLS_CRT_LOCATION
          value: '{{ .Values.security.envoy.ssl.upstream.server.crtPath }}'
        - name: ENVOY_UPSTREAM_SERVER_TLS_CA_LOCATION
          value: '{{ .Values.security.envoy.ssl.upstream.server.caPath }}'
        - name: ENVOY_UPSTREAM_CLIENT_TLS_CA_LOCATION
          value: '{{ .Values.security.envoy.ssl.upstream.server.clientCaPath }}'
        - name: ENVOY_DOWNSTREAM_CLIENT_MTLS
          value: '{{ .Values.security.envoy.ssl.downstream.client.mtls }}'
        - name: ENVOY_DOWNSTREAM_CLIENT_TLS_SECRET_NAME
          value: '{{ .Values.security.envoy.ssl.downstream.client.secret }}'
        - name: ENVOY_DOWNSTREAM_SERVER_TLS_SECRET_NAME
          value: '{{ .Values.security.envoy.ssl.downstream.client.serverValidationSecret
            }}'
        - name: ENVOY_DOWNSTREAM_CLIENT_TLS_KEY_LOCATION
          value: '{{ .Values.security.envoy.ssl.downstream.client.keyPath }}'
        - name: ENVOY_DOWNSTREAM_CLIENT_TLS_CRT_LOCATION
          value: '{{ .Values.security.envoy.ssl.downstream.client.crtPath }}'
        - name: ENVOY_DOWNSTREAM_CLIENT_TLS_CA_LOCATION
          value: '{{ .Values.security.envoy.ssl.downstream.client.caPath }}'
        - name: ENVOY_DOWNSTREAM_SERVER_TLS_CA_LOCATION
          value: '{{ .Values.security.envoy.ssl.downstream.client.serverCaPath }}'
        - name: CONTROL_PLANE_SECURITY_PROTOCOL
          value: '{{ .Values.security.controlplane.protocol }}'
        - name: CONTROL_PLANE_CLIENT_TLS_SECRET_NAME
          value: '{{ .Values.security.controlplane.ssl.client.secret }}'
        - name: CONTROL_PLANE_SERVER_TLS_SECRET_NAME
          value: '{{ .Values.security.controlplane.ssl.client.serverValidationSecret
            }}'
        - name: CONTROL_PLANE_CLIENT_TLS_KEY_LOCATION
          value: '{{ .Values.security.controlplane.ssl.client.keyPath }}'
        - name: CONTROL_PLANE_CLIENT_TLS_CRT_LOCATION
          value: '{{ .Values.security.controlplane.ssl.client.crtPath }}'
        - name: CONTROL_PLANE_CLIENT_TLS_CA_LOCATION
          value: '{{ .Values.security.controlplane.ssl.client.caPath }}'
        - name: CONTROL_PLANE_SERVER_TLS_CA_LOCATION
          value: '{{ .Values.security.controlplane.ssl.client.serverCaPath }}'
        - name: SELDON_SCHEDULER_PLAINTXT_PORT
          value: "9004"
        - name: SELDON_SCHEDULER_TLS_PORT
          value: "9044"
        - name: POD_NAMESPACE
          valueFrom:
            fieldRef:
              fieldPath: metadata.namespace
        image: '{{ .Values.pipelinegateway.image.registry }}/{{ .Values.pipelinegateway.image.repository
          }}:{{ .Values.pipelinegateway.image.tag }}'
        imagePullPolicy: '{{ .Values.pipelinegateway.image.pullPolicy }}'
        name: pipelinegateway
        ports:
        - containerPort: 9010
          name: http
          protocol: TCP
        - containerPort: 9011
          name: grpc
          protocol: TCP
        - containerPort: 9006
          name: metrics
          protocol: TCP
        resources:
          limits:
            memory: '{{ .Values.pipelinegateway.resources.memory }}'
          requests:
            cpu: '{{ .Values.pipelinegateway.resources.cpu }}'
            memory: '{{ .Values.pipelinegateway.resources.memory }}'
        volumeMounts:
        - mountPath: /mnt/kafka
          name: kafka-config-volume
        - mountPath: /mnt/tracing
          name: tracing-config-volume
      securityContext: {{- toYaml .Values.pipelinegateway.securityContext
        | nindent 8 }}
      serviceAccountName: seldon-scheduler
      terminationGracePeriodSeconds: 5
      volumes:
      - configMap:
          name: seldon-kafka
        name: kafka-config-volume
      - configMap:
          name: seldon-tracing
        name: tracing-config-volume
    replicas: 1
  - name: seldon-modelgateway
    podSpec:
      containers:
      - args:
        - --scheduler-host=seldon-scheduler
        - --scheduler-plaintxt-port=$(SELDON_SCHEDULER_PLAINTXT_PORT)
        - --scheduler-tls-port=$(SELDON_SCHEDULER_TLS_PORT)
        - --envoy-host=seldon-mesh
        - --envoy-port=80
        - --kafka-config-path=/mnt/kafka/kafka.json
        - --tracing-config-path=/mnt/tracing/tracing.json
        command:
        - /bin/modelgateway
        env:
        - name: OTEL_EXPORTER_OTLP_ENDPOINT
          value: '{{ .Values.opentelemetry.endpoint }}'
        - name: MODELGATEWAY_NUM_WORKERS
          value: '{{ .Values.modelgateway.workers }}'
        - name: KAFKA_DEFAULT_REPLICATION_FACTOR
          value: '{{ .Values.kafka.topics.replicationFactor }}'
        - name: KAFKA_DEFAULT_PARTITIONS_DEFAULT
          value: '{{ .Values.kafka.topics.numPartitions }}'
        - name: CONTROL_PLANE_SECURITY_PROTOCOL
          value: '{{ .Values.security.controlplane.protocol }}'
        - name: CONTROL_PLANE_CLIENT_TLS_SECRET_NAME
          value: '{{ .Values.security.controlplane.ssl.client.secret }}'
        - name: CONTROL_PLANE_SERVER_TLS_SECRET_NAME
          value: '{{ .Values.security.controlplane.ssl.client.serverValidationSecret
            }}'
        - name: CONTROL_PLANE_CLIENT_TLS_KEY_LOCATION
          value: '{{ .Values.security.controlplane.ssl.client.keyPath }}'
        - name: CONTROL_PLANE_CLIENT_TLS_CRT_LOCATION
          value: '{{ .Values.security.controlplane.ssl.client.crtPath }}'
        - name: CONTROL_PLANE_CLIENT_TLS_CA_LOCATION
          value: '{{ .Values.security.controlplane.ssl.client.caPath }}'
        - name: CONTROL_PLANE_SERVER_TLS_CA_LOCATION
          value: '{{ .Values.security.controlplane.ssl.client.serverCaPath }}'
        - name: KAFKA_SECURITY_PROTOCOL
          value: '{{ .Values.security.kafka.protocol }}'
        - name: KAFKA_CLIENT_TLS_SECRET_NAME
          value: '{{ .Values.security.kafka.ssl.client.secret }}'
        - name: KAFKA_CLIENT_TLS_KEY_LOCATION
          value: '{{ .Values.security.kafka.ssl.client.keyPath }}'
        - name: KAFKA_CLIENT_TLS_CRT_LOCATION
          value: '{{ .Values.security.kafka.ssl.client.crtPath }}'
        - name: KAFKA_CLIENT_TLS_CA_LOCATION
          value: '{{ .Values.security.kafka.ssl.client.caPath }}'
        - name: KAFKA_CLIENT_SASL_USERNAME
          value: '{{ .Values.security.kafka.sasl.client.username }}'
        - name: KAFKA_CLIENT_SASL_SECRET_NAME
          value: '{{ .Values.security.kafka.sasl.client.secret }}'
        - name: KAFKA_CLIENT_SASL_PASSWORD_LOCATION
          value: '{{ .Values.security.kafka.sasl.client.passwordPath }}'
        - name: KAFKA_BROKER_TLS_SECRET_NAME
          value: '{{ .Values.security.kafka.ssl.client.brokerValidationSecret }}'
        - name: KAFKA_BROKER_TLS_CA_LOCATION
          value: '{{ .Values.security.kafka.ssl.client.brokerCaPath }}'
        - name: ENVOY_SECURITY_PROTOCOL
          value: '{{ .Values.security.envoy.protocol }}'
        - name: ENVOY_DOWNSTREAM_CLIENT_MTLS
          value: '{{ .Values.security.envoy.ssl.downstream.client.mtls }}'
        - name: ENVOY_DOWNSTREAM_CLIENT_TLS_SECRET_NAME
          value: '{{ .Values.security.envoy.ssl.downstream.client.secret }}'
        - name: ENVOY_DOWNSTREAM_SERVER_TLS_SECRET_NAME
          value: '{{ .Values.security.envoy.ssl.downstream.client.serverValidationSecret
            }}'
        - name: ENVOY_DOWNSTREAM_CLIENT_TLS_KEY_LOCATION
          value: '{{ .Values.security.envoy.ssl.downstream.client.keyPath }}'
        - name: ENVOY_DOWNSTREAM_CLIENT_TLS_CRT_LOCATION
          value: '{{ .Values.security.envoy.ssl.downstream.client.crtPath }}'
        - name: ENVOY_DOWNSTREAM_CLIENT_TLS_CA_LOCATION
          value: '{{ .Values.security.envoy.ssl.downstream.client.caPath }}'
        - name: ENVOY_DOWNSTREAM_SERVER_TLS_CA_LOCATION
          value: '{{ .Values.security.envoy.ssl.downstream.client.serverCaPath }}'
        - name: SELDON_SCHEDULER_PLAINTXT_PORT
          value: "9004"
        - name: SELDON_SCHEDULER_TLS_PORT
          value: "9044"
        - name: MODELGATEWAY_MAX_NUM_CONSUMERS
          value: "100"
        - name: POD_NAMESPACE
          valueFrom:
            fieldRef:
              fieldPath: metadata.namespace
        image: '{{ .Values.modelgateway.image.registry }}/{{ .Values.modelgateway.image.repository
          }}:{{ .Values.modelgateway.image.tag }}'
        imagePullPolicy: '{{ .Values.modelgateway.image.pullPolicy }}'
        name: modelgateway
        resources:
          limits:
            memory: '{{ .Values.modelgateway.resources.memory }}'
          requests:
            cpu: '{{ .Values.modelgateway.resources.cpu }}'
            memory: '{{ .Values.modelgateway.resources.memory }}'
        volumeMounts:
        - mountPath: /mnt/kafka
          name: kafka-config-volume
        - mountPath: /mnt/tracing
          name: tracing-config-volume
      securityContext: {{- toYaml .Values.modelgateway.securityContext
        | nindent 8 }}
      serviceAccountName: seldon-scheduler
      terminationGracePeriodSeconds: 5
      volumes:
      - configMap:
          name: seldon-kafka
        name: kafka-config-volume
      - configMap:
          name: seldon-tracing
        name: tracing-config-volume
    replicas: 1
  - name: hodometer
    podSpec:
      containers:
      - env:
        - name: METRICS_LEVEL
          value: '{{ .Values.hodometer.metricsLevel }}'
        - name: LOG_LEVEL
          value: '{{ .Values.hodometer.logLevel }}'
        - name: EXTRA_PUBLISH_URLS
          value: '{{ .Values.hodometer.extraPublishUrls }}'
        - name: CONTROL_PLANE_SECURITY_PROTOCOL
          value: '{{ .Values.security.controlplane.protocol }}'
        - name: CONTROL_PLANE_CLIENT_TLS_SECRET_NAME
          value: '{{ .Values.security.controlplane.ssl.client.secret }}'
        - name: CONTROL_PLANE_SERVER_TLS_SECRET_NAME
          value: '{{ .Values.security.controlplane.ssl.client.serverValidationSecret
            }}'
        - name: CONTROL_PLANE_CLIENT_TLS_KEY_LOCATION
          value: '{{ .Values.security.controlplane.ssl.client.keyPath }}'
        - name: CONTROL_PLANE_CLIENT_TLS_CRT_LOCATION
          value: '{{ .Values.security.controlplane.ssl.client.crtPath }}'
        - name: CONTROL_PLANE_CLIENT_TLS_CA_LOCATION
          value: '{{ .Values.security.controlplane.ssl.client.caPath }}'
        - name: CONTROL_PLANE_SERVER_TLS_CA_LOCATION
          value: '{{ .Values.security.controlplane.ssl.client.serverCaPath }}'
        - name: PUBLISH_URL
          value: http://hodometer.seldon.io
        - name: SCHEDULER_HOST
          value: seldon-scheduler
        - name: SCHEDULER_PLAINTXT_PORT
          value: "9004"
        - name: SCHEDULER_TLS_PORT
          value: "9044"
        - name: POD_NAMESPACE
          valueFrom:
            fieldRef:
              fieldPath: metadata.namespace
        image: '{{ .Values.hodometer.image.registry }}/{{ .Values.hodometer.image.repository
          }}:{{.Values.hodometer.image.tag }}'
        imagePullPolicy: '{{ .Values.hodometer.image.pullPolicy }}'
        name: hodometer
        resources:
          limits:
            memory: '{{ .Values.hodometer.resources.memory }}'
          requests:
            cpu: '{{ .Values.hodometer.resources.cpu }}'
            memory: '{{ .Values.hodometer.resources.memory }}'
      securityContext: {{- toYaml .Values.hodometer.securityContext
        | nindent 8 }}
      serviceAccountName: hodometer
      terminationGracePeriodSeconds: 5
    replicas: 1
  - name: seldon-envoy
    podSpec:
      containers:
      - env:
        - name: ENVOY_SECURITY_PROTOCOL
          value: '{{ .Values.security.envoy.protocol }}'
        - name: ENVOY_XDS_CLIENT_TLS_KEY
          valueFrom:
            secretKeyRef:
              key: tls.key
              name: '{{ .Values.security.controlplane.ssl.client.secret }}'
              optional: true
        - name: ENVOY_XDS_CLIENT_TLS_CRT
          valueFrom:
            secretKeyRef:
              key: tls.crt
              name: '{{ .Values.security.controlplane.ssl.client.secret }}'
              optional: true
        - name: ENVOY_XDS_SERVER_TLS_CA
          valueFrom:
            secretKeyRef:
              key: ca.crt
              name: '{{ .Values.security.controlplane.ssl.client.serverValidationSecret
                }}'
              optional: true
        image: '{{ .Values.envoy.image.registry }}/{{ .Values.envoy.image.repository
          }}:{{ .Values.envoy.image.tag }}'
        imagePullPolicy: '{{ .Values.envoy.image.pullPolicy }}'
        name: envoy
        ports:
        - containerPort: 9000
          name: http
        - containerPort: 9003
          name: envoy-admin
        resources:
          limits:
            memory: '{{ .Values.envoy.resources.memory }}'
          requests:
            cpu: '{{ .Values.envoy.resources.cpu }}'
            memory: '{{ .Values.envoy.resources.memory }}'
      securityContext: {{- toYaml .Values.envoy.securityContext | nindent
        8 }}
      terminationGracePeriodSeconds: 5
    replicas: 1
  - name: dataflow-engine
    podSpec:
      containers:
      - env:
        - name: SELDON_KAFKA_BOOTSTRAP_SERVERS
          value: '{{ .Values.kafka.bootstrap }}'
        - name: SELDON_KAFKA_REPLICATION_FACTOR
          value: '{{ .Values.kafka.topics.replicationFactor }}'
        - name: SELDON_KAFKA_PARTITIONS_DEFAULT
          value: '{{ .Values.kafka.topics.numPartitions }}'
        - name: SELDON_CORES_COUNT
          value: '{{ .Values.dataflow.cores }}'
        - name: SELDON_KAFKA_SECURITY_PROTOCOL
          value: '{{ .Values.security.kafka.protocol }}'
        - name: SELDON_TLS_CLIENT_SECRET
          value: '{{ .Values.security.kafka.ssl.client.secret }}'
        - name: SELDON_TLS_CLIENT_KEY_PATH
          value: '{{ .Values.security.kafka.ssl.client.keyPath }}'
        - name: SELDON_TLS_CLIENT_CERT_PATH
          value: '{{ .Values.security.kafka.ssl.client.crtPath }}'
        - name: SELDON_TLS_CLIENT_CA_PATH
          value: '{{ .Values.security.kafka.ssl.client.caPath }}'
        - name: SELDON_SASL_USERNAME
          value: '{{ .Values.security.kafka.sasl.client.username }}'
        - name: SELDON_SASL_SECRET
          value: '{{ .Values.security.kafka.sasl.client.secret }}'
        - name: SELDON_SASL_PASSWORD_PATH
          value: '{{ .Values.security.kafka.sasl.client.passwordPath }}'
        - name: SELDON_TLS_BROKER_SECRET
          value: '{{ .Values.security.kafka.ssl.client.brokerValidationSecret }}'
        - name: SELDON_TLS_BROKER_CA_PATH
          value: '{{ .Values.security.kafka.ssl.client.brokerCa }}'
        - name: SELDON_TLS_ENDPOINT_IDENTIFICATION_ALGORITHM
          value: '{{ .Values.security.kafka.ssl.client.endpointIdentificationAlgorithm
            }}'
        - name: SELDON_UPSTREAM_HOST
          value: seldon-scheduler
        - name: SELDON_UPSTREAM_PORT
          value: "9008"
        - name: OTEL_JAVAAGENT_ENABLED
          valueFrom:
            configMapKeyRef:
              key: OTEL_JAVAAGENT_ENABLED
              name: seldon-tracing
        - name: OTEL_EXPORTER_OTLP_ENDPOINT
          valueFrom:
            configMapKeyRef:
              key: OTEL_EXPORTER_OTLP_ENDPOINT
              name: seldon-tracing
        - name: POD_NAMESPACE
          valueFrom:
            fieldRef:
              fieldPath: metadata.namespace
        image: '{{ .Values.dataflow.image.registry }}/{{ .Values.dataflow.image.repository
          }}:{{ .Values.dataflow.image.tag }}'
        imagePullPolicy: '{{ .Values.dataflow.image.pullPolicy }}'
        name: dataflow-engine
        resources:
          limits:
            memory: '{{ .Values.dataflow.resources.memory }}'
          requests:
            cpu: '{{ .Values.dataflow.resources.cpu }}'
            memory: '{{ .Values.dataflow.resources.memory }}'
      securityContext: {{- toYaml .Values.dataflow.securityContext |
        nindent 8 }}
      serviceAccountName: seldon-scheduler
      terminationGracePeriodSeconds: 5
    replicas: 1
  kafkaConfig:
    bootstrap.servers: '{{ .Values.kafka.bootstrap }}'
    consumer:
      auto.offset.reset: '{{ .Values.kafka.consumer.autoOffsetReset }}'
      message.max.bytes: '{{ int .Values.kafka.consumer.messageMaxBytes }}'
      session.timeout.ms: '{{ .Values.kafka.consumer.sessionTimeoutMs }}'
      topic.metadata.propagation.max.ms: '{{ .Values.kafka.consumer.topicMetadataPropagationMaxMs
        }}'
    debug: '{{ .Values.kafka.debug }}'
    producer:
      linger.ms: '{{ .Values.kafka.producer.lingerMs }}'
      message.max.bytes: '{{ int .Values.kafka.producer.messageMaxBytes }}'
    topicPrefix: '{{ .Values.kafka.topicPrefix }}'
  serviceConfig:
    grpcServicePrefix: '{{ .Values.services.serviceGRPCPrefix }}'
    serviceType: '{{ .Values.services.defaultServiceType }}'
  tracingConfig:
    enable: {{ .Values.opentelemetry.enable }}
    otelExporterEndpoint: '{{ .Values.opentelemetry.endpoint }}'
    ratio: '{{ .Values.opentelemetry.ratio }}'
---
apiVersion: mlops.seldon.io/v1alpha1
kind: ServerConfig
metadata:
  name: mlserver
  namespace: '{{ .Release.Namespace }}'
spec:
  podSpec:
    containers:
    - image: '{{ .Values.serverConfig.rclone.image.registry }}/{{ .Values.serverConfig.rclone.image.repository
        }}:{{ .Values.serverConfig.rclone.image.tag }}'
      imagePullPolicy: '{{ .Values.serverConfig.rclone.image.pullPolicy }}'
      lifecycle:
        preStop:
          httpGet:
            path: terminate
            port: 9007
      name: rclone
      ports:
      - containerPort: 5572
        name: rclone
        protocol: TCP
      readinessProbe:
        failureThreshold: 3
        initialDelaySeconds: 5
        periodSeconds: 5
        successThreshold: 1
        tcpSocket:
          port: 5572
        timeoutSeconds: 1
      resources:
        limits:
          memory: '{{ .Values.serverConfig.rclone.resources.memory }}'
        requests:
          cpu: '{{ .Values.serverConfig.rclone.resources.cpu }}'
          memory: '{{ .Values.serverConfig.rclone.resources.memory }}'
      volumeMounts:
      - mountPath: /mnt/agent
        name: mlserver-models
    - args:
      - --tracing-config-path=/mnt/tracing/tracing.json
      command:
      - /bin/agent
      env:
      - name: SELDON_SERVER_CAPABILITIES
        value: '{{ .Values.serverConfig.mlserver.serverCapabilities }}'
      - name: SELDON_MODEL_INFERENCE_LAG_THRESHOLD
        value: '{{ .Values.serverConfig.agent.modelInferenceLagThreshold }}'
      - name: SELDON_MODEL_INACTIVE_SECONDS_THRESHOLD
        value: '{{ .Values.serverConfig.agent.modelInactiveSecondsThreshold }}'
      - name: SELDON_SCALING_STATS_PERIOD_SECONDS
        value: '{{ .Values.serverConfig.agent.scalingStatsPeriodSeconds }}'
      - name: SELDON_OVERCOMMIT_PERCENTAGE
        value: '{{ .Values.serverConfig.agent.overcommitPercentage }}'
      - name: CONTROL_PLANE_SECURITY_PROTOCOL
        value: '{{ .Values.security.controlplane.protocol }}'
      - name: CONTROL_PLANE_CLIENT_TLS_SECRET_NAME
        value: '{{ .Values.security.controlplane.ssl.client.secret }}'
      - name: CONTROL_PLANE_SERVER_TLS_SECRET_NAME
        value: '{{ .Values.security.controlplane.ssl.client.serverValidationSecret
          }}'
      - name: CONTROL_PLANE_CLIENT_TLS_KEY_LOCATION
        value: '{{ .Values.security.controlplane.ssl.client.keyPath }}'
      - name: CONTROL_PLANE_CLIENT_TLS_CRT_LOCATION
        value: '{{ .Values.security.controlplane.ssl.client.crtPath }}'
      - name: CONTROL_PLANE_CLIENT_TLS_CA_LOCATION
        value: '{{ .Values.security.controlplane.ssl.client.caPath }}'
      - name: CONTROL_PLANE_SERVER_TLS_CA_LOCATION
        value: '{{ .Values.security.controlplane.ssl.client.serverCaPath }}'
      - name: ENVOY_SECURITY_PROTOCOL
        value: '{{ .Values.security.envoy.protocol }}'
      - name: ENVOY_UPSTREAM_SERVER_TLS_SECRET_NAME
        value: '{{ .Values.security.envoy.ssl.upstream.server.secret }}'
      - name: ENVOY_UPSTREAM_CLIENT_TLS_SECRET_NAME
        value: '{{ .Values.security.envoy.ssl.upstream.server.clientValidationSecret
          }}'
      - name: ENVOY_UPSTREAM_SERVER_TLS_KEY_LOCATION
        value: '{{ .Values.security.envoy.ssl.upstream.server.keyPath }}'
      - name: ENVOY_UPSTREAM_SERVER_TLS_CRT_LOCATION
        value: '{{ .Values.security.envoy.ssl.upstream.server.crtPath }}'
      - name: ENVOY_UPSTREAM_SERVER_TLS_CA_LOCATION
        value: '{{ .Values.security.envoy.ssl.upstream.server.caPath }}'
      - name: ENVOY_UPSTREAM_CLIENT_TLS_CA_LOCATION
        value: '{{ .Values.security.envoy.ssl.upstream.server.clientCaPath }}'
      - name: SELDON_SERVER_HTTP_PORT
        value: "9000"
      - name: SELDON_SERVER_GRPC_PORT
        value: "9500"
      - name: SELDON_REVERSE_PROXY_HTTP_PORT
        value: "9001"
      - name: SELDON_REVERSE_PROXY_GRPC_PORT
        value: "9501"
      - name: SELDON_SCHEDULER_HOST
        value: seldon-scheduler
      - name: SELDON_SCHEDULER_PORT
        value: "9005"
      - name: SELDON_SCHEDULER_TLS_PORT
        value: "9055"
      - name: SELDON_METRICS_PORT
        value: "9006"
      - name: SELDON_DRAINER_PORT
        value: "9007"
      - name: AGENT_TLS_SECRET_NAME
        value: ""
      - name: AGENT_TLS_FOLDER_PATH
        value: ""
      - name: SELDON_SERVER_TYPE
        value: mlserver
      - name: SELDON_ENVOY_HOST
        value: seldon-mesh
      - name: SELDON_ENVOY_PORT
        value: "80"
      - name: POD_NAME
        valueFrom:
          fieldRef:
            fieldPath: metadata.name
      - name: POD_NAMESPACE
        valueFrom:
          fieldRef:
            fieldPath: metadata.namespace
      - name: MEMORY_REQUEST
        valueFrom:
          resourceFieldRef:
            containerName: mlserver
            resource: requests.memory
      image: '{{ .Values.serverConfig.agent.image.registry }}/{{ .Values.serverConfig.agent.image.repository
        }}:{{ .Values.serverConfig.agent.image.tag }}'
      imagePullPolicy: '{{ .Values.serverConfig.agent.image.pullPolicy }}'
      lifecycle:
        preStop:
          httpGet:
            path: terminate
            port: 9007
      name: agent
      ports:
      - containerPort: 9501
        name: grpc
        protocol: TCP
      - containerPort: 9001
        name: http
        protocol: TCP
      - containerPort: 9006
        name: metrics
        protocol: TCP
      resources:
        limits:
          memory: '{{ .Values.serverConfig.agent.resources.memory }}'
        requests:
          cpu: '{{ .Values.serverConfig.agent.resources.cpu }}'
          memory: '{{ .Values.serverConfig.agent.resources.memory }}'
      volumeMounts:
      - mountPath: /mnt/agent
        name: mlserver-models
      - mountPath: /mnt/config
        name: config-volume
      - mountPath: /mnt/tracing
        name: tracing-config-volume
    - env:
      - name: MLSERVER_HTTP_PORT
        value: "9000"
      - name: MLSERVER_GRPC_PORT
        value: "9500"
      - name: MLSERVER_MODELS_DIR
        value: /mnt/agent/models
      - name: MLSERVER_MODEL_PARALLEL_WORKERS
        value: "1"
      - name: MLSERVER_LOAD_MODELS_AT_STARTUP
        value: "false"
      - name: MLSERVER_GRPC_MAX_MESSAGE_LENGTH
        value: "1048576000"
      image: '{{ .Values.serverConfig.mlserver.image.registry }}/{{ .Values.serverConfig.mlserver.image.repository
        }}:{{ .Values.serverConfig.mlserver.image.tag }}'
      imagePullPolicy: '{{ .Values.serverConfig.mlserver.image.pullPolicy }}'
      lifecycle:
        preStop:
          httpGet:
            path: terminate
            port: 9007
      livenessProbe:
        httpGet:
          path: /v2/health/live
          port: server-http
      name: mlserver
      ports:
      - containerPort: 9500
        name: server-grpc
        protocol: TCP
      - containerPort: 9000
        name: server-http
        protocol: TCP
      readinessProbe:
        httpGet:
          path: /v2/health/live
          port: server-http
        initialDelaySeconds: 5
        periodSeconds: 5
      resources:
        limits:
          memory: '{{ .Values.serverConfig.mlserver.resources.memory }}'
        requests:
          cpu: '{{ .Values.serverConfig.mlserver.resources.cpu }}'
          memory: '{{ .Values.serverConfig.mlserver.resources.memory }}'
      startupProbe:
        failureThreshold: 10
        httpGet:
          path: /v2/health/live
          port: server-http
        periodSeconds: 10
      volumeMounts:
      - mountPath: /mnt/agent
        name: mlserver-models
        readOnly: true
      - mountPath: /mnt/certs
        name: downstream-ca-certs
        readOnly: true
    securityContext: {{- toYaml .Values.serverConfig.securityContext
      | nindent 6 }}
    serviceAccountName: seldon-server
    terminationGracePeriodSeconds: {{ .Values.serverConfig.terminationGracePeriodSeconds
      }}
    volumes:
    - name: downstream-ca-certs
      secret:
        optional: true
        secretName: '{{ .Values.security.envoy.ssl.downstream.client.serverValidationSecret
          }}'
    - configMap:
        name: seldon-agent
      name: config-volume
    - configMap:
        name: seldon-tracing
      name: tracing-config-volume
  volumeClaimTemplates:
  - name: mlserver-models
    spec:
      accessModes:
      - ReadWriteOnce
      resources:
        requests:
          storage: '{{ .Values.serverConfig.mlserver.modelVolumeStorage }}'
---
apiVersion: mlops.seldon.io/v1alpha1
kind: ServerConfig
metadata:
  name: triton
  namespace: '{{ .Release.Namespace }}'
spec:
  podSpec:
    containers:
    - image: '{{ .Values.serverConfig.rclone.image.registry }}/{{ .Values.serverConfig.rclone.image.repository
        }}:{{ .Values.serverConfig.rclone.image.tag }}'
      imagePullPolicy: '{{ .Values.serverConfig.rclone.image.pullPolicy }}'
      lifecycle:
        preStop:
          httpGet:
            path: terminate
            port: 9007
      name: rclone
      ports:
      - containerPort: 5572
        name: rclone
        protocol: TCP
      readinessProbe:
        failureThreshold: 3
        initialDelaySeconds: 5
        periodSeconds: 5
        successThreshold: 1
        tcpSocket:
          port: 5572
        timeoutSeconds: 1
      resources:
        limits:
          memory: '{{ .Values.serverConfig.rclone.resources.memory }}'
        requests:
          cpu: '{{ .Values.serverConfig.rclone.resources.cpu }}'
          memory: '{{ .Values.serverConfig.rclone.resources.memory }}'
      volumeMounts:
      - mountPath: /mnt/agent
        name: triton-models
    - args:
      - --tracing-config-path=/mnt/tracing/tracing.json
      command:
      - /bin/agent
      env:
      - name: SELDON_SERVER_CAPABILITIES
        value: '{{ .Values.serverConfig.triton.serverCapabilities }}'
      - name: SELDON_MODEL_INFERENCE_LAG_THRESHOLD
        value: '{{ .Values.serverConfig.agent.modelInferenceLagThreshold }}'
      - name: SELDON_MODEL_INACTIVE_SECONDS_THRESHOLD
        value: '{{ .Values.serverConfig.agent.modelInactiveSecondsThreshold }}'
      - name: SELDON_SCALING_STATS_PERIOD_SECONDS
        value: '{{ .Values.serverConfig.agent.scalingStatsPeriodSeconds }}'
      - name: SELDON_OVERCOMMIT_PERCENTAGE
        value: '{{ .Values.serverConfig.agent.overcommitPercentage }}'
      - name: CONTROL_PLANE_SECURITY_PROTOCOL
        value: '{{ .Values.security.controlplane.protocol }}'
      - name: CONTROL_PLANE_CLIENT_TLS_SECRET_NAME
        value: '{{ .Values.security.controlplane.ssl.client.secret }}'
      - name: CONTROL_PLANE_SERVER_TLS_SECRET_NAME
        value: '{{ .Values.security.controlplane.ssl.client.serverValidationSecret
          }}'
      - name: CONTROL_PLANE_CLIENT_TLS_KEY_LOCATION
        value: '{{ .Values.security.controlplane.ssl.client.keyPath }}'
      - name: CONTROL_PLANE_CLIENT_TLS_CRT_LOCATION
        value: '{{ .Values.security.controlplane.ssl.client.crtPath }}'
      - name: CONTROL_PLANE_CLIENT_TLS_CA_LOCATION
        value: '{{ .Values.security.controlplane.ssl.client.caPath }}'
      - name: CONTROL_PLANE_SERVER_TLS_CA_LOCATION
        value: '{{ .Values.security.controlplane.ssl.client.serverCaPath }}'
      - name: ENVOY_SECURITY_PROTOCOL
        value: '{{ .Values.security.envoy.protocol }}'
      - name: ENVOY_UPSTREAM_SERVER_TLS_SECRET_NAME
        value: '{{ .Values.security.envoy.ssl.upstream.server.secret }}'
      - name: ENVOY_UPSTREAM_CLIENT_TLS_SECRET_NAME
        value: '{{ .Values.security.envoy.ssl.upstream.server.clientValidationSecret
          }}'
      - name: ENVOY_UPSTREAM_SERVER_TLS_KEY_LOCATION
        value: '{{ .Values.security.envoy.ssl.upstream.server.keyPath }}'
      - name: ENVOY_UPSTREAM_SERVER_TLS_CRT_LOCATION
        value: '{{ .Values.security.envoy.ssl.upstream.server.crtPath }}'
      - name: ENVOY_UPSTREAM_SERVER_TLS_CA_LOCATION
        value: '{{ .Values.security.envoy.ssl.upstream.server.caPath }}'
      - name: ENVOY_UPSTREAM_CLIENT_TLS_CA_LOCATION
        value: '{{ .Values.security.envoy.ssl.upstream.server.clientCaPath }}'
      - name: SELDON_SERVER_HTTP_PORT
        value: "9000"
      - name: SELDON_SERVER_GRPC_PORT
        value: "9500"
      - name: SELDON_REVERSE_PROXY_HTTP_PORT
        value: "9001"
      - name: SELDON_REVERSE_PROXY_GRPC_PORT
        value: "9501"
      - name: AGENT_TLS_SECRET_NAME
        value: ""
      - name: AGENT_TLS_FOLDER_PATH
        value: ""
      - name: SELDON_SCHEDULER_HOST
        value: seldon-scheduler
      - name: SELDON_SCHEDULER_PORT
        value: "9005"
      - name: SELDON_METRICS_PORT
        value: "9006"
      - name: SELDON_DRAINER_PORT
        value: "9007"
      - name: SELDON_SERVER_TYPE
        value: triton
      - name: POD_NAME
        valueFrom:
          fieldRef:
            fieldPath: metadata.name
      - name: POD_NAMESPACE
        valueFrom:
          fieldRef:
            fieldPath: metadata.namespace
      - name: MEMORY_REQUEST
        valueFrom:
          resourceFieldRef:
            containerName: triton
            resource: requests.memory
      image: '{{ .Values.serverConfig.agent.image.registry }}/{{ .Values.serverConfig.agent.image.repository
        }}:{{ .Values.serverConfig.agent.image.tag }}'
      imagePullPolicy: '{{ .Values.serverConfig.agent.image.pullPolicy }}'
      lifecycle:
        preStop:
          httpGet:
            path: terminate
            port: 9007
      name: agent
      ports:
      - containerPort: 9501
        name: grpc
        protocol: TCP
      - containerPort: 9001
        name: http
        protocol: TCP
      - containerPort: 9006
        name: metrics
        protocol: TCP
      resources:
        limits:
          memory: '{{ .Values.serverConfig.agent.resources.memory }}'
        requests:
          cpu: '{{ .Values.serverConfig.agent.resources.cpu }}'
          memory: '{{ .Values.serverConfig.agent.resources.memory }}'
      volumeMounts:
      - mountPath: /mnt/agent
        name: triton-models
      - mountPath: /mnt/config
        name: config-volume
      - mountPath: /mnt/tracing
        name: tracing-config-volume
    - args:
      - --model-repository=$(SERVER_MODELS_DIR)
      - --http-port=$(SERVER_HTTP_PORT)
      - --grpc-port=$(SERVER_GRPC_PORT)
      - --log-verbose=1
      - --model-control-mode=explicit
      - --backend-config=python,shm-default-byte-size=16777216
      command:
      - /opt/tritonserver/bin/tritonserver
      env:
      - name: SERVER_HTTP_PORT
        value: "9000"
      - name: SERVER_GRPC_PORT
        value: "9500"
      - name: SERVER_MODELS_DIR
        value: /mnt/agent/models
      - name: LD_PRELOAD
        value: /usr/lib/x86_64-linux-gnu/libtcmalloc.so.4
      image: '{{ .Values.serverConfig.triton.image.registry }}/{{ .Values.serverConfig.triton.image.repository
        }}:{{ .Values.serverConfig.triton.image.tag }}'
      imagePullPolicy: '{{ .Values.serverConfig.triton.image.pullPolicy }}'
      lifecycle:
        preStop:
          httpGet:
            path: terminate
            port: 9007
      livenessProbe:
        httpGet:
          path: /v2/health/live
          port: server-http
      name: triton
      ports:
      - containerPort: 9500
        name: server-grpc
        protocol: TCP
      - containerPort: 9000
        name: server-http
        protocol: TCP
      - containerPort: 8002
        name: server-metrics
      readinessProbe:
        httpGet:
          path: /v2/health/live
          port: server-http
        initialDelaySeconds: 5
        periodSeconds: 5
      resources:
        limits:
          memory: '{{ .Values.serverConfig.triton.resources.memory }}'
        requests:
          cpu: '{{ .Values.serverConfig.triton.resources.cpu }}'
          memory: '{{ .Values.serverConfig.triton.resources.memory }}'
      startupProbe:
        failureThreshold: 10
        httpGet:
          path: /v2/health/live
          port: server-http
        periodSeconds: 10
      volumeMounts:
      - mountPath: /mnt/agent
        name: triton-models
        readOnly: true
      - mountPath: /dev/shm
        name: dshm
        readOnly: false
    securityContext: {{- toYaml .Values.serverConfig.securityContext
      | nindent 6 }}
    serviceAccountName: seldon-server
    terminationGracePeriodSeconds: {{ .Values.serverConfig.terminationGracePeriodSeconds
      }}
    volumes:
    - configMap:
        name: seldon-agent
      name: config-volume
    - configMap:
        name: seldon-tracing
      name: tracing-config-volume
    - emptyDir:
        medium: Memory
        sizeLimit: 256Mi
      name: dshm
  volumeClaimTemplates:
  - name: triton-models
    spec:
      accessModes:
      - ReadWriteOnce
      resources:
        requests:
          storage: '{{ .Values.serverConfig.triton.modelVolumeStorage }}'<|MERGE_RESOLUTION|>--- conflicted
+++ resolved
@@ -687,7 +687,6 @@
           value: '{{ .Values.security.kafka.sasl.client.passwordPath }}'
         - name: KAFKA_BROKER_TLS_SECRET_NAME
           value: '{{ .Values.security.kafka.ssl.client.brokerValidationSecret }}'
-<<<<<<< HEAD
         - name: KAFKA_BROKER_TLS_CA_LOCATION
           value: '{{ .Values.security.kafka.ssl.client.brokerCaPath }}'
         - name: ENVOY_SECURITY_PROTOCOL
@@ -696,12 +695,6 @@
           value: '{{ .Values.security.envoy.ssl.upstream.server.secret }}'
         - name: ENVOY_UPSTREAM_CLIENT_TLS_SECRET_NAME
           value: '{{ .Values.security.envoy.ssl.upstream.server.clientValidationSecret
-=======
-        - name: SELDON_TLS_BROKER_CA_PATH
-          value: '{{ .Values.security.kafka.ssl.client.brokerCaPath }}'
-        - name: SELDON_TLS_ENDPOINT_IDENTIFICATION_ALGORITHM
-          value: '{{ .Values.security.kafka.ssl.client.endpointIdentificationAlgorithm
->>>>>>> 7b8880f3
             }}'
         - name: ENVOY_UPSTREAM_SERVER_TLS_KEY_LOCATION
           value: '{{ .Values.security.envoy.ssl.upstream.server.keyPath }}'
@@ -1024,7 +1017,7 @@
         - name: SELDON_TLS_BROKER_SECRET
           value: '{{ .Values.security.kafka.ssl.client.brokerValidationSecret }}'
         - name: SELDON_TLS_BROKER_CA_PATH
-          value: '{{ .Values.security.kafka.ssl.client.brokerCa }}'
+          value: '{{ .Values.security.kafka.ssl.client.brokerCaPath }}'
         - name: SELDON_TLS_ENDPOINT_IDENTIFICATION_ALGORITHM
           value: '{{ .Values.security.kafka.ssl.client.endpointIdentificationAlgorithm
             }}'
