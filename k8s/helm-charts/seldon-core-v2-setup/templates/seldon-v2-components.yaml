--- conflicted
+++ resolved
@@ -1,3 +1,4 @@
+
 apiVersion: v1
 kind: ServiceAccount
 metadata:
@@ -525,12 +526,15 @@
             memory: '{{ .Values.controller.resources.memory }}'
         securityContext:
           allowPrivilegeEscalation: false
-      imagePullSecrets:
-      - name: '{{ .Values.imagePullSecret }}'
+{{- with .Values.imagePullSecrets }}
+      imagePullSecrets: []
+      {{- toYaml . | nindent 8 }}
+{{- end }}
       securityContext: {{- toYaml .Values.controller.securityContext
         | nindent 8 }}
       serviceAccountName: seldon-controller-manager
       terminationGracePeriodSeconds: 10
+{{ if .Values.hodometer.enabled }}
 ---
 apiVersion: mlops.seldon.io/v1alpha1
 kind: SeldonConfig
@@ -630,6 +634,10 @@
           name: tracing-config-volume
         - mountPath: /mnt/scheduler
           name: scheduler-state
+{{- with .Values.imagePullSecrets }}
+      imagePullSecrets: []
+      {{- toYaml . | nindent 8 }}
+{{- end }}
       securityContext: {{- toYaml .Values.scheduler.securityContext
         | nindent 8 }}
       serviceAccountName: seldon-scheduler
@@ -669,6 +677,8 @@
         env:
         - name: KAFKA_SECURITY_PROTOCOL
           value: '{{ .Values.security.kafka.protocol }}'
+        - name: KAFKA_SASL_MECHANISM
+          value: '{{ .Values.security.kafka.sasl.mechanism }}'
         - name: KAFKA_CLIENT_TLS_SECRET_NAME
           value: '{{ .Values.security.kafka.ssl.client.secret }}'
         - name: KAFKA_CLIENT_TLS_KEY_LOCATION
@@ -758,7 +768,6 @@
           limits:
             memory: '{{ .Values.pipelinegateway.resources.memory }}'
           requests:
-<<<<<<< HEAD
             cpu: '{{ .Values.pipelinegateway.resources.cpu }}'
             memory: '{{ .Values.pipelinegateway.resources.memory }}'
         volumeMounts:
@@ -766,6 +775,10 @@
           name: kafka-config-volume
         - mountPath: /mnt/tracing
           name: tracing-config-volume
+{{- with .Values.imagePullSecrets }}
+      imagePullSecrets: []
+      {{- toYaml . | nindent 8 }}
+{{- end }}
       securityContext: {{- toYaml .Values.pipelinegateway.securityContext
         | nindent 8 }}
       serviceAccountName: seldon-scheduler
@@ -780,169 +793,6 @@
     replicas: 1
   - name: seldon-modelgateway
     podSpec:
-=======
-            cpu: '{{ .Values.dataflow.resources.cpu }}'
-            memory: '{{ .Values.dataflow.resources.memory }}'
-      imagePullSecrets:
-      - name: '{{ .Values.imagePullSecret }}'
-      securityContext: {{- toYaml .Values.dataflow.securityContext |
-        nindent 8 }}
-      serviceAccountName: seldon-scheduler
-      terminationGracePeriodSeconds: 5
----
-apiVersion: apps/v1
-kind: Deployment
-metadata:
-  labels:
-    app: seldon-envoy
-  name: seldon-envoy
-  namespace: '{{ .Release.Namespace }}'
-spec:
-  selector:
-    matchLabels:
-      app: seldon-envoy
-  template:
-    metadata:
-      annotations:
-        prometheus.io/path: /stats/prometheus
-        prometheus.io/port: "9003"
-        prometheus.io/scrape: "true"
-      labels:
-        app: seldon-envoy
-    spec:
-      containers:
-      - env:
-        - name: ENVOY_SECURITY_PROTOCOL
-          value: '{{ .Values.security.envoy.protocol }}'
-        - name: ENVOY_XDS_CLIENT_TLS_KEY
-          valueFrom:
-            secretKeyRef:
-              key: tls.key
-              name: '{{ .Values.security.controlplane.ssl.client.secret }}'
-              optional: true
-        - name: ENVOY_XDS_CLIENT_TLS_CRT
-          valueFrom:
-            secretKeyRef:
-              key: tls.crt
-              name: '{{ .Values.security.controlplane.ssl.client.secret }}'
-              optional: true
-        - name: ENVOY_XDS_SERVER_TLS_CA
-          valueFrom:
-            secretKeyRef:
-              key: ca.crt
-              name: '{{ .Values.security.controlplane.ssl.client.serverValidationSecret
-                }}'
-              optional: true
-        image: '{{ .Values.envoy.image.registry }}/{{ .Values.envoy.image.repository
-          }}:{{ .Values.envoy.image.tag }}'
-        imagePullPolicy: '{{ .Values.envoy.image.pullPolicy }}'
-        name: envoy
-        ports:
-        - containerPort: 9000
-          name: http
-        - containerPort: 9003
-          name: envoy-admin
-        resources:
-          limits:
-            memory: '{{ .Values.envoy.resources.memory }}'
-          requests:
-            cpu: '{{ .Values.envoy.resources.cpu }}'
-            memory: '{{ .Values.envoy.resources.memory }}'
-      imagePullSecrets:
-      - name: '{{ .Values.imagePullSecret }}'
-      securityContext: {{- toYaml .Values.envoy.securityContext | nindent
-        8 }}
-      terminationGracePeriodSeconds: 5
-{{ if .Values.hodometer.enabled }}
----
-apiVersion: apps/v1
-kind: Deployment
-metadata:
-  labels:
-    app.kubernetes.io/name: hodometer
-  name: seldon-hodometer
-  namespace: '{{ .Release.Namespace }}'
-spec:
-  replicas: 1
-  selector:
-    matchLabels:
-      app.kubernetes.io/name: hodometer
-  template:
-    metadata:
-      labels:
-        app.kubernetes.io/name: hodometer
-    spec:
-      containers:
-      - env:
-        - name: METRICS_LEVEL
-          value: '{{ .Values.hodometer.metricsLevel }}'
-        - name: LOG_LEVEL
-          value: '{{ .Values.hodometer.logLevel }}'
-        - name: EXTRA_PUBLISH_URLS
-          value: '{{ .Values.hodometer.extraPublishUrls }}'
-        - name: CONTROL_PLANE_SECURITY_PROTOCOL
-          value: '{{ .Values.security.controlplane.protocol }}'
-        - name: CONTROL_PLANE_CLIENT_TLS_SECRET_NAME
-          value: '{{ .Values.security.controlplane.ssl.client.secret }}'
-        - name: CONTROL_PLANE_SERVER_TLS_SECRET_NAME
-          value: '{{ .Values.security.controlplane.ssl.client.serverValidationSecret
-            }}'
-        - name: CONTROL_PLANE_CLIENT_TLS_KEY_LOCATION
-          value: '{{ .Values.security.controlplane.ssl.client.keyPath }}'
-        - name: CONTROL_PLANE_CLIENT_TLS_CRT_LOCATION
-          value: '{{ .Values.security.controlplane.ssl.client.crtPath }}'
-        - name: CONTROL_PLANE_CLIENT_TLS_CA_LOCATION
-          value: '{{ .Values.security.controlplane.ssl.client.caPath }}'
-        - name: CONTROL_PLANE_SERVER_TLS_CA_LOCATION
-          value: '{{ .Values.security.controlplane.ssl.client.serverCaPath }}'
-        - name: PUBLISH_URL
-          value: http://hodometer.seldon.io
-        - name: SCHEDULER_HOST
-          value: seldon-scheduler
-        - name: SCHEDULER_PLAINTXT_PORT
-          value: "9004"
-        - name: SCHEDULER_TLS_PORT
-          value: "9044"
-        - name: POD_NAMESPACE
-          valueFrom:
-            fieldRef:
-              fieldPath: metadata.namespace
-        image: '{{ .Values.hodometer.image.registry }}/{{ .Values.hodometer.image.repository
-          }}:{{.Values.hodometer.image.tag }}'
-        imagePullPolicy: '{{ .Values.hodometer.image.pullPolicy }}'
-        name: hodometer
-        resources:
-          limits:
-            memory: '{{ .Values.hodometer.resources.memory }}'
-          requests:
-            cpu: '{{ .Values.hodometer.resources.cpu }}'
-            memory: '{{ .Values.hodometer.resources.memory }}'
-      imagePullSecrets:
-      - name: '{{ .Values.imagePullSecret }}'
-      securityContext: {{- toYaml .Values.hodometer.securityContext
-        | nindent 8 }}
-      serviceAccountName: hodometer
-      terminationGracePeriodSeconds: 5
-{{ end }}
----
-apiVersion: apps/v1
-kind: Deployment
-metadata:
-  labels:
-    control-plane: seldon-modelgateway
-  name: seldon-modelgateway
-  namespace: '{{ .Release.Namespace }}'
-spec:
-  replicas: 1
-  selector:
-    matchLabels:
-      control-plane: seldon-modelgateway
-  template:
-    metadata:
-      labels:
-        control-plane: seldon-modelgateway
-    spec:
->>>>>>> 6532aa88
       containers:
       - args:
         - --scheduler-host=seldon-scheduler
@@ -980,6 +830,8 @@
           value: '{{ .Values.security.controlplane.ssl.client.serverCaPath }}'
         - name: KAFKA_SECURITY_PROTOCOL
           value: '{{ .Values.security.kafka.protocol }}'
+        - name: KAFKA_SASL_MECHANISM
+          value: '{{ .Values.security.kafka.sasl.mechanism }}'
         - name: KAFKA_CLIENT_TLS_SECRET_NAME
           value: '{{ .Values.security.kafka.ssl.client.secret }}'
         - name: KAFKA_CLIENT_TLS_KEY_LOCATION
@@ -1040,8 +892,10 @@
           name: kafka-config-volume
         - mountPath: /mnt/tracing
           name: tracing-config-volume
-      imagePullSecrets:
-      - name: '{{ .Values.imagePullSecret }}'
+{{- with .Values.imagePullSecrets }}
+      imagePullSecrets: []
+      {{- toYaml . | nindent 8 }}
+{{- end }}
       securityContext: {{- toYaml .Values.modelgateway.securityContext
         | nindent 8 }}
       serviceAccountName: seldon-scheduler
@@ -1099,22 +953,13 @@
           limits:
             memory: '{{ .Values.hodometer.resources.memory }}'
           requests:
-<<<<<<< HEAD
             cpu: '{{ .Values.hodometer.resources.cpu }}'
             memory: '{{ .Values.hodometer.resources.memory }}'
+{{- with .Values.imagePullSecrets }}
+      imagePullSecrets: []
+      {{- toYaml . | nindent 8 }}
+{{- end }}
       securityContext: {{- toYaml .Values.hodometer.securityContext
-=======
-            cpu: '{{ .Values.pipelinegateway.resources.cpu }}'
-            memory: '{{ .Values.pipelinegateway.resources.memory }}'
-        volumeMounts:
-        - mountPath: /mnt/kafka
-          name: kafka-config-volume
-        - mountPath: /mnt/tracing
-          name: tracing-config-volume
-      imagePullSecrets:
-      - name: '{{ .Values.imagePullSecret }}'
-      securityContext: {{- toYaml .Values.pipelinegateway.securityContext
->>>>>>> 6532aa88
         | nindent 8 }}
       serviceAccountName: hodometer
       terminationGracePeriodSeconds: 5
@@ -1159,6 +1004,10 @@
           requests:
             cpu: '{{ .Values.envoy.resources.cpu }}'
             memory: '{{ .Values.envoy.resources.memory }}'
+{{- with .Values.imagePullSecrets }}
+      imagePullSecrets: []
+      {{- toYaml . | nindent 8 }}
+{{- end }}
       securityContext: {{- toYaml .Values.envoy.securityContext | nindent
         8 }}
       terminationGracePeriodSeconds: 5
@@ -1173,31 +1022,38 @@
           value: '{{ .Values.kafka.topics.replicationFactor }}'
         - name: SELDON_KAFKA_PARTITIONS_DEFAULT
           value: '{{ .Values.kafka.topics.numPartitions }}'
-        - name: SELDON_CORES_COUNT
-          value: '{{ .Values.dataflow.cores }}'
+        - name: SELDON_KAFKA_MAX_MESSAGE_SIZE_BYTES
+          value: '{{ int .Values.kafka.consumer.messageMaxBytes }}'
         - name: SELDON_KAFKA_SECURITY_PROTOCOL
           value: '{{ .Values.security.kafka.protocol }}'
-        - name: SELDON_TLS_CLIENT_SECRET
+        - name: SELDON_KAFKA_TLS_CLIENT_SECRET
           value: '{{ .Values.security.kafka.ssl.client.secret }}'
-        - name: SELDON_TLS_CLIENT_KEY_PATH
+        - name: SELDON_KAFKA_TLS_CLIENT_KEY_PATH
           value: '{{ .Values.security.kafka.ssl.client.keyPath }}'
-        - name: SELDON_TLS_CLIENT_CERT_PATH
+        - name: SELDON_KAFKA_TLS_CLIENT_CERT_PATH
           value: '{{ .Values.security.kafka.ssl.client.crtPath }}'
-        - name: SELDON_TLS_CLIENT_CA_PATH
+        - name: SELDON_KAFKA_TLS_CLIENT_CA_PATH
           value: '{{ .Values.security.kafka.ssl.client.caPath }}'
-        - name: SELDON_SASL_USERNAME
+        - name: SELDON_KAFKA_TLS_BROKER_SECRET
+          value: '{{ .Values.security.kafka.ssl.client.brokerValidationSecret }}'
+        - name: SELDON_KAFKA_TLS_BROKER_CA_PATH
+          value: '{{ .Values.security.kafka.ssl.client.brokerCaPath }}'
+        - name: SELDON_KAFKA_TLS_ENDPOINT_IDENTIFICATION_ALGORITHM
+          value: '{{ .Values.security.kafka.ssl.client.endpointIdentificationAlgorithm
+            }}'
+        - name: SELDON_KAFKA_SASL_MECHANISM
+          value: '{{ .Values.security.kafka.sasl.mechanism }}'
+        - name: SELDON_KAFKA_SASL_USERNAME
           value: '{{ .Values.security.kafka.sasl.client.username }}'
-        - name: SELDON_SASL_SECRET
+        - name: SELDON_KAFKA_SASL_SECRET
           value: '{{ .Values.security.kafka.sasl.client.secret }}'
-        - name: SELDON_SASL_PASSWORD_PATH
+        - name: SELDON_KAFKA_SASL_PASSWORD_PATH
           value: '{{ .Values.security.kafka.sasl.client.passwordPath }}'
-        - name: SELDON_TLS_BROKER_SECRET
-          value: '{{ .Values.security.kafka.ssl.client.brokerValidationSecret }}'
-        - name: SELDON_TLS_BROKER_CA_PATH
-          value: '{{ .Values.security.kafka.ssl.client.brokerCaPath }}'
         - name: SELDON_TLS_ENDPOINT_IDENTIFICATION_ALGORITHM
           value: '{{ .Values.security.kafka.ssl.client.endpointIdentificationAlgorithm
             }}'
+        - name: SELDON_CORES_COUNT
+          value: '{{ .Values.dataflow.cores }}'
         - name: SELDON_UPSTREAM_HOST
           value: seldon-scheduler
         - name: SELDON_UPSTREAM_PORT
@@ -1224,26 +1080,14 @@
           limits:
             memory: '{{ .Values.dataflow.resources.memory }}'
           requests:
-<<<<<<< HEAD
             cpu: '{{ .Values.dataflow.resources.cpu }}'
             memory: '{{ .Values.dataflow.resources.memory }}'
+{{- with .Values.imagePullSecrets }}
+      imagePullSecrets: []
+      {{- toYaml . | nindent 8 }}
+{{- end }}
       securityContext: {{- toYaml .Values.dataflow.securityContext |
         nindent 8 }}
-=======
-            cpu: '{{ .Values.scheduler.resources.cpu }}'
-            memory: '{{ .Values.scheduler.resources.memory }}'
-        volumeMounts:
-        - mountPath: /mnt/kafka
-          name: kafka-config-volume
-        - mountPath: /mnt/tracing
-          name: tracing-config-volume
-        - mountPath: /mnt/scheduler
-          name: scheduler-state
-      imagePullSecrets:
-      - name: '{{ .Values.imagePullSecret }}'
-      securityContext: {{- toYaml .Values.scheduler.securityContext
-        | nindent 8 }}
->>>>>>> 6532aa88
       serviceAccountName: seldon-scheduler
       terminationGracePeriodSeconds: 5
     replicas: 1
@@ -1272,6 +1116,7 @@
       enable: {{ .Values.opentelemetry.enable }}
       otelExporterEndpoint: '{{ .Values.opentelemetry.endpoint }}'
       ratio: '{{ .Values.opentelemetry.ratio }}'
+{{ end }}
 ---
 apiVersion: mlops.seldon.io/v1alpha1
 kind: ServerConfig
@@ -1487,8 +1332,10 @@
       - mountPath: /mnt/certs
         name: downstream-ca-certs
         readOnly: true
-    imagePullSecrets:
-    - name: '{{ .Values.imagePullSecret }}'
+{{- with .Values.imagePullSecrets }}
+    imagePullSecrets: []
+    {{- toYaml . | nindent 8 }}
+{{- end }}
     securityContext: {{- toYaml .Values.serverConfig.securityContext
       | nindent 6 }}
     serviceAccountName: seldon-server
@@ -1730,8 +1577,10 @@
       - mountPath: /dev/shm
         name: dshm
         readOnly: false
-    imagePullSecrets:
-    - name: '{{ .Values.imagePullSecret }}'
+{{- with .Values.imagePullSecrets }}
+    imagePullSecrets: []
+    {{- toYaml . | nindent 8 }}
+{{- end }}
     securityContext: {{- toYaml .Values.serverConfig.securityContext
       | nindent 6 }}
     serviceAccountName: seldon-server
