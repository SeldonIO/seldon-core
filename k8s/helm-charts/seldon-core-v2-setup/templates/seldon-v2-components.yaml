--- conflicted
+++ resolved
@@ -1268,77 +1268,6 @@
   - name: hodometer
     podSpec:
       containers:
-<<<<<<< HEAD
-      - args:
-        - --http-port=9010
-        - --grpc-port=9011
-        - --metrics-port=9006
-        - --scheduler-host=seldon-scheduler
-        - --scheduler-plaintxt-port=$(SELDON_SCHEDULER_PLAINTXT_PORT)
-        - --scheduler-tls-port=$(SELDON_SCHEDULER_TLS_PORT)
-        - --envoy-host=seldon-mesh
-        - --envoy-port=80
-        - --kafka-config-path=/mnt/kafka/kafka.json
-        - --tracing-config-path=/mnt/tracing/tracing.json
-        command:
-        - /bin/pipelinegateway
-        env:
-        - name: KAFKA_SECURITY_PROTOCOL
-          value: '{{ .Values.security.kafka.protocol }}'
-        - name: KAFKA_SASL_MECHANISM
-          value: '{{ .Values.security.kafka.sasl.mechanism }}'
-        - name: KAFKA_CLIENT_TLS_ENDPOINT_IDENTIFICATION_ALGORITHM
-          value: '{{ .Values.security.kafka.ssl.client.endpointIdentificationAlgorithm
-            }}'
-        - name: KAFKA_CLIENT_TLS_SECRET_NAME
-          value: '{{ .Values.security.kafka.ssl.client.secret }}'
-        - name: KAFKA_CLIENT_TLS_KEY_LOCATION
-          value: '{{ .Values.security.kafka.ssl.client.keyPath }}'
-        - name: KAFKA_CLIENT_TLS_CRT_LOCATION
-          value: '{{ .Values.security.kafka.ssl.client.crtPath }}'
-        - name: KAFKA_CLIENT_TLS_CA_LOCATION
-          value: '{{ .Values.security.kafka.ssl.client.caPath }}'
-        - name: KAFKA_CLIENT_SASL_USERNAME
-          value: '{{ .Values.security.kafka.sasl.client.username }}'
-        - name: KAFKA_CLIENT_SASL_SECRET_NAME
-          value: '{{ .Values.security.kafka.sasl.client.secret }}'
-        - name: KAFKA_CLIENT_SASL_PASSWORD_LOCATION
-          value: '{{ .Values.security.kafka.sasl.client.passwordPath }}'
-        - name: KAFKA_BROKER_TLS_SECRET_NAME
-          value: '{{ .Values.security.kafka.ssl.client.brokerValidationSecret }}'
-        - name: KAFKA_BROKER_TLS_CA_LOCATION
-          value: '{{ .Values.security.kafka.ssl.client.brokerCaPath }}'
-        - name: ENVOY_SECURITY_PROTOCOL
-          value: '{{ .Values.security.envoy.protocol }}'
-        - name: ENVOY_UPSTREAM_SERVER_TLS_SECRET_NAME
-          value: '{{ .Values.security.envoy.ssl.upstream.server.secret }}'
-        - name: ENVOY_UPSTREAM_CLIENT_TLS_SECRET_NAME
-          value: '{{ .Values.security.envoy.ssl.upstream.server.clientValidationSecret
-            }}'
-        - name: ENVOY_UPSTREAM_SERVER_TLS_KEY_LOCATION
-          value: '{{ .Values.security.envoy.ssl.upstream.server.keyPath }}'
-        - name: ENVOY_UPSTREAM_SERVER_TLS_CRT_LOCATION
-          value: '{{ .Values.security.envoy.ssl.upstream.server.crtPath }}'
-        - name: ENVOY_UPSTREAM_SERVER_TLS_CA_LOCATION
-          value: '{{ .Values.security.envoy.ssl.upstream.server.caPath }}'
-        - name: ENVOY_UPSTREAM_CLIENT_TLS_CA_LOCATION
-          value: '{{ .Values.security.envoy.ssl.upstream.server.clientCaPath }}'
-        - name: ENVOY_DOWNSTREAM_CLIENT_MTLS
-          value: '{{ .Values.security.envoy.ssl.downstream.client.mtls }}'
-        - name: ENVOY_DOWNSTREAM_CLIENT_TLS_SECRET_NAME
-          value: '{{ .Values.security.envoy.ssl.downstream.client.secret }}'
-        - name: ENVOY_DOWNSTREAM_SERVER_TLS_SECRET_NAME
-          value: '{{ .Values.security.envoy.ssl.downstream.client.serverValidationSecret
-            }}'
-        - name: ENVOY_DOWNSTREAM_CLIENT_TLS_KEY_LOCATION
-          value: '{{ .Values.security.envoy.ssl.downstream.client.keyPath }}'
-        - name: ENVOY_DOWNSTREAM_CLIENT_TLS_CRT_LOCATION
-          value: '{{ .Values.security.envoy.ssl.downstream.client.crtPath }}'
-        - name: ENVOY_DOWNSTREAM_CLIENT_TLS_CA_LOCATION
-          value: '{{ .Values.security.envoy.ssl.downstream.client.caPath }}'
-        - name: ENVOY_DOWNSTREAM_SERVER_TLS_CA_LOCATION
-          value: '{{ .Values.security.envoy.ssl.downstream.client.serverCaPath }}'
-=======
       - env:
         - name: METRICS_LEVEL
           value: '{{ .Values.hodometer.metricsLevel }}'
@@ -1346,7 +1275,6 @@
           value: '{{ .Values.hodometer.logLevel }}'
         - name: EXTRA_PUBLISH_URLS
           value: '{{ .Values.hodometer.extraPublishUrls }}'
->>>>>>> 8a79f6a1
         - name: CONTROL_PLANE_SECURITY_PROTOCOL
           value: '{{ .Values.security.controlplane.protocol }}'
         - name: CONTROL_PLANE_CLIENT_TLS_SECRET_NAME
