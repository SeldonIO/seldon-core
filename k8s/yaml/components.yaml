--- conflicted
+++ resolved
@@ -523,8 +523,6 @@
             memory: '64Mi'
         securityContext:
           allowPrivilegeEscalation: false
-      imagePullSecrets:
-      - name: ''
       securityContext:
         fsGroup: 1000
         runAsGroup: 1000
@@ -543,59 +541,6 @@
   - name: seldon-scheduler
     podSpec:
       containers:
-<<<<<<< HEAD
-      - env:
-        - name: SELDON_KAFKA_BOOTSTRAP_SERVERS
-          value: 'seldon-kafka-bootstrap.seldon-mesh:9092'
-        - name: SELDON_KAFKA_REPLICATION_FACTOR
-          value: '1'
-        - name: SELDON_KAFKA_PARTITIONS_DEFAULT
-          value: '1'
-        - name: SELDON_KAFKA_MAX_MESSAGE_SIZE_BYTES
-          value: '1000000000'
-        - name: SELDON_KAFKA_SECURITY_PROTOCOL
-          value: 'PLAINTEXT'
-        - name: SELDON_KAFKA_TLS_CLIENT_SECRET
-          value: ''
-        - name: SELDON_KAFKA_TLS_CLIENT_KEY_PATH
-          value: '/tmp/certs/kafka/client/tls.key'
-        - name: SELDON_KAFKA_TLS_CLIENT_CERT_PATH
-          value: '/tmp/certs/kafka/client/tls.crt'
-        - name: SELDON_KAFKA_TLS_CLIENT_CA_PATH
-          value: '/tmp/certs/kafka/client/ca.crt'
-        - name: SELDON_KAFKA_TLS_BROKER_SECRET
-          value: ''
-        - name: SELDON_KAFKA_TLS_BROKER_CA_PATH
-          value: '/tmp/certs/kafka/broker/ca.crt'
-        - name: SELDON_KAFKA_TLS_ENDPOINT_IDENTIFICATION_ALGORITHM
-          value: ''
-        - name: SELDON_KAFKA_SASL_MECHANISM
-          value: 'SCRAM-SHA-512'
-        - name: SELDON_KAFKA_SASL_USERNAME
-          value: 'seldon'
-        - name: SELDON_KAFKA_SASL_SECRET
-          value: ''
-        - name: SELDON_KAFKA_SASL_PASSWORD_PATH
-          value: '/tmp/sasl/kafka/client/password'
-        - name: SELDON_TLS_ENDPOINT_IDENTIFICATION_ALGORITHM
-          value: ''
-        - name: SELDON_CORES_COUNT
-          value: '4'
-        - name: SELDON_UPSTREAM_HOST
-          value: seldon-scheduler
-        - name: SELDON_UPSTREAM_PORT
-          value: "9008"
-        - name: OTEL_JAVAAGENT_ENABLED
-          valueFrom:
-            configMapKeyRef:
-              key: OTEL_JAVAAGENT_ENABLED
-              name: seldon-tracing
-        - name: OTEL_EXPORTER_OTLP_ENDPOINT
-          valueFrom:
-            configMapKeyRef:
-              key: OTEL_EXPORTER_OTLP_ENDPOINT
-              name: seldon-tracing
-=======
       - args:
         - --pipeline-gateway-host=seldon-pipelinegateway
         - --tracing-config-path=/mnt/tracing/tracing.json
@@ -790,7 +735,6 @@
           value: "9004"
         - name: SELDON_SCHEDULER_TLS_PORT
           value: "9044"
->>>>>>> 8a79f6a1
         - name: POD_NAMESPACE
           valueFrom:
             fieldRef:
@@ -814,16 +758,11 @@
           requests:
             cpu: '100m'
             memory: '1G'
-<<<<<<< HEAD
-      imagePullSecrets:
-      - name: ''
-=======
         volumeMounts:
         - mountPath: /mnt/kafka
           name: kafka-config-volume
         - mountPath: /mnt/tracing
           name: tracing-config-volume
->>>>>>> 8a79f6a1
       securityContext:
         fsGroup: 1000
         runAsGroup: 1000
@@ -831,164 +770,6 @@
         runAsUser: 1000
       serviceAccountName: seldon-scheduler
       terminationGracePeriodSeconds: 5
-<<<<<<< HEAD
----
-# Source: seldon-core-v2-setup/templates/seldon-v2-components.yaml
-apiVersion: apps/v1
-kind: Deployment
-metadata:
-  labels:
-    app: seldon-envoy
-  name: seldon-envoy
-  namespace: 'default'
-spec:
-  selector:
-    matchLabels:
-      app: seldon-envoy
-  template:
-    metadata:
-      annotations:
-        prometheus.io/path: /stats/prometheus
-        prometheus.io/port: "9003"
-        prometheus.io/scrape: "true"
-      labels:
-        app: seldon-envoy
-    spec:
-      containers:
-      - env:
-        - name: ENVOY_SECURITY_PROTOCOL
-          value: 'PLAINTEXT'
-        - name: ENVOY_XDS_CLIENT_TLS_KEY
-          valueFrom:
-            secretKeyRef:
-              key: tls.key
-              name: 'seldon-controlplane-client'
-              optional: true
-        - name: ENVOY_XDS_CLIENT_TLS_CRT
-          valueFrom:
-            secretKeyRef:
-              key: tls.crt
-              name: 'seldon-controlplane-client'
-              optional: true
-        - name: ENVOY_XDS_SERVER_TLS_CA
-          valueFrom:
-            secretKeyRef:
-              key: ca.crt
-              name: 'seldon-controlplane-server'
-              optional: true
-        image: 'docker.io/seldonio/seldon-envoy:latest'
-        imagePullPolicy: 'IfNotPresent'
-        name: envoy
-        ports:
-        - containerPort: 9000
-          name: http
-        - containerPort: 9003
-          name: envoy-admin
-        resources:
-          limits:
-            memory: '128Mi'
-          requests:
-            cpu: '100m'
-            memory: '128Mi'
-      imagePullSecrets:
-      - name: ''
-      securityContext:
-        fsGroup: 1000
-        runAsGroup: 1000
-        runAsNonRoot: true
-        runAsUser: 1000
-      terminationGracePeriodSeconds: 5
----
-# Source: seldon-core-v2-setup/templates/seldon-v2-components.yaml
-apiVersion: apps/v1
-kind: Deployment
-metadata:
-  labels:
-    app.kubernetes.io/name: hodometer
-  name: seldon-hodometer
-  namespace: 'default'
-spec:
-  replicas: 1
-  selector:
-    matchLabels:
-      app.kubernetes.io/name: hodometer
-  template:
-    metadata:
-      labels:
-        app.kubernetes.io/name: hodometer
-    spec:
-      containers:
-      - env:
-        - name: METRICS_LEVEL
-          value: 'feature'
-        - name: LOG_LEVEL
-          value: 'info'
-        - name: EXTRA_PUBLISH_URLS
-          value: ''
-        - name: CONTROL_PLANE_SECURITY_PROTOCOL
-          value: 'PLAINTEXT'
-        - name: CONTROL_PLANE_CLIENT_TLS_SECRET_NAME
-          value: 'seldon-controlplane-client'
-        - name: CONTROL_PLANE_SERVER_TLS_SECRET_NAME
-          value: 'seldon-controlplane-server'
-        - name: CONTROL_PLANE_CLIENT_TLS_KEY_LOCATION
-          value: '/tmp/certs/cpc/tls.key'
-        - name: CONTROL_PLANE_CLIENT_TLS_CRT_LOCATION
-          value: '/tmp/certs/cpc/tls.crt'
-        - name: CONTROL_PLANE_CLIENT_TLS_CA_LOCATION
-          value: '/tmp/certs/cpc/ca.crt'
-        - name: CONTROL_PLANE_SERVER_TLS_CA_LOCATION
-          value: '/tmp/certs/cps/ca.crt'
-        - name: PUBLISH_URL
-          value: http://hodometer.seldon.io
-        - name: SCHEDULER_HOST
-          value: seldon-scheduler
-        - name: SCHEDULER_PLAINTXT_PORT
-          value: "9004"
-        - name: SCHEDULER_TLS_PORT
-          value: "9044"
-        - name: POD_NAMESPACE
-          valueFrom:
-            fieldRef:
-              fieldPath: metadata.namespace
-        image: 'docker.io/seldonio/seldon-hodometer:latest'
-        imagePullPolicy: 'IfNotPresent'
-        name: hodometer
-        resources:
-          limits:
-            memory: '32Mi'
-          requests:
-            cpu: '1m'
-            memory: '32Mi'
-      imagePullSecrets:
-      - name: ''
-      securityContext:
-        fsGroup: 1000
-        runAsGroup: 1000
-        runAsNonRoot: true
-        runAsUser: 1000
-      serviceAccountName: hodometer
-      terminationGracePeriodSeconds: 5
----
-# Source: seldon-core-v2-setup/templates/seldon-v2-components.yaml
-apiVersion: apps/v1
-kind: Deployment
-metadata:
-  labels:
-    control-plane: seldon-modelgateway
-  name: seldon-modelgateway
-  namespace: 'default'
-spec:
-  replicas: 1
-  selector:
-    matchLabels:
-      control-plane: seldon-modelgateway
-  template:
-    metadata:
-      labels:
-        control-plane: seldon-modelgateway
-    spec:
-=======
       volumes:
       - configMap:
           name: seldon-kafka
@@ -999,7 +780,6 @@
     replicas: 1
   - name: seldon-modelgateway
     podSpec:
->>>>>>> 8a79f6a1
       containers:
       - args:
         - --scheduler-host=seldon-scheduler
@@ -1096,8 +876,6 @@
           name: kafka-config-volume
         - mountPath: /mnt/tracing
           name: tracing-config-volume
-      imagePullSecrets:
-      - name: ''
       securityContext:
         fsGroup: 1000
         runAsGroup: 1000
@@ -1116,70 +894,12 @@
   - name: hodometer
     podSpec:
       containers:
-<<<<<<< HEAD
-      - args:
-        - --http-port=9010
-        - --grpc-port=9011
-        - --metrics-port=9006
-        - --scheduler-host=seldon-scheduler
-        - --scheduler-plaintxt-port=$(SELDON_SCHEDULER_PLAINTXT_PORT)
-        - --scheduler-tls-port=$(SELDON_SCHEDULER_TLS_PORT)
-        - --envoy-host=seldon-mesh
-        - --envoy-port=80
-        - --kafka-config-path=/mnt/kafka/kafka.json
-        - --tracing-config-path=/mnt/tracing/tracing.json
-        command:
-        - /bin/pipelinegateway
-        env:
-        - name: KAFKA_SECURITY_PROTOCOL
-          value: 'PLAINTEXT'
-        - name: KAFKA_SASL_MECHANISM
-          value: 'SCRAM-SHA-512'
-        - name: KAFKA_CLIENT_TLS_ENDPOINT_IDENTIFICATION_ALGORITHM
-          value: ''
-        - name: KAFKA_CLIENT_TLS_SECRET_NAME
-          value: ''
-        - name: KAFKA_CLIENT_TLS_KEY_LOCATION
-          value: '/tmp/certs/kafka/client/tls.key'
-        - name: KAFKA_CLIENT_TLS_CRT_LOCATION
-          value: '/tmp/certs/kafka/client/tls.crt'
-        - name: KAFKA_CLIENT_TLS_CA_LOCATION
-          value: '/tmp/certs/kafka/client/ca.crt'
-        - name: KAFKA_CLIENT_SASL_USERNAME
-          value: 'seldon'
-        - name: KAFKA_CLIENT_SASL_SECRET_NAME
-          value: ''
-        - name: KAFKA_CLIENT_SASL_PASSWORD_LOCATION
-          value: '/tmp/sasl/kafka/client/password'
-        - name: KAFKA_BROKER_TLS_SECRET_NAME
-          value: ''
-        - name: KAFKA_BROKER_TLS_CA_LOCATION
-          value: '/tmp/certs/kafka/broker/ca.crt'
-        - name: ENVOY_SECURITY_PROTOCOL
-          value: 'PLAINTEXT'
-        - name: ENVOY_UPSTREAM_SERVER_TLS_SECRET_NAME
-          value: 'seldon-upstream-server'
-        - name: ENVOY_UPSTREAM_CLIENT_TLS_SECRET_NAME
-          value: 'seldon-upstream-client'
-        - name: ENVOY_UPSTREAM_SERVER_TLS_KEY_LOCATION
-          value: '/tmp/certs/dus/tls.key'
-        - name: ENVOY_UPSTREAM_SERVER_TLS_CRT_LOCATION
-          value: '/tmp/certs/dus/tls.crt'
-        - name: ENVOY_UPSTREAM_SERVER_TLS_CA_LOCATION
-          value: '/tmp/certs/dus/ca.crt'
-        - name: ENVOY_UPSTREAM_CLIENT_TLS_CA_LOCATION
-          value: '/tmp/certs/duc/ca.crt'
-        - name: ENVOY_DOWNSTREAM_CLIENT_MTLS
-          value: 'false'
-        - name: ENVOY_DOWNSTREAM_CLIENT_TLS_SECRET_NAME
-=======
       - env:
         - name: METRICS_LEVEL
           value: 'feature'
         - name: LOG_LEVEL
           value: 'info'
         - name: EXTRA_PUBLISH_URLS
->>>>>>> 8a79f6a1
           value: ''
         - name: CONTROL_PLANE_SECURITY_PROTOCOL
           value: 'PLAINTEXT'
@@ -1261,18 +981,7 @@
             memory: '128Mi'
           requests:
             cpu: '100m'
-<<<<<<< HEAD
-            memory: '1G'
-        volumeMounts:
-        - mountPath: /mnt/kafka
-          name: kafka-config-volume
-        - mountPath: /mnt/tracing
-          name: tracing-config-volume
-      imagePullSecrets:
-      - name: ''
-=======
             memory: '128Mi'
->>>>>>> 8a79f6a1
       securityContext:
         fsGroup: 1000
         runAsGroup: 1000
@@ -1346,20 +1055,7 @@
             memory: '1G'
           requests:
             cpu: '100m'
-<<<<<<< HEAD
-            memory: '1Gi'
-        volumeMounts:
-        - mountPath: /mnt/kafka
-          name: kafka-config-volume
-        - mountPath: /mnt/tracing
-          name: tracing-config-volume
-        - mountPath: /mnt/scheduler
-          name: scheduler-state
-      imagePullSecrets:
-      - name: ''
-=======
             memory: '1G'
->>>>>>> 8a79f6a1
       securityContext:
         fsGroup: 1000
         runAsGroup: 1000
@@ -1602,8 +1298,6 @@
       - mountPath: /mnt/certs
         name: downstream-ca-certs
         readOnly: true
-    imagePullSecrets:
-    - name: ''
     securityContext:
       fsGroup: 1000
       runAsGroup: 1000
@@ -1841,8 +1535,6 @@
       - mountPath: /dev/shm
         name: dshm
         readOnly: false
-    imagePullSecrets:
-    - name: ''
     securityContext:
       fsGroup: 1000
       runAsGroup: 1000
