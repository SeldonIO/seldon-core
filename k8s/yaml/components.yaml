--- conflicted
+++ resolved
@@ -1198,11 +1198,8 @@
         value: '5'
       - name: SELDON_MAX_UNLOAD_RETRY_COUNT
         value: '1'
-<<<<<<< HEAD
-=======
       - name: SELDON_UNLOAD_GRACE_PERIOD_SECONDS
         value: '2'
->>>>>>> 7c884032
       - name: SELDON_OVERCOMMIT_PERCENTAGE
         value: '10'
       - name: CONTROL_PLANE_SECURITY_PROTOCOL
@@ -1457,11 +1454,8 @@
         value: '5'
       - name: SELDON_MAX_UNLOAD_RETRY_COUNT
         value: '1'
-<<<<<<< HEAD
-=======
       - name: SELDON_UNLOAD_GRACE_PERIOD_SECONDS
         value: '2'
->>>>>>> 7c884032
       - name: SELDON_OVERCOMMIT_PERCENTAGE
         value: '10'
       - name: CONTROL_PLANE_SECURITY_PROTOCOL
