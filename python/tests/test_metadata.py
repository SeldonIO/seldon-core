import logging
import yaml
import json
import pytest

from unittest.mock import patch

from seldon_core.metrics import SeldonMetrics
<<<<<<< HEAD
from seldon_core.wrapper import get_rest_microservice
from seldon_core.metadata import SeldonInvalidMetadataError, validate_model_metadata
=======
from seldon_core.proto import prediction_pb2
from seldon_core.wrapper import get_rest_microservice, SeldonModelGRPC
from seldon_core.metadata import SeldonInvalidMetadataError, validate_model_metadata
from seldon_core.utils import json_to_seldon_model_metadata

from google.protobuf import json_format
>>>>>>> 766fe277


# test default values


def test_default_values():
    meta = validate_model_metadata({})
    assert meta == {
        "name": "",
        "versions": [""],
        "platform": "",
        "inputs": [],
        "outputs": [],
    }


def test_default_values_with_env():
    with patch("seldon_core.metadata.MODEL_IMAGE", "seldonio/sklearn-iris:0.1"):
        meta = validate_model_metadata({})
    assert meta == {
        "name": "seldonio/sklearn-iris",
        "versions": ["0.1"],
        "platform": "",
        "inputs": [],
        "outputs": [],
    }


def test_default_values_with_colon_in_env():
    with patch("seldon_core.metadata.MODEL_IMAGE", "localhost:32000/sklearn-iris:0.1"):
        meta = validate_model_metadata({})
    assert meta == {
        "name": "localhost:32000/sklearn-iris",
        "versions": ["0.1"],
        "platform": "",
        "inputs": [],
        "outputs": [],
    }


# V1 meta tests


@pytest.mark.parametrize(
    "messagetype",
    ["tensor", "ndarray", "tftensor", "jsonData", "binData", "strData", "custom_data"],
)
def test_v1_only_messagetype(messagetype):
    data = f"""
        name: my-model-name
        versions: [ my-model-version-01 ]
        platform: seldon
        inputs:
        - messagetype: {messagetype}
        outputs:
        - messagetype: {messagetype}
    """
    meta_json = validate_model_metadata(yaml.safe_load(data))
    meta_proto = json_to_seldon_model_metadata(meta_json)
    assert meta_json == {
        "name": "my-model-name",
        "versions": ["my-model-version-01"],
        "platform": "seldon",
        "inputs": [{"messagetype": f"{messagetype}"}],
        "outputs": [{"messagetype": f"{messagetype}"}],
    }
    assert json.loads(json_format.MessageToJson(meta_proto)) == {
        "name": "my-model-name",
        "versions": ["my-model-version-01"],
        "platform": "seldon",
        "inputs": [{"messagetype": f"{messagetype}"}],
        "outputs": [{"messagetype": f"{messagetype}"}],
    }


def test_v1_mixed_multiple_inputs():
    data = """
        name: my-model-name
        versions: [ my-model-version-01 ]
        platform: seldon
        inputs:
        - messagetype: "tensor"
          schema:
            names: [a, b, c, d]
            shape: [ 2, 2 ]
        - messagetype: jsonData
        outputs:
        - messagetype: "binData"
    """
    meta_json = validate_model_metadata(yaml.safe_load(data))
    meta_proto = json_to_seldon_model_metadata(meta_json)
    assert meta_json == {
        "name": "my-model-name",
        "versions": ["my-model-version-01"],
        "platform": "seldon",
        "inputs": [
            {
                "messagetype": "tensor",
                "schema": {"names": ["a", "b", "c", "d"], "shape": [2, 2]},
            },
            {"messagetype": "jsonData"},
        ],
        "outputs": [{"messagetype": "binData"}],
    }
    assert json.loads(json_format.MessageToJson(meta_proto)) == {
        "name": "my-model-name",
        "versions": ["my-model-version-01"],
        "platform": "seldon",
        "inputs": [
            {
                "messagetype": "tensor",
                "schema": {"names": ["a", "b", "c", "d"], "shape": [2, 2]},
            },
            {"messagetype": "jsonData"},
        ],
        "outputs": [{"messagetype": "binData"}],
    }


@pytest.mark.parametrize(
    "messagetype", ["tensor", "ndarray", "tftensor", "custom_data"]
)
def test_v1_array(messagetype):
    data = f"""
        name: my-model-name
        versions: [ my-model-version-01 ]
        platform: seldon
        inputs:
        - messagetype: {messagetype}
          schema:
            names: [a, b, c, d]
            shape: [ 2, 2 ]
        outputs:
        - messagetype: {messagetype}
          schema:
            shape: [ 1 ]
    """
    meta_json = validate_model_metadata(yaml.safe_load(data))
    meta_proto = json_to_seldon_model_metadata(meta_json)
    assert meta_json == {
        "name": "my-model-name",
        "versions": ["my-model-version-01"],
        "platform": "seldon",
        "inputs": [
            {
                "messagetype": f"{messagetype}",
                "schema": {"names": ["a", "b", "c", "d"], "shape": [2, 2]},
            }
        ],
        "outputs": [{"messagetype": f"{messagetype}", "schema": {"shape": [1]}}],
    }
    assert json.loads(json_format.MessageToJson(meta_proto)) == {
        "name": "my-model-name",
        "versions": ["my-model-version-01"],
        "platform": "seldon",
        "inputs": [
            {
                "messagetype": f"{messagetype}",
                "schema": {"names": ["a", "b", "c", "d"], "shape": [2.0, 2.0]},
            }
        ],
        "outputs": [{"messagetype": f"{messagetype}", "schema": {"shape": [1.0]}}],
    }


def test_v1_json_with_schema():
    data = """
        name: my-model-name
        versions: [ my-model-version-01 ]
        platform: seldon
        inputs:
        - messagetype: jsonData
          schema:
              type: object
              properties:
                  names:
                      type: array
                      items:
                          type: string
                  data:
                    type: array
                    items:
                        type: number
                        format: double
        outputs:
        - messagetype: jsonData
    """
    meta_json = validate_model_metadata(yaml.safe_load(data))
    meta_proto = json_to_seldon_model_metadata(meta_json)
    assert meta_json == {
        "name": "my-model-name",
        "versions": ["my-model-version-01"],
        "platform": "seldon",
        "inputs": [
            {
                "messagetype": "jsonData",
                "schema": {
                    "type": "object",
                    "properties": {
                        "names": {"type": "array", "items": {"type": "string"}},
                        "data": {
                            "type": "array",
                            "items": {"type": "number", "format": "double"},
                        },
                    },
                },
            }
        ],
        "outputs": [{"messagetype": "jsonData"}],
    }
    assert json.loads(json_format.MessageToJson(meta_proto)) == {
        "name": "my-model-name",
        "versions": ["my-model-version-01"],
        "platform": "seldon",
        "inputs": [
            {
                "messagetype": "jsonData",
                "schema": {
                    "properties": {
                        "names": {"items": {"type": "string"}, "type": "array"},
                        "data": {
                            "type": "array",
                            "items": {"type": "number", "format": "double"},
                        },
                    },
                    "type": "object",
                },
            }
        ],
        "outputs": [{"messagetype": "jsonData"}],
    }


# V1 meta tests (failures)


@pytest.mark.parametrize(
    "invalid_input",
    [
        {},  # no such schema
        {"messagetype": "mytype"},  # to such valid schema
        {"messagetype": "array"},  # fails because shape is missing
        {"messagetype": "array", "shape": "1, 2"},  # shape is wrong type
        {"messagetype": "array", "shape": "1, 2"},  # shape is wrong type
        {"messagetype": "array", "shape": [2, 2], "invalid": "field"},
        {"messagetype": "jsonData", "invalid": "field"},
        {"messagetype": "jsonData", "schema": "some string"},  # schema should be dict
        {"messagetype": "strData", "invalid": "field"},
        {"messagetype": "binData", "invalid": "field"},
    ],
)
def test_v1_invalid_inputs(invalid_input):
    valid_base = {
        "inputs": [{"messagetype": "strData"}],
        "outputs": [{"messagetype": "strData"}],
    }
    with pytest.raises(SeldonInvalidMetadataError):
        validate_model_metadata({**valid_base, **{"inputs": invalid_input}})
        validate_model_metadata({**valid_base, **{"outputs": invalid_input}})


@pytest.mark.parametrize(
    "messagetype", ["tensor", "ndarray", "tftensor", "binData", "strData"]
)
def test_v1_invalid_schema_fields(messagetype):
    meta = {
        "inputs": [
            {"messagetype": messagetype, "schema": {"custom-field": "custom-def"}}
        ]
    }
    with pytest.raises(SeldonInvalidMetadataError):
        validate_model_metadata(meta)


@pytest.mark.parametrize("messagetype", ["jsonData", "customData"])
def test_v1_valid_custom_schema(messagetype):
    meta = {
        "inputs": [
            {"messagetype": messagetype, "schema": {"custom-field": "custom-def"}}
        ]
    }
    validate_model_metadata(meta)


# V2 meta tests


def test_v2():
    data = """
        name: my-model-name
        versions: [ my-model-version-01 ]
        platform: seldon
        inputs:
        - datatype: BYTES
          name: input
          shape: [ 1, 4 ]
        outputs:
        - datatype: BYTES
          name: output
          shape: [ 3 ]
    """
    meta_json = validate_model_metadata(yaml.safe_load(data))
    meta_proto = json_to_seldon_model_metadata(meta_json)
    assert meta_json == {
        "name": "my-model-name",
        "versions": ["my-model-version-01"],
        "platform": "seldon",
        "inputs": [{"datatype": "BYTES", "name": "input", "shape": [1, 4]}],
        "outputs": [{"datatype": "BYTES", "name": "output", "shape": [3]}],
    }
    assert json.loads(json_format.MessageToJson(meta_proto)) == {
        "name": "my-model-name",
        "versions": ["my-model-version-01"],
        "platform": "seldon",
        "inputs": [{"name": "input", "datatype": "BYTES", "shape": ["1", "4"]}],
        "outputs": [{"name": "output", "datatype": "BYTES", "shape": ["3"]}],
    }


# mix test


def test_v1_v2_mix():
    data = """
        name: my-model-name
        versions: [ my-model-version-01 ]
        platform: seldon
        inputs:
        - datatype: BYTES
          name: input
          shape: [ 1, 4 ]
        - messagetype: jsonData
        outputs:
        - datatype: BYTES
          name: output
          shape: [ 3 ]
    """
    meta_json = validate_model_metadata(yaml.safe_load(data))
    meta_proto = json_to_seldon_model_metadata(meta_json)
    assert meta_json == {
        "name": "my-model-name",
        "versions": ["my-model-version-01"],
        "platform": "seldon",
        "inputs": [
            {"datatype": "BYTES", "name": "input", "shape": [1, 4]},
            {"messagetype": "jsonData"},
        ],
        "outputs": [{"datatype": "BYTES", "name": "output", "shape": [3]}],
    }
    assert json.loads(json_format.MessageToJson(meta_proto)) == {
        "name": "my-model-name",
        "versions": ["my-model-version-01"],
        "platform": "seldon",
        "inputs": [
            {"name": "input", "datatype": "BYTES", "shape": ["1", "4"]},
            {"messagetype": "jsonData"},
        ],
        "outputs": [{"name": "output", "datatype": "BYTES", "shape": ["3"]}],
    }


# validate_model_metadata tests block


def test_validate_model_metadata():
    meta = {
        "name": "my-model-name",
        "versions": ["model-version"],
        "platform": "model-platform",
        "inputs": [{"name": "input", "datatype": "BYTES", "shape": [1]}],
        "outputs": [{"name": "output", "datatype": "BYTES", "shape": [1]}],
    }
    with patch("seldon_core.metadata.MODEL_IMAGE", None):
        assert meta == validate_model_metadata(meta)


def test_validate_model_metadata_with_env():
    meta = {
        "name": "my-model-name",
        "versions": ["model-version"],
        "platform": "model-platform",
        "inputs": [{"name": "input", "datatype": "BYTES", "shape": [1]}],
        "outputs": [{"name": "output", "datatype": "BYTES", "shape": [1]}],
    }
    with patch("seldon_core.metadata.MODEL_IMAGE", "seldonio/sklearn-iris:0.1"):
        assert meta == validate_model_metadata(meta)


def test_validate_model_metadata_with_colon_in_env():
    meta = {
        "name": "my-model-name",
        "versions": ["model-version"],
        "platform": "model-platform",
        "inputs": [{"name": "input", "datatype": "BYTES", "shape": [1]}],
        "outputs": [{"name": "output", "datatype": "BYTES", "shape": [1]}],
    }
    with patch("seldon_core.metadata.MODEL_IMAGE", "localhost:32000/sklearn-iris:0.1"):
        assert meta == validate_model_metadata(meta)


@pytest.mark.parametrize("invalid_versions", ["v1", [1], "[v]", "[1]", 1, 1.1])
def test_validate_model_metadata_wrong_versions(invalid_versions):
    with pytest.raises(SeldonInvalidMetadataError):
        validate_model_metadata({"versions": invalid_versions})


@pytest.mark.parametrize(
    "invalid_tensor",
    [
        {"name": "tensor-name", "datatype": "data-type", "shape": [1, 2]},
        "some string",
        ["some string in array"],
    ],
)
def test_validate_model_metadata_wrong_inputs_outputs(invalid_tensor):
    # Note: this could not be combined with test_model_metadata_wrong_inputs_outputs as
    # second input there is a valid input here
    with pytest.raises(SeldonInvalidMetadataError):
        validate_model_metadata({"inputs": invalid_tensor})
    with pytest.raises(SeldonInvalidMetadataError):
        validate_model_metadata({"outputs": invalid_tensor})


# Microservice tests block

yaml_meta = """
---
name: test-name-env
versions: [ test-version ]
platform: test-platform
inputs:
- datatype: BYTES
  name: input
  shape: [ 1, 2 ]
outputs:
- datatype: BYTES
  name: output
  shape: [ 1, 2, 3 ]
"""


json_meta = """
{
    "name": "test_name_json",
    "versions": ["test-version"],
    "platform": "seldon",
    "inputs": [{"name": "input", "datatype": "BYTES", "shape": [1, 2]}],
    "outputs": [{"name": "output", "datatype": "BYTES", "shape": [1, 2, 3]}],
}
"""


class UserObject:
    METADATA_RESPONSE = {
        "name": "my-model-name",
        "versions": ["model-version"],
        "platform": "model-platform",
        "inputs": [{"name": "input", "datatype": "BYTES", "shape": [1]}],
        "outputs": [{"name": "output", "datatype": "BYTES", "shape": [1]}],
    }

    def predict(self, X, features_names):
        logging.info("Predict called")
        return X

    def init_metadata(self):
        logging.info("init_metadata called")
        return self.METADATA_RESPONSE


def test_model_metadata_ok():
    user_object = UserObject()
    seldon_metrics = SeldonMetrics()

    app = get_rest_microservice(user_object, seldon_metrics)
    client = app.test_client()

    rv = client.get('/predict?json={"data": {"names": ["input"], "ndarray": ["data"]}}')
    assert rv.status_code == 200
    assert json.loads(rv.data)["data"]["ndarray"] == ["data"]

    rv = client.get("/metadata")
    assert rv.status_code == 200


<<<<<<< HEAD
=======
def test_model_metadata_ok_grpc():
    user_object = UserObject()
    seldon_metrics = SeldonMetrics()

    app = SeldonModelGRPC(user_object, seldon_metrics)
    resp = app.Metadata(None, None)
    assert json.loads(json_format.MessageToJson(resp)) == {
        "name": "my-model-name",
        "versions": ["model-version"],
        "platform": "model-platform",
        "inputs": [{"name": "input", "datatype": "BYTES", "shape": ["1"]}],
        "outputs": [{"name": "output", "datatype": "BYTES", "shape": ["1"]}],
    }


>>>>>>> 766fe277
@pytest.mark.parametrize("env_value", [json_meta, yaml_meta])
def test_model_metadata_value_in_env(env_value):
    user_object = UserObject()
    seldon_metrics = SeldonMetrics()

    # it is enough to only patch call to get_rest_microservice as it caches the metadata
    with patch("os.environ", {"MODEL_METADATA": env_value}):
        app = get_rest_microservice(user_object, seldon_metrics)

    client = app.test_client()

    rv = client.get('/predict?json={"data": {"names": ["input"], "ndarray": ["data"]}}')
    assert rv.status_code == 200
    assert json.loads(rv.data)["data"]["ndarray"] == ["data"]

    rv = client.get("/metadata")
    assert rv.status_code == 200
    assert json.loads(rv.data) == {
        **UserObject.METADATA_RESPONSE,
        **yaml.safe_load(env_value),
    }


def test_model_metadata_invalid_user_definition():
    user_object = UserObject()
    seldon_metrics = SeldonMetrics()

    # Break UserObject class to provide invalid init_metadata
    user_object.METADATA_RESPONSE["versions"] = "string-not-array-of-strings"

    app = get_rest_microservice(user_object, seldon_metrics)
    client = app.test_client()

    rv = client.get('/predict?json={"data": {"names": ["input"], "ndarray": ["data"]}}')
    assert rv.status_code == 200
    assert json.loads(rv.data)["data"]["ndarray"] == ["data"]

    rv = client.get("/metadata")
    assert rv.status_code == 500
    assert json.loads(rv.data) == {
        "status": {
            "code": -1,
            "info": "Model metadata unavailable",
            "reason": "MICROSERVICE_BAD_METADATA",
            "status": 1,
        }
    }<|MERGE_RESOLUTION|>--- conflicted
+++ resolved
@@ -6,17 +6,13 @@
 from unittest.mock import patch
 
 from seldon_core.metrics import SeldonMetrics
-<<<<<<< HEAD
-from seldon_core.wrapper import get_rest_microservice
-from seldon_core.metadata import SeldonInvalidMetadataError, validate_model_metadata
-=======
 from seldon_core.proto import prediction_pb2
 from seldon_core.wrapper import get_rest_microservice, SeldonModelGRPC
 from seldon_core.metadata import SeldonInvalidMetadataError, validate_model_metadata
 from seldon_core.utils import json_to_seldon_model_metadata
 
 from google.protobuf import json_format
->>>>>>> 766fe277
+
 
 
 # test default values
@@ -502,8 +498,6 @@
     assert rv.status_code == 200
 
 
-<<<<<<< HEAD
-=======
 def test_model_metadata_ok_grpc():
     user_object = UserObject()
     seldon_metrics = SeldonMetrics()
@@ -519,7 +513,6 @@
     }
 
 
->>>>>>> 766fe277
 @pytest.mark.parametrize("env_value", [json_meta, yaml_meta])
 def test_model_metadata_value_in_env(env_value):
     user_object = UserObject()
