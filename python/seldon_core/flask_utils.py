--- conflicted
+++ resolved
@@ -22,11 +22,7 @@
         else:
             message = request.get_json()
             if message is None:
-<<<<<<< HEAD
-                raise SeldonMicroserviceException("Empty jsons parameter in data")
-=======
                 raise SeldonMicroserviceException("Can't find JSON in data")
->>>>>>> 4b6eaa0b
     if message is None:
         raise SeldonMicroserviceException("Invalid Data Format - empty JSON")
     return message
