import logging
import os
from typing import Any, Dict, List, Tuple, Union

import numpy as np
import yaml
from google.protobuf import json_format

from seldon_core.flask_utils import SeldonMicroserviceException
from seldon_core.metadata import SeldonInvalidMetadataError, validate_model_metadata
from seldon_core.metrics import (
    AGGREGATE_METRIC_METHOD_TAG,
    FEEDBACK_METRIC_METHOD_TAG,
    HEALTH_METRIC_METHOD_TAG,
    INPUT_TRANSFORM_METRIC_METHOD_TAG,
    OUTPUT_TRANSFORM_METRIC_METHOD_TAG,
    PREDICT_METRIC_METHOD_TAG,
    ROUTER_METRIC_METHOD_TAG,
    SeldonMetrics,
)
from seldon_core.proto import prediction_pb2
from seldon_core.user_model import (
    INCLUDE_METRICS_IN_CLIENT_RESPONSE,
    SeldonNotImplementedError,
    SeldonResponse,
    client_aggregate,
    client_custom_metrics,
    client_health_status,
    client_predict,
    client_route,
    client_send_feedback,
    client_transform_input,
    client_transform_output,
)
from seldon_core.utils import (
    construct_response,
    construct_response_json,
    extract_feedback_request_parts,
    extract_request_parts,
    extract_request_parts_json,
    getenv_as_bool,
    json_to_seldon_message,
    seldon_message_to_json,
)

logger = logging.getLogger(__name__)


def handle_raw_custom_metrics(
    msg: Union[prediction_pb2.SeldonMessage, Dict],
    seldon_metrics: SeldonMetrics,
    is_proto: bool,
    method: str,
):
    """
    Update SeldonMetrics object with custom metrics from raw methods.
    If INCLUDE_METRICS_IN_CLIENT_RESPONSE environmental variable is set to "true"
    metrics will be dropped from msg.
    """
    metrics = []
    if is_proto:
        # proto to json extracts dictionary in no particular order
        # sorting tags it here to ensure unique key in metrics.py _generate_tags_key
        metrics = seldon_message_to_json(msg.meta).get("metrics", [])
<<<<<<< HEAD
        for metric in metrics:
            metric["tags"] = dict(sorted(metric["tags"].items(), key=lambda item: item[1]))
=======
        metrics["tags"] = dict(sorted(metrics["tags"].items(), key=lambda item: item[1]))
        
>>>>>>> 5d28a366
        if metrics and not INCLUDE_METRICS_IN_CLIENT_RESPONSE:
            del msg.meta.metrics[:]
    elif isinstance(msg, dict):
        metrics = msg.get("meta", {}).get("metrics", [])
        if metrics and not INCLUDE_METRICS_IN_CLIENT_RESPONSE:
            del msg["meta"]["metrics"]
    seldon_metrics.update(metrics, method)


def predict(
    user_model: Any,
    request: Union[prediction_pb2.SeldonMessage, List, Dict, bytes],
    seldon_metrics: SeldonMetrics,
) -> Union[prediction_pb2.SeldonMessage, List, Dict, bytes]:
    """
    Call the user model to get a prediction and package the response

    Parameters
    ----------
    user_model
       User defined class instance
    request
       The incoming request

    Returns
    -------
      The prediction
    """
    # TODO: Find a way to choose predict_rest or predict_grpc when payload is
    # not decoded
    is_proto = isinstance(request, prediction_pb2.SeldonMessage)

    if hasattr(user_model, "predict_rest") and not is_proto:
        logger.warning("predict_rest is deprecated. Please use predict_raw")
        return user_model.predict_rest(request)
    elif hasattr(user_model, "predict_grpc") and is_proto:
        logger.warning("predict_grpc is deprecated. Please use predict_raw")
        return user_model.predict_grpc(request)
    else:
        if hasattr(user_model, "predict_raw"):
            try:
                response = user_model.predict_raw(request)
                handle_raw_custom_metrics(
                    response, seldon_metrics, is_proto, PREDICT_METRIC_METHOD_TAG
                )
                return response
            except SeldonNotImplementedError:
                pass

        if is_proto:
            (features, meta, datadef, data_type) = extract_request_parts(request)

            client_response = client_predict(
                user_model, features, datadef.names, meta=meta
            )

            metrics = client_custom_metrics(
                user_model,
                seldon_metrics,
                PREDICT_METRIC_METHOD_TAG,
                client_response.metrics,
            )

            return construct_response(
                user_model,
                False,
                request,
                client_response.data,
                meta,
                metrics,
                client_response.tags,
            )
        else:
            (features, meta, datadef, data_type) = extract_request_parts_json(request)
            class_names = datadef["names"] if datadef and "names" in datadef else []

            client_response = client_predict(
                user_model, features, class_names, meta=meta
            )

            metrics = client_custom_metrics(
                user_model,
                seldon_metrics,
                PREDICT_METRIC_METHOD_TAG,
                client_response.metrics,
            )

            return construct_response_json(
                user_model,
                False,
                request,
                client_response.data,
                meta,
                metrics,
                client_response.tags,
            )


def send_feedback(
    user_model: Any,
    request: prediction_pb2.Feedback,
    predictive_unit_id: str,
    seldon_metrics: SeldonMetrics,
) -> prediction_pb2.SeldonMessage:
    """

    Parameters
    ----------
    user_model
       A Seldon user model
    request
       SeldonMesage proto
    predictive_unit_id
       The ID of the enclosing container predictive unit. Will be taken from environment.

    Returns
    -------

    """
    seldon_metrics.update_reward(request.reward)

    if hasattr(user_model, "send_feedback_rest"):
        logger.warning("send_feedback_rest is deprecated. Please use send_feedback_raw")
        request_json = json_format.MessageToJson(request)
        response_json = user_model.send_feedback_rest(request_json)
        return json_to_seldon_message(response_json)
    elif hasattr(user_model, "send_feedback_grpc"):
        logger.warning("send_feedback_grpc is deprecated. Please use send_feedback_raw")
        response_json = user_model.send_feedback_grpc(request)
        return json_to_seldon_message(response_json)
    else:
        if hasattr(user_model, "send_feedback_raw"):
            try:
                response = user_model.send_feedback_raw(request)
                handle_raw_custom_metrics(
                    response, seldon_metrics, True, FEEDBACK_METRIC_METHOD_TAG
                )
                return response
            except SeldonNotImplementedError:
                pass

        (datadef_request, features, truth, reward) = extract_feedback_request_parts(
            request
        )
        routing = request.response.meta.routing.get(predictive_unit_id)

        client_response = client_send_feedback(
            user_model, features, datadef_request.names, reward, truth, routing
        )

        metrics = client_custom_metrics(
            user_model,
            seldon_metrics,
            FEEDBACK_METRIC_METHOD_TAG,
            client_response.metrics,
        )

        if client_response.data is None:
            client_response.data = np.array([])

        return construct_response(
            user_model,
            False,
            request.request,
            client_response.data,
            None,
            metrics,
            client_response.tags,
        )


def transform_input(
    user_model: Any,
    request: Union[prediction_pb2.SeldonMessage, List, Dict],
    seldon_metrics: SeldonMetrics,
) -> Union[prediction_pb2.SeldonMessage, List, Dict]:
    """

    Parameters
    ----------
    user_model
       User defined class to handle transform input
    request
       The incoming request

    Returns
    -------
       The transformed request

    """
    is_proto = isinstance(request, prediction_pb2.SeldonMessage)

    if hasattr(user_model, "transform_input_rest"):
        logger.warning(
            "transform_input_rest is deprecated. Please use transform_input_raw"
        )
        return user_model.transform_input_rest(request)
    elif hasattr(user_model, "transform_input_grpc"):
        logger.warning(
            "transform_input_grpc is deprecated. Please use transform_input_raw"
        )
        return user_model.transform_input_grpc(request)
    else:
        if hasattr(user_model, "transform_input_raw"):
            try:
                response = user_model.transform_input_raw(request)
                handle_raw_custom_metrics(
                    response,
                    seldon_metrics,
                    is_proto,
                    INPUT_TRANSFORM_METRIC_METHOD_TAG,
                )
                return response
            except SeldonNotImplementedError:
                pass

        if is_proto:
            (features, meta, datadef, data_type) = extract_request_parts(request)

            client_response = client_transform_input(
                user_model, features, datadef.names, meta=meta
            )

            metrics = client_custom_metrics(
                user_model,
                seldon_metrics,
                INPUT_TRANSFORM_METRIC_METHOD_TAG,
                client_response.metrics,
            )

            return construct_response(
                user_model,
                False,
                request,
                client_response.data,
                meta,
                metrics,
                client_response.tags,
            )
        else:
            (features, meta, datadef, data_type) = extract_request_parts_json(request)
            class_names = datadef["names"] if datadef and "names" in datadef else []

            client_response = client_transform_input(
                user_model, features, class_names, meta=meta
            )

            metrics = client_custom_metrics(
                user_model,
                seldon_metrics,
                INPUT_TRANSFORM_METRIC_METHOD_TAG,
                client_response.metrics,
            )

            return construct_response_json(
                user_model,
                False,
                request,
                client_response.data,
                meta,
                metrics,
                client_response.tags,
            )


def transform_output(
    user_model: Any,
    request: Union[prediction_pb2.SeldonMessage, List, Dict],
    seldon_metrics: SeldonMetrics,
) -> Union[prediction_pb2.SeldonMessage, List, Dict]:
    """

    Parameters
    ----------
    user_model
       User defined class to handle transform input
    request
       The incoming request

    Returns
    -------
       The transformed request

    """
    is_proto = isinstance(request, prediction_pb2.SeldonMessage)

    if hasattr(user_model, "transform_output_rest"):
        logger.warning(
            "transform_input_rest is deprecated. Please use transform_input_raw"
        )
        return user_model.transform_output_rest(request)
    elif hasattr(user_model, "transform_output_grpc"):
        logger.warning(
            "transform_input_grpc is deprecated. Please use transform_input_raw"
        )
        return user_model.transform_output_grpc(request)
    else:
        if hasattr(user_model, "transform_output_raw"):
            try:
                response = user_model.transform_output_raw(request)
                handle_raw_custom_metrics(
                    response,
                    seldon_metrics,
                    is_proto,
                    OUTPUT_TRANSFORM_METRIC_METHOD_TAG,
                )
                return response
            except SeldonNotImplementedError:
                pass

        if is_proto:
            (features, meta, datadef, data_type) = extract_request_parts(request)

            client_response = client_transform_output(
                user_model, features, datadef.names, meta=meta
            )

            metrics = client_custom_metrics(
                user_model,
                seldon_metrics,
                OUTPUT_TRANSFORM_METRIC_METHOD_TAG,
                client_response.metrics,
            )

            return construct_response(
                user_model,
                False,
                request,
                client_response.data,
                meta,
                metrics,
                client_response.tags,
            )
        else:
            (features, meta, datadef, data_type) = extract_request_parts_json(request)
            class_names = datadef["names"] if datadef and "names" in datadef else []

            client_response = client_transform_output(
                user_model, features, class_names, meta=meta
            )

            metrics = client_custom_metrics(
                user_model,
                seldon_metrics,
                OUTPUT_TRANSFORM_METRIC_METHOD_TAG,
                client_response.metrics,
            )

            return construct_response_json(
                user_model,
                False,
                request,
                client_response.data,
                meta,
                metrics,
                client_response.tags,
            )


def route(
    user_model: Any,
    request: Union[prediction_pb2.SeldonMessage, List, Dict],
    seldon_metrics: SeldonMetrics,
) -> Union[prediction_pb2.SeldonMessage, List, Dict]:
    """
    Parameters
    ----------
    user_model
       A Seldon user model
    request
       A SelodonMessage proto
    seldon_metrics
        A SeldonMetrics instance
    Returns
    -------
    """
    is_proto = isinstance(request, prediction_pb2.SeldonMessage)

    if hasattr(user_model, "route_rest"):
        logger.warning("route_rest is deprecated. Please use route_raw")
        return user_model.route_rest(request)
    elif hasattr(user_model, "route_grpc"):
        logger.warning("route_grpc is deprecated. Please use route_raw")
        return user_model.route_grpc(request)
    else:
        if hasattr(user_model, "route_raw"):
            try:
                response = user_model.route_raw(request)
                handle_raw_custom_metrics(
                    response, seldon_metrics, is_proto, ROUTER_METRIC_METHOD_TAG
                )
                return response
            except SeldonNotImplementedError:
                pass

        if is_proto:
            (features, meta, datadef, data_type) = extract_request_parts(request)
            client_response = client_route(
                user_model, features, datadef.names, meta=meta
            )
            if not isinstance(client_response.data, int):
                raise SeldonMicroserviceException(
                    "Routing response must be int but got " + str(client_response.data)
                )
            client_response_arr = np.array([[client_response.data]])

            metrics = client_custom_metrics(
                user_model,
                seldon_metrics,
                ROUTER_METRIC_METHOD_TAG,
                client_response.metrics,
            )

            return construct_response(
                user_model,
                False,
                request,
                client_response_arr,
                None,
                metrics,
                client_response.tags,
            )
        else:
            (features, meta, datadef, data_type) = extract_request_parts_json(request)
            class_names = datadef["names"] if datadef and "names" in datadef else []
            client_response = client_route(user_model, features, class_names, meta=meta)
            if not isinstance(client_response.data, int):
                raise SeldonMicroserviceException(
                    "Routing response must be int but got " + str(client_response.data)
                )
            client_response_arr = np.array([[client_response.data]])

            metrics = client_custom_metrics(
                user_model,
                seldon_metrics,
                ROUTER_METRIC_METHOD_TAG,
                client_response.metrics,
            )

            return construct_response_json(
                user_model,
                False,
                request,
                client_response_arr,
                None,
                metrics,
                client_response.tags,
            )


def aggregate(
    user_model: Any,
    request: Union[prediction_pb2.SeldonMessageList, List, Dict],
    seldon_metrics: SeldonMetrics,
) -> Union[prediction_pb2.SeldonMessage, List, Dict]:
    """
    Aggregate a list of payloads

    Parameters
    ----------
    user_model
       A Seldon user model
    request
       SeldonMessage proto
    seldon_metrics
        A SeldonMetrics instance

    Returns
    -------
       Aggregated SeldonMessage proto

    """

    def merge_meta(meta_list):
        tags = {}
        requestPath = {}
        for meta in meta_list:
            if meta:
                tags.update(meta.get("tags", {}))
                requestPath.update(meta.get("requestPath", {}))
        return {"tags": tags, "requestPath": requestPath}

    def merge_metrics(meta_list, custom_metrics):
        metrics = []
        for meta in meta_list:
            if meta:
                metrics.extend(meta.get("metrics", []))
        metrics.extend(custom_metrics)
        return metrics

    is_proto = isinstance(request, prediction_pb2.SeldonMessageList)

    if hasattr(user_model, "aggregate_rest"):
        logger.warning("aggregate_rest is deprecated. Please use aggregate_raw")
        return user_model.aggregate_rest(request)
    elif hasattr(user_model, "aggregate_grpc"):
        logger.warning("aggregate_grpc is deprecated. Please use aggregate_raw")
        return user_model.aggregate_grpc(request)
    else:
        if hasattr(user_model, "aggregate_raw"):
            try:
                response = user_model.aggregate_raw(request)
                handle_raw_custom_metrics(
                    response, seldon_metrics, is_proto, AGGREGATE_METRIC_METHOD_TAG
                )
                return response
            except SeldonNotImplementedError:
                pass

        if is_proto:
            features_list = []
            names_list = []
            meta_list = []

            for msg in request.seldonMessages:
                (features, meta, datadef, data_type) = extract_request_parts(msg)
                features_list.append(features)
                names_list.append(datadef.names)
                meta_list.append(meta)

            client_response = client_aggregate(user_model, features_list, names_list)

            metrics = client_custom_metrics(
                user_model,
                seldon_metrics,
                AGGREGATE_METRIC_METHOD_TAG,
                client_response.metrics,
            )

            return construct_response(
                user_model,
                False,
                request.seldonMessages[0],
                client_response.data,
                merge_meta(meta_list),
                merge_metrics(meta_list, metrics),
                client_response.tags,
            )
        else:
            features_list = []
            names_list = []

            if isinstance(request, list):
                msgs = request
            elif "seldonMessages" in request and isinstance(
                request["seldonMessages"], list
            ):
                msgs = request["seldonMessages"]
            else:
                raise SeldonMicroserviceException(
                    f"Invalid request data type: {request}"
                )

            meta_list = []
            for msg in msgs:
                (features, meta, datadef, data_type) = extract_request_parts_json(msg)
                class_names = datadef["names"] if datadef and "names" in datadef else []
                features_list.append(features)
                names_list.append(class_names)
                meta_list.append(meta)

            client_response = client_aggregate(user_model, features_list, names_list)

            metrics = client_custom_metrics(
                user_model,
                seldon_metrics,
                AGGREGATE_METRIC_METHOD_TAG,
                client_response.metrics,
            )

            return construct_response_json(
                user_model,
                False,
                msgs[0],
                client_response.data,
                merge_meta(meta_list),
                merge_metrics(meta_list, metrics),
                client_response.tags,
            )


def health_status(
    user_model: Any, seldon_metrics: SeldonMetrics
) -> Union[prediction_pb2.SeldonMessage, List, Dict]:
    """
    Call the user model to check the health of the model

    Parameters
    ----------
    user_model
       User defined class instance
    seldon_metrics
        A SeldonMetrics instance

    Returns
    -------
      Health check output
    """

    if hasattr(user_model, "health_status_raw"):
        try:
            return user_model.health_status_raw()
        except SeldonNotImplementedError:
            pass

    client_response = client_health_status(user_model)
    metrics = client_custom_metrics(
        user_model, seldon_metrics, HEALTH_METRIC_METHOD_TAG
    )

    return construct_response_json(
        user_model, False, {}, client_response, None, metrics
    )


def init_metadata(user_model: Any) -> Dict:
    """
    Call the user model to get the model init_metadata

    Parameters
    ----------
    user_model
        User defined class instance

    Returns
    -------
        Validated model metadata
    """
    # meta_user: load metadata defined in the user_model instance
    if hasattr(user_model, "init_metadata"):
        try:
            meta_user = user_model.init_metadata()
        except SeldonNotImplementedError:
            meta_user = {}
            pass
    else:
        meta_user = {}

    if not isinstance(meta_user, dict):
        logger.error("init_metadata must return dict")
        meta_user = {}

    # meta_env: load metadata from environmental variable
    try:
        meta_env = yaml.safe_load(os.environ.get("MODEL_METADATA", "{}"))
    except yaml.YAMLError as e:
        logger.error(f"Reading metadata from MODEL_METADATA env variable failed: {e}")
        meta_env = {}

    meta = {**meta_user, **meta_env}

    try:
        return validate_model_metadata(meta)
    except SeldonInvalidMetadataError as e:
        logger.error(f"Metadata validation error\n{e}")
        logger.error(f"Failed to validate metadata {meta}")
        return None<|MERGE_RESOLUTION|>--- conflicted
+++ resolved
@@ -62,13 +62,9 @@
         # proto to json extracts dictionary in no particular order
         # sorting tags it here to ensure unique key in metrics.py _generate_tags_key
         metrics = seldon_message_to_json(msg.meta).get("metrics", [])
-<<<<<<< HEAD
         for metric in metrics:
             metric["tags"] = dict(sorted(metric["tags"].items(), key=lambda item: item[1]))
-=======
-        metrics["tags"] = dict(sorted(metrics["tags"].items(), key=lambda item: item[1]))
         
->>>>>>> 5d28a366
         if metrics and not INCLUDE_METRICS_IN_CLIENT_RESPONSE:
             del msg.meta.metrics[:]
     elif isinstance(msg, dict):
