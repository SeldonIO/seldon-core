--- conflicted
+++ resolved
@@ -264,11 +264,7 @@
     "spec:\n",
     "  containers:\n",
     "  - name: rclone\n",
-<<<<<<< HEAD
-    "    image: seldonio/rclone-storage-initializer:1.15.0\n",
-=======
     "    image: seldonio/rclone-storage-initializer:1.16.0-dev\n",
->>>>>>> b24d966e
     "    command: [ \"/bin/sh\", \"-c\", \"--\", \"sleep 3600\"]\n",
     "    envFrom:\n",
     "    - secretRef:\n",
@@ -363,11 +359,7 @@
     "      implementation: SKLEARN_SERVER\n",
     "      modelUri: s3://sklearn/iris\n",
     "      envSecretRefName: seldon-rclone-secret\n",
-<<<<<<< HEAD
-    "      storageInitializerImage: seldonio/rclone-storage-initializer:1.15.0"
-=======
     "      storageInitializerImage: seldonio/rclone-storage-initializer:1.16.0-dev"
->>>>>>> b24d966e
    ]
   },
   {
