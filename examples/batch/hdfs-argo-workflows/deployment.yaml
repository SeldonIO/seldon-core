--- conflicted
+++ resolved
@@ -9,11 +9,7 @@
   - graph:
       children: []
       implementation: SKLEARN_SERVER
-<<<<<<< HEAD
-      modelUri: gs://seldon-models/v1.15.0/sklearn/iris
-=======
       modelUri: gs://seldon-models/v1.16.0-dev/sklearn/iris
->>>>>>> b24d966e
       name: classifier
       logger:
         mode: all
