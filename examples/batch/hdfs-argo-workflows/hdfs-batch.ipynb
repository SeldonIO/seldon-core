--- conflicted
+++ resolved
@@ -535,11 +535,7 @@
     "\n",
     "  - name: process-batch-inputs\n",
     "    container:\n",
-<<<<<<< HEAD
-    "      image: seldonio/seldon-core-s2i-python37:1.6.0\n",
-=======
     "      image: seldonio/seldon-core-s2i-python37:1.7.0-dev\n",
->>>>>>> d045c39d
     "\n",
     "      volumeMounts:\n",
     "      - mountPath: /assets\n",
