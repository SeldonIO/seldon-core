{
 "cells": [
  {
   "cell_type": "markdown",
   "metadata": {},
   "source": [
    "# Batch processing with Kubeflow Pipelines\n",
    "In this notebook we will dive into how you can run batch processing with Kubeflow Pipelines and Seldon Core.\n",
    "\n",
    "Dependencies:\n",
    "* Seldon core installed as per the docs with [Istio Ingress](https://docs.seldon.io/projects/seldon-core/en/latest/workflow/install.html#install-seldon-core-with-helm)\n",
    "* Kubeflow Pipelines installed (installation instructions in this notebook)\n",
    "\n",
    "![kubeflow-pipeline](assets/kubeflow-pipeline.jpg)\n",
    "\n",
    "### Kubeflow Pipelines Setup\n",
    "\n",
    "Setup the pipeline in your current cluster:"
   ]
  },
  {
   "cell_type": "code",
   "execution_count": null,
   "metadata": {},
   "outputs": [],
   "source": [
    "%%bash\n",
    "export PIPELINE_VERSION=0.5.1\n",
    "kubectl apply -k github.com/kubeflow/pipelines/manifests/kustomize/cluster-scoped-resources?ref=$PIPELINE_VERSION\n",
    "kubectl wait --for condition=established --timeout=60s crd/applications.app.k8s.io\n",
    "kubectl apply -k github.com/kubeflow/pipelines/manifests/kustomize/env/dev?ref=$PIPELINE_VERSION"
   ]
  },
  {
   "cell_type": "markdown",
   "metadata": {},
   "source": [
    "We also install the Python Library so we can create our pipeline:"
   ]
  },
  {
   "cell_type": "code",
   "execution_count": null,
   "metadata": {},
   "outputs": [],
   "source": [
    "pip install kfp==0.5.1"
   ]
  },
  {
   "cell_type": "markdown",
   "metadata": {},
   "source": [
    "### Add Batch Data\n",
    "\n",
    "In order to run our batch job we will need to create some batch data that can be used to process.\n",
    "\n",
    "This batch dataset will be pushed to a minio instance so it can be downloaded from Minio (which we need to install first)\n",
    "\n",
    "#### Install Minio"
   ]
  },
  {
   "cell_type": "code",
   "execution_count": null,
   "metadata": {},
   "outputs": [],
   "source": [
    "%%bash \n",
    "helm install minio stable/minio \\\n",
    "    --set accessKey=minioadmin \\\n",
    "    --set secretKey=minioadmin \\\n",
    "    --set image.tag=RELEASE.2020-04-15T19-42-18Z"
   ]
  },
  {
   "cell_type": "markdown",
   "metadata": {},
   "source": [
    "#### Forward the Minio port so you can access it\n",
    "\n",
    "You can do this by runnning the following command in your terminal:\n",
    "```\n",
    "kubectl port-forward svc/minio 9000:9000\n",
    "    ```\n",
    "    \n",
    "#### Configure local minio client"
   ]
  },
  {
   "cell_type": "code",
   "execution_count": null,
   "metadata": {},
   "outputs": [],
   "source": [
    "!mc config host add minio-local http://localhost:9000 minioadmin minioadmin"
   ]
  },
  {
   "cell_type": "markdown",
   "metadata": {},
   "source": [
    "#### Create some input for our model\n",
    "\n",
    "We will create a file that will contain the inputs that will be sent to our model"
   ]
  },
  {
   "cell_type": "code",
   "execution_count": 3,
   "metadata": {},
   "outputs": [],
   "source": [
    "with open(\"assets/input-data.txt\", \"w\") as f:\n",
    "    for i in range(10000):\n",
    "        f.write(\"[[1, 2, 3, 4]]\\n\")"
   ]
  },
  {
   "cell_type": "markdown",
   "metadata": {},
   "source": [
    "Check the contents of the file"
   ]
  },
  {
   "cell_type": "code",
   "execution_count": 4,
   "metadata": {},
   "outputs": [
    {
     "name": "stdout",
     "output_type": "stream",
     "text": [
      "10000 assets/input-data.txt\n",
      "[[1, 2, 3, 4]]\n",
      "[[1, 2, 3, 4]]\n",
      "[[1, 2, 3, 4]]\n",
      "[[1, 2, 3, 4]]\n",
      "[[1, 2, 3, 4]]\n",
      "[[1, 2, 3, 4]]\n",
      "[[1, 2, 3, 4]]\n",
      "[[1, 2, 3, 4]]\n",
      "[[1, 2, 3, 4]]\n",
      "[[1, 2, 3, 4]]\n"
     ]
    }
   ],
   "source": [
    "!wc -l assets/input-data.txt\n",
    "!head assets/input-data.txt"
   ]
  },
  {
   "cell_type": "markdown",
   "metadata": {},
   "source": [
    "#### Upload the file to our minio"
   ]
  },
  {
   "cell_type": "code",
   "execution_count": null,
   "metadata": {},
   "outputs": [],
   "source": [
    "!mc mb minio-local/data\n",
    "!mc cp assets/input-data.txt minio-local/data/"
   ]
  },
  {
   "cell_type": "markdown",
   "metadata": {},
   "source": [
    "### Create Kubeflow Pipeline\n",
    "\n",
    "We are now able to create a kubeflow pipeline that will allow us to enter the batch parameters through the UI.\n",
    "\n",
    "We will also be able to add extra steps that will download the data from a Minio client."
   ]
  },
  {
   "cell_type": "code",
   "execution_count": null,
   "metadata": {},
   "outputs": [],
   "source": [
    "mkdir -p assets/"
   ]
  },
  {
   "cell_type": "markdown",
   "metadata": {},
   "source": [
    "We use the pipeline syntax to create the kubeflow pipeline, as outlined below:"
   ]
  },
  {
   "cell_type": "code",
   "execution_count": 40,
   "metadata": {},
   "outputs": [
    {
     "name": "stdout",
     "output_type": "stream",
     "text": [
      "Overwriting assets/seldon-batch-pipeline.py\n"
     ]
    }
   ],
   "source": [
    "%%writefile assets/seldon-batch-pipeline.py\n",
    "\n",
    "import kfp.dsl as dsl\n",
    "import yaml\n",
    "from kubernetes import client as k8s\n",
    "\n",
    "@dsl.pipeline(\n",
    "  name='SeldonBatch',\n",
    "  description='A batch processing pipeline for seldon models'\n",
    ")\n",
    "def nlp_pipeline(\n",
    "        namespace=\"kubeflow\",\n",
    "        seldon_server=\"SKLEARN_SERVER\",\n",
<<<<<<< HEAD
    "        model_path=\"gs://seldon-models/v1.15.0/sklearn/iris\",\n",
=======
    "        model_path=\"gs://seldon-models/v1.16.0-dev/sklearn/iris\",\n",
>>>>>>> b24d966e
    "        gateway_endpoint=\"istio-ingressgateway.istio-system.svc.cluster.local\",\n",
    "        retries=3,\n",
    "        replicas=10,\n",
    "        workers=100,\n",
    "        input_path=\"data/input-data.txt\",\n",
    "        output_path=\"data/output-data.txt\"):\n",
    "    \"\"\"\n",
    "    Pipeline \n",
    "    \"\"\"\n",
    "    \n",
    "    vop = dsl.VolumeOp(\n",
    "      name='seldon-batch-pvc',\n",
    "      resource_name=\"seldon-batch-pvc\",\n",
    "      modes=dsl.VOLUME_MODE_RWO,\n",
    "      size=\"2Mi\"\n",
    "    )\n",
    "    \n",
    "    seldon_deployment_yaml = f\"\"\"\n",
    "apiVersion: machinelearning.seldon.io/v1\n",
    "kind: SeldonDeployment\n",
    "metadata:\n",
    "  name: \"{{{{workflow.name}}}}\"\n",
    "  namespace: \"{namespace}\"\n",
    "spec:\n",
    "  name: \"{{{{workflow.name}}}}\"\n",
    "  predictors:\n",
    "  - graph:\n",
    "      children: []\n",
    "      implementation: \"{seldon_server}\"\n",
    "      modelUri: \"{model_path}\"\n",
    "      name: classifier\n",
    "    name: default\n",
    "    \"\"\"\n",
    "    \n",
    "    deploy_step = dsl.ResourceOp(\n",
    "        name=\"deploy_seldon\",\n",
    "        action=\"create\",\n",
    "        k8s_resource=yaml.safe_load(seldon_deployment_yaml))\n",
    "    \n",
    "    scale_and_wait = dsl.ContainerOp(\n",
    "        name=\"scale_and_wait_seldon\",\n",
    "        image=\"bitnami/kubectl:1.17\",\n",
    "        command=\"bash\",\n",
    "        arguments=[\n",
    "            \"-c\",\n",
    "            f\"sleep 10 && kubectl scale --namespace {namespace} --replicas={replicas} sdep/{{{{workflow.name}}}} && sleep 2 && kubectl rollout status deploy/$(kubectl get deploy -l seldon-deployment-id={{{{workflow.name}}}} -o jsonpath='{{.items[0].metadata.name'}})\"   \n",
    "        ])\n",
    "    \n",
    "    download_from_object_store = dsl.ContainerOp(\n",
    "        name=\"download-from-object-store\",\n",
    "        image=\"minio/mc:RELEASE.2020-04-17T08-55-48Z\",\n",
    "        command=\"sh\",\n",
    "        arguments=[\n",
    "            \"-c\",\n",
    "            f\"mc config host add minio-local http://minio.default.svc.cluster.local:9000 minioadmin minioadmin && mc cp minio-local/{input_path} /assets/input-data.txt\"   \n",
    "        ],\n",
    "        pvolumes={ \"/assets\": vop.volume })\n",
    "    \n",
    "\n",
    "    batch_process_step = dsl.ContainerOp(\n",
    "        name='data_downloader',\n",
<<<<<<< HEAD
    "        image='seldonio/seldon-core-s2i-python37:1.15.0        command=\"seldon-batch-processor\",\n",
=======
    "        image='seldonio/seldon-core-s2i-python37:1.16.0-dev        command=\"seldon-batch-processor\",\n",
>>>>>>> b24d966e
    "        arguments=[\n",
    "            \"--deployment-name\", \"{{workflow.name}}\",\n",
    "            \"--namespace\", namespace,\n",
    "            \"--host\", gateway_endpoint,\n",
    "            \"--retries\", retries,\n",
    "            \"--input-data-path\", \"/assets/input-data.txt\",\n",
    "            \"--output-data-path\", \"/assets/output-data.txt\",\n",
    "            \"--benchmark\"\n",
    "        ],\n",
    "        pvolumes={ \"/assets\": vop.volume }\n",
    "    )\n",
    "    \n",
    "    upload_to_object_store = dsl.ContainerOp(\n",
    "        name=\"upload-to-object-store\",\n",
    "        image=\"minio/mc:RELEASE.2020-04-17T08-55-48Z\",\n",
    "        command=\"sh\",\n",
    "        arguments=[\n",
    "            \"-c\",\n",
    "            f\"mc config host add minio-local http://minio.default.svc.cluster.local:9000 minioadmin minioadmin && mc cp /assets/output-data.txt minio-local/{output_path}\"   \n",
    "        ],\n",
    "        pvolumes={ \"/assets\": vop.volume })\n",
    "    \n",
    "    delete_step = dsl.ResourceOp(\n",
    "        name=\"delete_seldon\",\n",
    "        action=\"delete\",\n",
    "        k8s_resource=yaml.safe_load(seldon_deployment_yaml))\n",
    "    \n",
    "    scale_and_wait.after(deploy_step)\n",
    "    download_from_object_store.after(scale_and_wait)\n",
    "    batch_process_step.after(download_from_object_store)\n",
    "    upload_to_object_store.after(batch_process_step)\n",
    "    delete_step.after(upload_to_object_store)\n",
    "\n",
    "if __name__ == '__main__':\n",
    "  import kfp.compiler as compiler\n",
    "  compiler.Compiler().compile(nlp_pipeline, __file__ + '.tar.gz')\n"
   ]
  },
  {
   "cell_type": "markdown",
   "metadata": {},
   "source": [
    "### Trigger the creation \n",
    "We will run the python file which triggers the creation of the pipeline that we can the upload on the UI:"
   ]
  },
  {
   "cell_type": "code",
   "execution_count": 41,
   "metadata": {},
   "outputs": [
    {
     "name": "stdout",
     "output_type": "stream",
     "text": [
      "/home/alejandro/miniconda3/lib/python3.7/site-packages/kfp/components/_data_passing.py:168: UserWarning: Missing type name was inferred as \"Integer\" based on the value \"3\".\r\n",
      "  warnings.warn('Missing type name was inferred as \"{}\" based on the value \"{}\".'.format(type_name, str(value)))\r\n",
      "/home/alejandro/miniconda3/lib/python3.7/site-packages/kfp/components/_data_passing.py:168: UserWarning: Missing type name was inferred as \"Integer\" based on the value \"10\".\r\n",
      "  warnings.warn('Missing type name was inferred as \"{}\" based on the value \"{}\".'.format(type_name, str(value)))\r\n",
      "/home/alejandro/miniconda3/lib/python3.7/site-packages/kfp/components/_data_passing.py:168: UserWarning: Missing type name was inferred as \"Integer\" based on the value \"100\".\r\n",
      "  warnings.warn('Missing type name was inferred as \"{}\" based on the value \"{}\".'.format(type_name, str(value)))\r\n"
     ]
    }
   ],
   "source": [
    "!python assets/seldon-batch-pipeline.py"
   ]
  },
  {
   "cell_type": "markdown",
   "metadata": {},
   "source": [
    "Check the pipeline has been created:"
   ]
  },
  {
   "cell_type": "code",
   "execution_count": 42,
   "metadata": {},
   "outputs": [
    {
     "name": "stdout",
     "output_type": "stream",
     "text": [
      "input-data.txt\t\t  seldon-batch-pipeline.py.tar.gz\r\n",
      "kubeflow-pipeline.jpg\t  seldon-kubeflow-batch.gif\r\n",
      "seldon-batch-pipeline.py\r\n"
     ]
    }
   ],
   "source": [
    "!ls assets/"
   ]
  },
  {
   "cell_type": "markdown",
   "metadata": {},
   "source": [
    "### Open the Kubeflow Pipelines UI\n",
    "\n",
    "We can now open the UI by port forwarding the UI with the following command:\n",
    "    \n",
    "```\n",
    "kubectl port-forward svc/ml-pipeline-ui -n kubeflow 8000:80\n",
    "```\n",
    "\n",
    "And we can open it locally in our browser via [http://localhost:8000](http://localhost:8000)\n",
    "\n",
    "Now we can follow the standard steps to create and deploy the kubeflow pipline\n",
    "\n",
    "![seldon-kubeflow-batch](assets/seldon-kubeflow-batch.gif)"
   ]
  },
  {
   "cell_type": "code",
   "execution_count": null,
   "metadata": {},
   "outputs": [],
   "source": []
  }
 ],
 "metadata": {
  "kernelspec": {
   "display_name": "Python 3",
   "language": "python",
   "name": "python3"
  },
  "language_info": {
   "codemirror_mode": {
    "name": "ipython",
    "version": 3
   },
   "file_extension": ".py",
   "mimetype": "text/x-python",
   "name": "python",
   "nbconvert_exporter": "python",
   "pygments_lexer": "ipython3",
   "version": "3.7.4"
  }
 },
 "nbformat": 4,
 "nbformat_minor": 2
}<|MERGE_RESOLUTION|>--- conflicted
+++ resolved
@@ -222,11 +222,7 @@
     "def nlp_pipeline(\n",
     "        namespace=\"kubeflow\",\n",
     "        seldon_server=\"SKLEARN_SERVER\",\n",
-<<<<<<< HEAD
-    "        model_path=\"gs://seldon-models/v1.15.0/sklearn/iris\",\n",
-=======
     "        model_path=\"gs://seldon-models/v1.16.0-dev/sklearn/iris\",\n",
->>>>>>> b24d966e
     "        gateway_endpoint=\"istio-ingressgateway.istio-system.svc.cluster.local\",\n",
     "        retries=3,\n",
     "        replicas=10,\n",
@@ -288,11 +284,7 @@
     "\n",
     "    batch_process_step = dsl.ContainerOp(\n",
     "        name='data_downloader',\n",
-<<<<<<< HEAD
-    "        image='seldonio/seldon-core-s2i-python37:1.15.0        command=\"seldon-batch-processor\",\n",
-=======
     "        image='seldonio/seldon-core-s2i-python37:1.16.0-dev        command=\"seldon-batch-processor\",\n",
->>>>>>> b24d966e
     "        arguments=[\n",
     "            \"--deployment-name\", \"{{workflow.name}}\",\n",
     "            \"--namespace\", namespace,\n",
