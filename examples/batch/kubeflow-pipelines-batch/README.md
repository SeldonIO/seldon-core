# Batch processing with Kubeflow Pipelines
In this notebook we will dive into how you can run batch processing with Kubeflow Pipelines and Seldon Core.

Dependencies:
* Seldon core installed as per the docs with [Istio Ingress](https://docs.seldon.io/projects/seldon-core/en/latest/workflow/install.html#install-seldon-core-with-helm)
* Kubeflow Pipelines installed (installation instructions in this notebook)

![](assets/kubeflow-pipeline.jpg)

### Kubeflow Pipelines Setup

Setup the pipeline in your current cluster:


```bash
%%bash
export PIPELINE_VERSION=0.5.1
kubectl apply -k github.com/kubeflow/pipelines/manifests/kustomize/cluster-scoped-resources?ref=$PIPELINE_VERSION
kubectl wait --for condition=established --timeout=60s crd/applications.app.k8s.io
kubectl apply -k github.com/kubeflow/pipelines/manifests/kustomize/env/dev?ref=$PIPELINE_VERSION
```

We also install the Python Library so we can create our pipeline:


```python
pip install kfp==0.5.1
```

### Add Batch Data

In order to run our batch job we will need to create some batch data that can be used to process.

This batch dataset will be pushed to a minio instance so it can be downloaded from Minio (which we need to install first)

#### Install Minio


```bash
%%bash 
helm install minio stable/minio \
    --set accessKey=minioadmin \
    --set secretKey=minioadmin \
    --set image.tag=RELEASE.2020-04-15T19-42-18Z
```

#### Forward the Minio port so you can access it

You can do this by runnning the following command in your terminal:
```
kubectl port-forward svc/minio 9000:9000
    ```
    
#### Configure local minio client


```python
!mc config host add minio-local http://localhost:9000 minioadmin minioadmin
```

#### Create some input for our model

We will create a file that will contain the inputs that will be sent to our model


```python
with open("assets/input-data.txt", "w") as f:
    for i in range(10000):
        f.write('[[1, 2, 3, 4]]\n')
```

Check the contents of the file


```python
!wc -l assets/input-data.txt
!head assets/input-data.txt
```

    10000 assets/input-data.txt
    [[1, 2, 3, 4]]
    [[1, 2, 3, 4]]
    [[1, 2, 3, 4]]
    [[1, 2, 3, 4]]
    [[1, 2, 3, 4]]
    [[1, 2, 3, 4]]
    [[1, 2, 3, 4]]
    [[1, 2, 3, 4]]
    [[1, 2, 3, 4]]
    [[1, 2, 3, 4]]


#### Upload the file to our minio


```python
!mc mb minio-local/data
!mc cp assets/input-data.txt minio-local/data/
```

### Create Kubeflow Pipeline

We are now able to create a kubeflow pipeline that will allow us to enter the batch parameters through the UI.

We will also be able to add extra steps that will download the data from a Minio client.


```python
mkdir -p assets/
```

We use the pipeline syntax to create the kubeflow pipeline, as outlined below:


```python
%%writefile assets/seldon-batch-pipeline.py

import kfp.dsl as dsl
import yaml
from kubernetes import client as k8s

@dsl.pipeline(
  name='SeldonBatch',
  description='A batch processing pipeline for seldon models'
)
def nlp_pipeline(
        namespace="kubeflow",
        seldon_server="SKLEARN_SERVER",
<<<<<<< HEAD
        model_path="gs://seldon-models/v1.15.0/sklearn/iris",
=======
        model_path="gs://seldon-models/v1.16.0-dev/sklearn/iris",
>>>>>>> b24d966e
        gateway_endpoint="istio-ingressgateway.istio-system.svc.cluster.local",
        retries=3,
        replicas=10,
        workers=100,
        input_path="data/input-data.txt",
        output_path="data/output-data.txt"):
    """
    Pipeline 
    """
    
    vop = dsl.VolumeOp(
      name='seldon-batch-pvc',
      resource_name="seldon-batch-pvc",
      modes=dsl.VOLUME_MODE_RWO,
      size="2Mi"
    )
    
    seldon_deployment_yaml = f"""
apiVersion: machinelearning.seldon.io/v1
kind: SeldonDeployment
metadata:
  name: "{{{{workflow.name}}}}"
  namespace: "{namespace}"
spec:
  name: "{{{{workflow.name}}}}"
  predictors:
  - graph:
      children: []
      implementation: "{seldon_server}"
      modelUri: "{model_path}"
      name: classifier
    name: default
    """
    
    deploy_step = dsl.ResourceOp(
        name="deploy_seldon",
        action="create",
        k8s_resource=yaml.safe_load(seldon_deployment_yaml))
    
    scale_and_wait = dsl.ContainerOp(
        name="scale_and_wait_seldon",
        image="bitnami/kubectl:1.17",
        command="bash",
        arguments=[
            "-c",
            f"sleep 10 && kubectl scale --namespace {namespace} --replicas={replicas} sdep/{{{{workflow.name}}}} && sleep 2 && kubectl rollout status deploy/$(kubectl get deploy -l seldon-deployment-id={{{{workflow.name}}}} -o jsonpath='{{.items[0].metadata.name'}})"   
        ])
    
    download_from_object_store = dsl.ContainerOp(
        name="download-from-object-store",
        image="minio/mc:RELEASE.2020-04-17T08-55-48Z",
        command="sh",
        arguments=[
            "-c",
            f"mc config host add minio-local http://minio.default.svc.cluster.local:9000 minioadmin minioadmin && mc cp minio-local/{input_path} /assets/input-data.txt"   
        ],
        pvolumes={ "/assets": vop.volume })
    

    batch_process_step = dsl.ContainerOp(
        name='data_downloader',
        image='seldonio/seldon-core-s2i-python37:1.2.3-dev',        command="seldon-batch-processor",
        arguments=[
            "--deployment-name", "{{workflow.name}}",
            "--namespace", namespace,
            "--host", gateway_endpoint,
            "--retries", retries,
            "--input-data-path", "/assets/input-data.txt",
            "--output-data-path", "/assets/output-data.txt",
            "--benchmark"
        ],
        pvolumes={ "/assets": vop.volume }
    )
    
    upload_to_object_store = dsl.ContainerOp(
        name="upload-to-object-store",
        image="minio/mc:RELEASE.2020-04-17T08-55-48Z",
        command="sh",
        arguments=[
            "-c",
            f"mc config host add minio-local http://minio.default.svc.cluster.local:9000 minioadmin minioadmin && mc cp /assets/output-data.txt minio-local/{output_path}"   
        ],
        pvolumes={ "/assets": vop.volume })
    
    delete_step = dsl.ResourceOp(
        name="delete_seldon",
        action="delete",
        k8s_resource=yaml.safe_load(seldon_deployment_yaml))
    
    scale_and_wait.after(deploy_step)
    download_from_object_store.after(scale_and_wait)
    batch_process_step.after(download_from_object_store)
    upload_to_object_store.after(batch_process_step)
    delete_step.after(upload_to_object_store)

if __name__ == '__main__':
  import kfp.compiler as compiler
  compiler.Compiler().compile(nlp_pipeline, __file__ + '.tar.gz')

```

    Overwriting assets/seldon-batch-pipeline.py


### Trigger the creation 
We will run the python file which triggers the creation of the pipeline that we can the upload on the UI:


```python
!python assets/seldon-batch-pipeline.py
```

    /home/alejandro/miniconda3/lib/python3.7/site-packages/kfp/components/_data_passing.py:168: UserWarning: Missing type name was inferred as "Integer" based on the value "3".
      warnings.warn('Missing type name was inferred as "{}" based on the value "{}".'.format(type_name, str(value)))
    /home/alejandro/miniconda3/lib/python3.7/site-packages/kfp/components/_data_passing.py:168: UserWarning: Missing type name was inferred as "Integer" based on the value "10".
      warnings.warn('Missing type name was inferred as "{}" based on the value "{}".'.format(type_name, str(value)))
    /home/alejandro/miniconda3/lib/python3.7/site-packages/kfp/components/_data_passing.py:168: UserWarning: Missing type name was inferred as "Integer" based on the value "100".
      warnings.warn('Missing type name was inferred as "{}" based on the value "{}".'.format(type_name, str(value)))


Check the pipeline has been created:


```python
!ls assets/
```

    input-data.txt		  seldon-batch-pipeline.py.tar.gz
    kubeflow-pipeline.jpg	  seldon-kubeflow-batch.gif
    seldon-batch-pipeline.py


### Open the Kubeflow Pipelines UI

We can now open the UI by port forwarding the UI with the following command:
    
```
kubectl port-forward svc/ml-pipeline-ui -n kubeflow 8000:80
```

And we can open it locally in our browser via [http://localhost:8000](http://localhost:8000)

Now we can follow the standard steps to create and deploy the kubeflow pipline

![](assets/seldon-kubeflow-batch.gif)


```python

```<|MERGE_RESOLUTION|>--- conflicted
+++ resolved
@@ -126,11 +126,7 @@
 def nlp_pipeline(
         namespace="kubeflow",
         seldon_server="SKLEARN_SERVER",
-<<<<<<< HEAD
-        model_path="gs://seldon-models/v1.15.0/sklearn/iris",
-=======
         model_path="gs://seldon-models/v1.16.0-dev/sklearn/iris",
->>>>>>> b24d966e
         gateway_endpoint="istio-ingressgateway.istio-system.svc.cluster.local",
         retries=3,
         replicas=10,
@@ -243,12 +239,12 @@
 !python assets/seldon-batch-pipeline.py
 ```
 
-    /home/alejandro/miniconda3/lib/python3.7/site-packages/kfp/components/_data_passing.py:168: UserWarning: Missing type name was inferred as "Integer" based on the value "3".
-      warnings.warn('Missing type name was inferred as "{}" based on the value "{}".'.format(type_name, str(value)))
-    /home/alejandro/miniconda3/lib/python3.7/site-packages/kfp/components/_data_passing.py:168: UserWarning: Missing type name was inferred as "Integer" based on the value "10".
-      warnings.warn('Missing type name was inferred as "{}" based on the value "{}".'.format(type_name, str(value)))
-    /home/alejandro/miniconda3/lib/python3.7/site-packages/kfp/components/_data_passing.py:168: UserWarning: Missing type name was inferred as "Integer" based on the value "100".
-      warnings.warn('Missing type name was inferred as "{}" based on the value "{}".'.format(type_name, str(value)))
+    /home/alejandro/miniconda3/lib/python3.7/site-packages/kfp/components/_data_passing.py:168: UserWarning: Missing type name was inferred as "Integer" based on the value "3".
+      warnings.warn('Missing type name was inferred as "{}" based on the value "{}".'.format(type_name, str(value)))
+    /home/alejandro/miniconda3/lib/python3.7/site-packages/kfp/components/_data_passing.py:168: UserWarning: Missing type name was inferred as "Integer" based on the value "10".
+      warnings.warn('Missing type name was inferred as "{}" based on the value "{}".'.format(type_name, str(value)))
+    /home/alejandro/miniconda3/lib/python3.7/site-packages/kfp/components/_data_passing.py:168: UserWarning: Missing type name was inferred as "Integer" based on the value "100".
+      warnings.warn('Missing type name was inferred as "{}" based on the value "{}".'.format(type_name, str(value)))
 
 
 Check the pipeline has been created:
@@ -258,9 +254,9 @@
 !ls assets/
 ```
 
-    input-data.txt		  seldon-batch-pipeline.py.tar.gz
-    kubeflow-pipeline.jpg	  seldon-kubeflow-batch.gif
-    seldon-batch-pipeline.py
+    input-data.txt		  seldon-batch-pipeline.py.tar.gz
+    kubeflow-pipeline.jpg	  seldon-kubeflow-batch.gif
+    seldon-batch-pipeline.py
 
 
 ### Open the Kubeflow Pipelines UI
