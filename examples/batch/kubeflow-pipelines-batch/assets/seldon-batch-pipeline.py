import kfp.dsl as dsl
import yaml
from kubernetes import client as k8s


@dsl.pipeline(
    name="SeldonBatch", description="A batch processing pipeline for seldon models"
)
def nlp_pipeline(
    namespace="kubeflow",
    seldon_server="SKLEARN_SERVER",
<<<<<<< HEAD
    model_path="gs://seldon-models/v1.15.0/sklearn/iris",
=======
    model_path="gs://seldon-models/v1.16.0-dev/sklearn/iris",
>>>>>>> b24d966e
    gateway_endpoint="istio-ingressgateway.istio-system.svc.cluster.local",
    retries=3,
    replicas=10,
    workers=100,
    input_path="data/input-data.txt",
    output_path="data/output-data.txt",
):
    """
    Pipeline 
    """

    vop = dsl.VolumeOp(
        name="seldon-batch-pvc",
        resource_name="seldon-batch-pvc",
        modes=dsl.VOLUME_MODE_RWO,
        size="2Mi",
    )

    seldon_deployment_yaml = f"""
apiVersion: machinelearning.seldon.io/v1
kind: SeldonDeployment
metadata:
  name: "{{{{workflow.name}}}}"
  namespace: "{namespace}"
spec:
  name: "{{{{workflow.name}}}}"
  predictors:
  - graph:
      children: []
      implementation: "{seldon_server}"
      modelUri: "{model_path}"
      name: classifier
    name: default
    """

    deploy_step = dsl.ResourceOp(
        name="deploy_seldon",
        action="create",
        k8s_resource=yaml.safe_load(seldon_deployment_yaml),
    )

    scale_and_wait = dsl.ContainerOp(
        name="scale_and_wait_seldon",
        image="bitnami/kubectl:1.17",
        command="bash",
        arguments=[
            "-c",
            f"sleep 10 && kubectl scale --namespace {namespace} --replicas={replicas} sdep/{{{{workflow.name}}}} && sleep 2 && kubectl rollout status deploy/$(kubectl get deploy -l seldon-deployment-id={{{{workflow.name}}}} -o jsonpath='{{.items[0].metadata.name'}})",
        ],
    )

    download_from_object_store = dsl.ContainerOp(
        name="download-from-object-store",
        image="minio/mc:RELEASE.2020-04-17T08-55-48Z",
        command="sh",
        arguments=[
            "-c",
            f"mc config host add minio-local http://minio.default.svc.cluster.local:9000 minioadmin minioadmin && mc cp minio-local/{input_path} /assets/input-data.txt",
        ],
        pvolumes={"/assets": vop.volume},
    )

    batch_process_step = dsl.ContainerOp(
        name="data_downloader",
        image="seldonio/seldon-core-s2i-python37:1.1.1-rc",
        command="seldon-batch-processor",
        arguments=[
            "--deployment-name",
            "{{workflow.name}}",
            "--namespace",
            namespace,
            "--host",
            gateway_endpoint,
            "--retries",
            retries,
            "--input-data-path",
            "/assets/input-data.txt",
            "--output-data-path",
            "/assets/output-data.txt",
            "--benchmark",
        ],
        pvolumes={"/assets": vop.volume},
    )

    upload_to_object_store = dsl.ContainerOp(
        name="upload-to-object-store",
        image="minio/mc:RELEASE.2020-04-17T08-55-48Z",
        command="sh",
        arguments=[
            "-c",
            f"mc config host add minio-local http://minio.default.svc.cluster.local:9000 minioadmin minioadmin && mc cp /assets/output-data.txt minio-local/{output_path}",
        ],
        pvolumes={"/assets": vop.volume},
    )

    delete_step = dsl.ResourceOp(
        name="delete_seldon",
        action="delete",
        k8s_resource=yaml.safe_load(seldon_deployment_yaml),
    )

    scale_and_wait.after(deploy_step)
    download_from_object_store.after(scale_and_wait)
    batch_process_step.after(download_from_object_store)
    upload_to_object_store.after(batch_process_step)
    delete_step.after(upload_to_object_store)


if __name__ == "__main__":
    import kfp.compiler as compiler

    compiler.Compiler().compile(nlp_pipeline, __file__ + ".tar.gz")<|MERGE_RESOLUTION|>--- conflicted
+++ resolved
@@ -9,11 +9,7 @@
 def nlp_pipeline(
     namespace="kubeflow",
     seldon_server="SKLEARN_SERVER",
-<<<<<<< HEAD
-    model_path="gs://seldon-models/v1.15.0/sklearn/iris",
-=======
     model_path="gs://seldon-models/v1.16.0-dev/sklearn/iris",
->>>>>>> b24d966e
     gateway_endpoint="istio-ingressgateway.istio-system.svc.cluster.local",
     retries=3,
     replicas=10,
