{
 "cells": [
  {
   "cell_type": "markdown",
   "metadata": {},
   "source": [
    "# Autoscaling Seldon Deployments\n"
   ]
  },
  {
   "cell_type": "markdown",
   "metadata": {},
   "source": [
    "## Prerequisites\n",
    " \n",
    "- The cluster should have `metric-server` running in the `kube-system` namespace\n",
    "- Seldon core installed with istio\n"
   ]
  },
  {
   "cell_type": "code",
   "execution_count": 1,
   "metadata": {},
   "outputs": [
    {
     "name": "stdout",
     "output_type": "stream",
     "text": [
      "Error from server (AlreadyExists): namespaces \"seldon\" already exists\r\n"
     ]
    }
   ],
   "source": [
    "!kubectl create namespace seldon"
   ]
  },
  {
   "cell_type": "code",
   "execution_count": 2,
   "metadata": {},
   "outputs": [
    {
     "name": "stdout",
     "output_type": "stream",
     "text": [
      "Context \"kind-ansible\" modified.\r\n"
     ]
    }
   ],
   "source": [
    "!kubectl config set-context $(kubectl config current-context) --namespace=seldon"
   ]
  },
  {
   "cell_type": "markdown",
   "metadata": {},
   "source": [
    "## Create model with autoscaler\n",
    "\n",
    "To create a model with an HorizontalPodAutoscaler there are three steps:\n",
    "\n",
    "\n",
    "  1. Ensure you have a resource request for the metric you want to scale on if it is a standard metric such as cpu or memory, e.g.:\n",
    "  \n",
    "```\n",
    "          resources:\n",
    "            requests:\n",
    "              cpu: '0.5'\n",
    "     \n",
    "```\n",
    "     \n",
    "  1. Add an HPA Spec referring to this Deployment, e.g.:\n",
    "  \n",
    "```\n",
    "       - hpaSpec:\n",
    "         maxReplicas: 3\n",
    "         metrics:\n",
    "         - resource:\n",
    "            name: cpu\n",
    "            targetAverageUtilization: 10\n",
    "           type: Resource\n",
    "         minReplicas: 1\n",
    "```\n",
    "\n",
    "The full SeldonDeployment spec is shown below."
   ]
  },
  {
   "cell_type": "code",
   "execution_count": 5,
   "metadata": {},
   "outputs": [
    {
     "name": "stdout",
     "output_type": "stream",
     "text": [
<<<<<<< HEAD
      "\u001b[94mapiVersion\u001b[39;49;00m: machinelearning.seldon.io/v1\r\n",
      "\u001b[94mkind\u001b[39;49;00m: SeldonDeployment\r\n",
      "\u001b[94mmetadata\u001b[39;49;00m:\r\n",
      "  \u001b[94mname\u001b[39;49;00m: seldon-model\r\n",
      "\u001b[94mspec\u001b[39;49;00m:\r\n",
      "  \u001b[94mname\u001b[39;49;00m: test-deployment\r\n",
      "  \u001b[94mpredictors\u001b[39;49;00m:\r\n",
      "  - \u001b[94mcomponentSpecs\u001b[39;49;00m:\r\n",
      "    - \u001b[94mhpaSpec\u001b[39;49;00m:\r\n",
      "        \u001b[94mmaxReplicas\u001b[39;49;00m: 3\r\n",
      "        \u001b[94mmetrics\u001b[39;49;00m:\r\n",
      "        - \u001b[94mresource\u001b[39;49;00m:\r\n",
      "            \u001b[94mname\u001b[39;49;00m: cpu\r\n",
      "            \u001b[94mtarget\u001b[39;49;00m:\r\n",
      "              \u001b[94mtype\u001b[39;49;00m: AverageValue\r\n",
      "              \u001b[94maverageUtilization\u001b[39;49;00m: 10\r\n",
      "          \u001b[94mtype\u001b[39;49;00m: Resource\r\n",
      "        \u001b[94mminReplicas\u001b[39;49;00m: 1\r\n",
      "      \u001b[94mspec\u001b[39;49;00m:\r\n",
      "        \u001b[94mcontainers\u001b[39;49;00m:\r\n",
      "        - \u001b[94mimage\u001b[39;49;00m: seldonio/mock_classifier:1.5.0-dev\r\n",
      "          \u001b[94mimagePullPolicy\u001b[39;49;00m: IfNotPresent\r\n",
      "          \u001b[94mname\u001b[39;49;00m: classifier\r\n",
      "          \u001b[94mresources\u001b[39;49;00m:\r\n",
      "            \u001b[94mrequests\u001b[39;49;00m:\r\n",
      "              \u001b[94mcpu\u001b[39;49;00m: \u001b[33m'\u001b[39;49;00m\u001b[33m0.5\u001b[39;49;00m\u001b[33m'\u001b[39;49;00m\r\n",
      "        \u001b[94mterminationGracePeriodSeconds\u001b[39;49;00m: 1\r\n",
      "    \u001b[94mgraph\u001b[39;49;00m:\r\n",
      "      \u001b[94mchildren\u001b[39;49;00m: []\r\n",
      "      \u001b[94mname\u001b[39;49;00m: classifier\r\n",
      "      \u001b[94mtype\u001b[39;49;00m: MODEL\r\n",
      "    \u001b[94mname\u001b[39;49;00m: example\r\n"
=======
      "\u001b[38;2;0;128;0;01mapiVersion\u001b[39;00m:\u001b[38;2;187;187;187m \u001b[39mmachinelearning.seldon.io/v1\r\n",
      "\u001b[38;2;0;128;0;01mkind\u001b[39;00m:\u001b[38;2;187;187;187m \u001b[39mSeldonDeployment\r\n",
      "\u001b[38;2;0;128;0;01mmetadata\u001b[39;00m:\r\n",
      "\u001b[38;2;187;187;187m  \u001b[39m\u001b[38;2;0;128;0;01mname\u001b[39;00m:\u001b[38;2;187;187;187m \u001b[39mseldon-model\r\n",
      "\u001b[38;2;0;128;0;01mspec\u001b[39;00m:\r\n",
      "\u001b[38;2;187;187;187m  \u001b[39m\u001b[38;2;0;128;0;01mname\u001b[39;00m:\u001b[38;2;187;187;187m \u001b[39mtest-deployment\r\n",
      "\u001b[38;2;187;187;187m  \u001b[39m\u001b[38;2;0;128;0;01mpredictors\u001b[39;00m:\r\n",
      "\u001b[38;2;187;187;187m  \u001b[39m-\u001b[38;2;187;187;187m \u001b[39m\u001b[38;2;0;128;0;01mcomponentSpecs\u001b[39;00m:\r\n",
      "\u001b[38;2;187;187;187m    \u001b[39m-\u001b[38;2;187;187;187m \u001b[39m\u001b[38;2;0;128;0;01mhpaSpec\u001b[39;00m:\r\n",
      "\u001b[38;2;187;187;187m        \u001b[39m\u001b[38;2;0;128;0;01mmaxReplicas\u001b[39;00m:\u001b[38;2;187;187;187m \u001b[39m3\r\n",
      "\u001b[38;2;187;187;187m        \u001b[39m\u001b[38;2;0;128;0;01mmetrics\u001b[39;00m:\r\n",
      "\u001b[38;2;187;187;187m        \u001b[39m-\u001b[38;2;187;187;187m \u001b[39m\u001b[38;2;0;128;0;01mresource\u001b[39;00m:\r\n",
      "\u001b[38;2;187;187;187m            \u001b[39m\u001b[38;2;0;128;0;01mname\u001b[39;00m:\u001b[38;2;187;187;187m \u001b[39mcpu\r\n",
      "\u001b[38;2;187;187;187m            \u001b[39m\u001b[38;2;0;128;0;01mtargetAverageUtilization\u001b[39;00m:\u001b[38;2;187;187;187m \u001b[39m10\r\n",
      "\u001b[38;2;187;187;187m          \u001b[39m\u001b[38;2;0;128;0;01mtype\u001b[39;00m:\u001b[38;2;187;187;187m \u001b[39mResource\r\n",
      "\u001b[38;2;187;187;187m        \u001b[39m\u001b[38;2;0;128;0;01mminReplicas\u001b[39;00m:\u001b[38;2;187;187;187m \u001b[39m1\r\n",
      "\u001b[38;2;187;187;187m      \u001b[39m\u001b[38;2;0;128;0;01mspec\u001b[39;00m:\r\n",
      "\u001b[38;2;187;187;187m        \u001b[39m\u001b[38;2;0;128;0;01mcontainers\u001b[39;00m:\r\n",
      "\u001b[38;2;187;187;187m        \u001b[39m-\u001b[38;2;187;187;187m \u001b[39m\u001b[38;2;0;128;0;01mimage\u001b[39;00m:\u001b[38;2;187;187;187m \u001b[39mseldonio/mock_classifier:1.5.0-dev\r\n",
      "\u001b[38;2;187;187;187m          \u001b[39m\u001b[38;2;0;128;0;01mimagePullPolicy\u001b[39;00m:\u001b[38;2;187;187;187m \u001b[39mIfNotPresent\r\n",
      "\u001b[38;2;187;187;187m          \u001b[39m\u001b[38;2;0;128;0;01mname\u001b[39;00m:\u001b[38;2;187;187;187m \u001b[39mclassifier\r\n",
      "\u001b[38;2;187;187;187m          \u001b[39m\u001b[38;2;0;128;0;01mresources\u001b[39;00m:\r\n",
      "\u001b[38;2;187;187;187m            \u001b[39m\u001b[38;2;0;128;0;01mrequests\u001b[39;00m:\r\n",
      "\u001b[38;2;187;187;187m              \u001b[39m\u001b[38;2;0;128;0;01mcpu\u001b[39;00m:\u001b[38;2;187;187;187m \u001b[39m\u001b[38;2;186;33;33m'\u001b[39m\u001b[38;2;186;33;33m0.5\u001b[39m\u001b[38;2;186;33;33m'\u001b[39m\r\n",
      "\u001b[38;2;187;187;187m        \u001b[39m\u001b[38;2;0;128;0;01mterminationGracePeriodSeconds\u001b[39;00m:\u001b[38;2;187;187;187m \u001b[39m1\r\n",
      "\u001b[38;2;187;187;187m    \u001b[39m\u001b[38;2;0;128;0;01mgraph\u001b[39;00m:\r\n",
      "\u001b[38;2;187;187;187m      \u001b[39m\u001b[38;2;0;128;0;01mchildren\u001b[39;00m:\u001b[38;2;187;187;187m \u001b[39m[]\r\n",
      "\u001b[38;2;187;187;187m      \u001b[39m\u001b[38;2;0;128;0;01mname\u001b[39;00m:\u001b[38;2;187;187;187m \u001b[39mclassifier\r\n",
      "\u001b[38;2;187;187;187m      \u001b[39m\u001b[38;2;0;128;0;01mtype\u001b[39;00m:\u001b[38;2;187;187;187m \u001b[39mMODEL\r\n",
      "\u001b[38;2;187;187;187m    \u001b[39m\u001b[38;2;0;128;0;01mname\u001b[39;00m:\u001b[38;2;187;187;187m \u001b[39mexample\r\n"
>>>>>>> 61a5a91a
     ]
    }
   ],
   "source": [
    "!pygmentize model_with_hpa.yaml"
   ]
  },
  {
   "cell_type": "code",
<<<<<<< HEAD
   "execution_count": 6,
=======
   "execution_count": 5,
>>>>>>> 61a5a91a
   "metadata": {},
   "outputs": [
    {
     "name": "stdout",
     "output_type": "stream",
     "text": [
      "seldondeployment.machinelearning.seldon.io/seldon-model created\r\n"
     ]
    }
   ],
   "source": [
    "!kubectl create -f model_with_hpa.yaml"
   ]
  },
  {
   "cell_type": "code",
<<<<<<< HEAD
   "execution_count": 7,
=======
   "execution_count": 6,
>>>>>>> 61a5a91a
   "metadata": {},
   "outputs": [
    {
     "name": "stdout",
     "output_type": "stream",
     "text": [
      "Waiting for deployment \"seldon-model-example-0-classifier\" rollout to finish: 0 of 1 updated replicas are available...\n",
      "deployment \"seldon-model-example-0-classifier\" successfully rolled out\n"
     ]
    }
   ],
   "source": [
    "!kubectl rollout status deploy/$(kubectl get deploy -l seldon-deployment-id=seldon-model -o jsonpath='{.items[0].metadata.name}')"
   ]
  },
  {
   "cell_type": "markdown",
   "metadata": {},
   "source": [
    "## Create Load\n",
    "\n",
    "We label some nodes for the loadtester. We attempt the first two as for Kind the first node shown will be the master."
   ]
  },
  {
   "cell_type": "code",
<<<<<<< HEAD
   "execution_count": 9,
=======
   "execution_count": 7,
>>>>>>> 61a5a91a
   "metadata": {},
   "outputs": [
    {
     "name": "stdout",
     "output_type": "stream",
     "text": [
<<<<<<< HEAD
      "error: 'role' already has a value (locust), and --overwrite is false\r\n"
=======
      "node/kind-control-plane labeled\n",
      "node/kind-worker labeled\n"
>>>>>>> 61a5a91a
     ]
    }
   ],
   "source": [
    "!kubectl label nodes $(kubectl get nodes -o jsonpath='{.items[0].metadata.name}') role=locust"
   ]
  },
  {
   "cell_type": "code",
<<<<<<< HEAD
   "execution_count": 10,
=======
   "execution_count": 8,
>>>>>>> 61a5a91a
   "metadata": {},
   "outputs": [
    {
     "name": "stdout",
     "output_type": "stream",
     "text": [
      "NAME: loadtester\r\n",
<<<<<<< HEAD
      "LAST DEPLOYED: Sun Jun 26 15:04:22 2022\r\n",
=======
      "LAST DEPLOYED: Wed Feb  8 18:30:11 2023\r\n",
>>>>>>> 61a5a91a
      "NAMESPACE: seldon\r\n",
      "STATUS: deployed\r\n",
      "REVISION: 1\r\n",
      "TEST SUITE: None\r\n"
     ]
    }
   ],
   "source": [
    "!helm install loadtester ../../../helm-charts/seldon-core-loadtesting  \\\n",
    "    --set locust.host=http://seldon-model-example:8000 \\\n",
    "    --set oauth.enabled=false \\\n",
    "    --set locust.hatchRate=1 \\\n",
    "    --set locust.clients=1 \\\n",
    "    --set loadtest.sendFeedback=0 \\\n",
    "    --set locust.minWait=0 \\\n",
    "    --set locust.maxWait=0 \\\n",
    "    --set replicaCount=1"
   ]
  },
  {
   "cell_type": "markdown",
   "metadata": {},
   "source": [
    "After a few mins you should see the deployment `my-dep` scaled to 3 deployments"
   ]
  },
  {
   "cell_type": "code",
<<<<<<< HEAD
   "execution_count": 11,
=======
   "execution_count": 9,
>>>>>>> 61a5a91a
   "metadata": {},
   "outputs": [
    {
     "name": "stdout",
     "output_type": "stream",
     "text": [
      "1\n",
      "1\n",
      "1\n",
      "1\n",
      "1\n",
      "1\n",
      "1\n",
      "1\n",
      "1\n",
      "1\n",
      "1\n",
      "1\n",
      "3\n"
     ]
    }
   ],
   "source": [
    "import json\n",
    "import time\n",
    "\n",
    "\n",
    "def getNumberPods():\n",
    "    dp = !kubectl get deployment seldon-model-example-0-classifier -o json\n",
    "    dp = json.loads(\"\".join(dp))\n",
    "    return dp[\"status\"][\"replicas\"]\n",
    "\n",
    "\n",
    "scaled = False\n",
    "for i in range(60):\n",
    "    pods = getNumberPods()\n",
    "    print(pods)\n",
    "    if pods > 1:\n",
    "        scaled = True\n",
    "        break\n",
    "    time.sleep(5)\n",
    "assert scaled"
   ]
  },
  {
   "cell_type": "code",
<<<<<<< HEAD
   "execution_count": 12,
=======
   "execution_count": 10,
>>>>>>> 61a5a91a
   "metadata": {},
   "outputs": [
    {
     "name": "stdout",
     "output_type": "stream",
     "text": [
      "NAME                                                     READY   STATUS    RESTARTS   AGE\r\n",
<<<<<<< HEAD
      "pod/locust-master-1-qlrrq                                1/1     Running   0          86s\r\n",
      "pod/locust-slave-1-7lqhj                                 1/1     Running   0          86s\r\n",
      "pod/seldon-model-example-0-classifier-76949b4669-5ts2h   0/2     Pending   0          20s\r\n",
      "pod/seldon-model-example-0-classifier-76949b4669-bmbx2   0/2     Running   0          20s\r\n",
      "pod/seldon-model-example-0-classifier-76949b4669-sgmzs   2/2     Running   0          3m5s\r\n",
      "\r\n",
      "NAME                                                READY   UP-TO-DATE   AVAILABLE   AGE\r\n",
      "deployment.apps/seldon-model-example-0-classifier   1/3     3            1           3m5s\r\n",
      "\r\n",
      "NAME                                                                    REFERENCE                                      TARGETS   MINPODS   MAXPODS   REPLICAS   AGE\r\n",
      "horizontalpodautoscaler.autoscaling/seldon-model-example-0-classifier   Deployment/seldon-model-example-0-classifier   56%/10%   1         3         3          3m5s\r\n"
=======
      "pod/locust-master-1-zhsws                                1/1     Running   0          2m8s\r\n",
      "pod/locust-slave-1-7ppzk                                 1/1     Running   0          2m8s\r\n",
      "pod/seldon-model-example-0-classifier-795b9cc8b6-pgmrk   2/2     Running   0          2m53s\r\n",
      "pod/seldon-model-example-0-classifier-795b9cc8b6-s55h4   2/2     Running   0          68s\r\n",
      "pod/seldon-model-example-0-classifier-795b9cc8b6-xkjhs   2/2     Running   0          68s\r\n",
      "\r\n",
      "NAME                                                READY   UP-TO-DATE   AVAILABLE   AGE\r\n",
      "deployment.apps/seldon-model-example-0-classifier   3/3     3            3           2m53s\r\n",
      "\r\n",
      "NAME                                                                    REFERENCE                                      TARGETS   MINPODS   MAXPODS   REPLICAS   AGE\r\n",
      "horizontalpodautoscaler.autoscaling/seldon-model-example-0-classifier   Deployment/seldon-model-example-0-classifier   30%/10%   1         3         3          2m53s\r\n"
>>>>>>> 61a5a91a
     ]
    }
   ],
   "source": [
    "!kubectl get pods,deployments,hpa"
   ]
  },
  {
   "cell_type": "markdown",
   "metadata": {},
   "source": [
    "## Remove Load\n",
    "After 5-10 mins you should see the deployments replicas decrease to 1"
   ]
  },
  {
   "cell_type": "code",
<<<<<<< HEAD
   "execution_count": 13,
=======
   "execution_count": 11,
>>>>>>> 61a5a91a
   "metadata": {},
   "outputs": [
    {
     "name": "stdout",
     "output_type": "stream",
     "text": [
      "release \"loadtester\" uninstalled\r\n"
     ]
    }
   ],
   "source": [
    "!helm delete loadtester -n seldon"
   ]
  },
  {
   "cell_type": "code",
<<<<<<< HEAD
   "execution_count": 14,
   "metadata": {},
   "outputs": [
    {
     "name": "stdout",
     "output_type": "stream",
     "text": [
      "NAME                                                     READY   STATUS    RESTARTS   AGE\r\n",
      "pod/seldon-model-example-0-classifier-76949b4669-5ts2h   0/2     Pending   0          32s\r\n",
      "pod/seldon-model-example-0-classifier-76949b4669-bmbx2   2/2     Running   0          32s\r\n",
      "pod/seldon-model-example-0-classifier-76949b4669-sgmzs   2/2     Running   0          3m17s\r\n",
      "\r\n",
      "NAME                                                READY   UP-TO-DATE   AVAILABLE   AGE\r\n",
      "deployment.apps/seldon-model-example-0-classifier   2/3     3            2           3m17s\r\n",
      "\r\n",
      "NAME                                                                    REFERENCE                                      TARGETS   MINPODS   MAXPODS   REPLICAS   AGE\r\n",
      "horizontalpodautoscaler.autoscaling/seldon-model-example-0-classifier   Deployment/seldon-model-example-0-classifier   59%/10%   1         3         3          3m17s\r\n"
     ]
    }
   ],
   "source": [
    "!kubectl get pods,deployments,hpa"
   ]
  },
  {
   "cell_type": "code",
   "execution_count": 15,
=======
   "execution_count": 12,
>>>>>>> 61a5a91a
   "metadata": {},
   "outputs": [
    {
     "name": "stdout",
     "output_type": "stream",
     "text": [
      "seldondeployment.machinelearning.seldon.io \"seldon-model\" deleted\r\n"
     ]
    }
   ],
   "source": [
    "!kubectl delete -f model_with_hpa.yaml"
   ]
  },
  {
   "cell_type": "code",
   "execution_count": null,
   "metadata": {},
   "outputs": [],
   "source": []
  }
 ],
 "metadata": {
  "anaconda-cloud": {},
  "kernelspec": {
   "display_name": "Python 3 (ipykernel)",
   "language": "python",
   "name": "python3"
  },
  "language_info": {
   "codemirror_mode": {
    "name": "ipython",
    "version": 3
   },
   "file_extension": ".py",
   "mimetype": "text/x-python",
   "name": "python",
   "nbconvert_exporter": "python",
   "pygments_lexer": "ipython3",
<<<<<<< HEAD
   "version": "3.7.10"
=======
   "version": "3.9.13"
>>>>>>> 61a5a91a
  },
  "varInspector": {
   "cols": {
    "lenName": 16,
    "lenType": 16,
    "lenVar": 40
   },
   "kernels_config": {
    "python": {
     "delete_cmd_postfix": "",
     "delete_cmd_prefix": "del ",
     "library": "var_list.py",
     "varRefreshCmd": "print(var_dic_list())"
    },
    "r": {
     "delete_cmd_postfix": ") ",
     "delete_cmd_prefix": "rm(",
     "library": "var_list.r",
     "varRefreshCmd": "cat(var_dic_list()) "
    }
   },
   "types_to_exclude": [
    "module",
    "function",
    "builtin_function_or_method",
    "instance",
    "_Feature"
   ],
   "window_display": false
  }
 },
 "nbformat": 4,
 "nbformat_minor": 1
}<|MERGE_RESOLUTION|>--- conflicted
+++ resolved
@@ -14,7 +14,22 @@
     "## Prerequisites\n",
     " \n",
     "- The cluster should have `metric-server` running in the `kube-system` namespace\n",
-    "- Seldon core installed with istio\n"
+    "- For Kind install `../../testing/scripts/metrics.yaml` See https://github.com/kubernetes-sigs/kind/issues/398\n",
+    "- For Minikube run:\n",
+    "    \n",
+    "    ```\n",
+    "    minikube addons enable metrics-server\n",
+    "    ```\n",
+    "    "
+   ]
+  },
+  {
+   "cell_type": "markdown",
+   "metadata": {},
+   "source": [
+    "## Setup Seldon Core\n",
+    "\n",
+    "Use the setup notebook to [Setup Cluster](https://docs.seldon.io/projects/seldon-core/en/latest/examples/seldon_core_setup.html#Setup-Cluster) with [Ambassador Ingress](https://docs.seldon.io/projects/seldon-core/en/latest/examples/seldon_core_setup.html#Ambassador) and [Install Seldon Core](https://docs.seldon.io/projects/seldon-core/en/latest/examples/seldon_core_setup.html#Install-Seldon-Core). Instructions [also online](https://docs.seldon.io/projects/seldon-core/en/latest/examples/seldon_core_setup.html)."
    ]
   },
   {
@@ -43,7 +58,7 @@
      "name": "stdout",
      "output_type": "stream",
      "text": [
-      "Context \"kind-ansible\" modified.\r\n"
+      "Context \"kind-kind\" modified.\r\n"
      ]
     }
    ],
@@ -72,14 +87,15 @@
     "  1. Add an HPA Spec referring to this Deployment, e.g.:\n",
     "  \n",
     "```\n",
-    "       - hpaSpec:\n",
-    "         maxReplicas: 3\n",
-    "         metrics:\n",
-    "         - resource:\n",
+    "    - hpaSpec:\n",
+    "        maxReplicas: 3\n",
+    "        minReplicas: 1\n",
+    "        metrics:\n",
+    "        - resource:\n",
     "            name: cpu\n",
     "            targetAverageUtilization: 10\n",
-    "           type: Resource\n",
-    "         minReplicas: 1\n",
+    "          type: Resource\n",
+    "\n",
     "```\n",
     "\n",
     "The full SeldonDeployment spec is shown below."
@@ -87,47 +103,13 @@
   },
   {
    "cell_type": "code",
-   "execution_count": 5,
-   "metadata": {},
-   "outputs": [
-    {
-     "name": "stdout",
-     "output_type": "stream",
-     "text": [
-<<<<<<< HEAD
-      "\u001b[94mapiVersion\u001b[39;49;00m: machinelearning.seldon.io/v1\r\n",
-      "\u001b[94mkind\u001b[39;49;00m: SeldonDeployment\r\n",
-      "\u001b[94mmetadata\u001b[39;49;00m:\r\n",
-      "  \u001b[94mname\u001b[39;49;00m: seldon-model\r\n",
-      "\u001b[94mspec\u001b[39;49;00m:\r\n",
-      "  \u001b[94mname\u001b[39;49;00m: test-deployment\r\n",
-      "  \u001b[94mpredictors\u001b[39;49;00m:\r\n",
-      "  - \u001b[94mcomponentSpecs\u001b[39;49;00m:\r\n",
-      "    - \u001b[94mhpaSpec\u001b[39;49;00m:\r\n",
-      "        \u001b[94mmaxReplicas\u001b[39;49;00m: 3\r\n",
-      "        \u001b[94mmetrics\u001b[39;49;00m:\r\n",
-      "        - \u001b[94mresource\u001b[39;49;00m:\r\n",
-      "            \u001b[94mname\u001b[39;49;00m: cpu\r\n",
-      "            \u001b[94mtarget\u001b[39;49;00m:\r\n",
-      "              \u001b[94mtype\u001b[39;49;00m: AverageValue\r\n",
-      "              \u001b[94maverageUtilization\u001b[39;49;00m: 10\r\n",
-      "          \u001b[94mtype\u001b[39;49;00m: Resource\r\n",
-      "        \u001b[94mminReplicas\u001b[39;49;00m: 1\r\n",
-      "      \u001b[94mspec\u001b[39;49;00m:\r\n",
-      "        \u001b[94mcontainers\u001b[39;49;00m:\r\n",
-      "        - \u001b[94mimage\u001b[39;49;00m: seldonio/mock_classifier:1.5.0-dev\r\n",
-      "          \u001b[94mimagePullPolicy\u001b[39;49;00m: IfNotPresent\r\n",
-      "          \u001b[94mname\u001b[39;49;00m: classifier\r\n",
-      "          \u001b[94mresources\u001b[39;49;00m:\r\n",
-      "            \u001b[94mrequests\u001b[39;49;00m:\r\n",
-      "              \u001b[94mcpu\u001b[39;49;00m: \u001b[33m'\u001b[39;49;00m\u001b[33m0.5\u001b[39;49;00m\u001b[33m'\u001b[39;49;00m\r\n",
-      "        \u001b[94mterminationGracePeriodSeconds\u001b[39;49;00m: 1\r\n",
-      "    \u001b[94mgraph\u001b[39;49;00m:\r\n",
-      "      \u001b[94mchildren\u001b[39;49;00m: []\r\n",
-      "      \u001b[94mname\u001b[39;49;00m: classifier\r\n",
-      "      \u001b[94mtype\u001b[39;49;00m: MODEL\r\n",
-      "    \u001b[94mname\u001b[39;49;00m: example\r\n"
-=======
+   "execution_count": 3,
+   "metadata": {},
+   "outputs": [
+    {
+     "name": "stdout",
+     "output_type": "stream",
+     "text": [
       "\u001b[38;2;0;128;0;01mapiVersion\u001b[39;00m:\u001b[38;2;187;187;187m \u001b[39mmachinelearning.seldon.io/v1\r\n",
       "\u001b[38;2;0;128;0;01mkind\u001b[39;00m:\u001b[38;2;187;187;187m \u001b[39mSeldonDeployment\r\n",
       "\u001b[38;2;0;128;0;01mmetadata\u001b[39;00m:\r\n",
@@ -158,7 +140,6 @@
       "\u001b[38;2;187;187;187m      \u001b[39m\u001b[38;2;0;128;0;01mname\u001b[39;00m:\u001b[38;2;187;187;187m \u001b[39mclassifier\r\n",
       "\u001b[38;2;187;187;187m      \u001b[39m\u001b[38;2;0;128;0;01mtype\u001b[39;00m:\u001b[38;2;187;187;187m \u001b[39mMODEL\r\n",
       "\u001b[38;2;187;187;187m    \u001b[39m\u001b[38;2;0;128;0;01mname\u001b[39;00m:\u001b[38;2;187;187;187m \u001b[39mexample\r\n"
->>>>>>> 61a5a91a
      ]
     }
    ],
@@ -168,32 +149,24 @@
   },
   {
    "cell_type": "code",
-<<<<<<< HEAD
+   "execution_count": 5,
+   "metadata": {},
+   "outputs": [
+    {
+     "name": "stdout",
+     "output_type": "stream",
+     "text": [
+      "seldondeployment.machinelearning.seldon.io/seldon-model created\r\n"
+     ]
+    }
+   ],
+   "source": [
+    "!kubectl create -f model_with_hpa.yaml"
+   ]
+  },
+  {
+   "cell_type": "code",
    "execution_count": 6,
-=======
-   "execution_count": 5,
->>>>>>> 61a5a91a
-   "metadata": {},
-   "outputs": [
-    {
-     "name": "stdout",
-     "output_type": "stream",
-     "text": [
-      "seldondeployment.machinelearning.seldon.io/seldon-model created\r\n"
-     ]
-    }
-   ],
-   "source": [
-    "!kubectl create -f model_with_hpa.yaml"
-   ]
-  },
-  {
-   "cell_type": "code",
-<<<<<<< HEAD
-   "execution_count": 7,
-=======
-   "execution_count": 6,
->>>>>>> 61a5a91a
    "metadata": {},
    "outputs": [
     {
@@ -220,37 +193,26 @@
   },
   {
    "cell_type": "code",
-<<<<<<< HEAD
-   "execution_count": 9,
-=======
    "execution_count": 7,
->>>>>>> 61a5a91a
-   "metadata": {},
-   "outputs": [
-    {
-     "name": "stdout",
-     "output_type": "stream",
-     "text": [
-<<<<<<< HEAD
-      "error: 'role' already has a value (locust), and --overwrite is false\r\n"
-=======
+   "metadata": {},
+   "outputs": [
+    {
+     "name": "stdout",
+     "output_type": "stream",
+     "text": [
       "node/kind-control-plane labeled\n",
       "node/kind-worker labeled\n"
->>>>>>> 61a5a91a
-     ]
-    }
-   ],
-   "source": [
-    "!kubectl label nodes $(kubectl get nodes -o jsonpath='{.items[0].metadata.name}') role=locust"
-   ]
-  },
-  {
-   "cell_type": "code",
-<<<<<<< HEAD
-   "execution_count": 10,
-=======
+     ]
+    }
+   ],
+   "source": [
+    "!kubectl label nodes $(kubectl get nodes -o jsonpath='{.items[0].metadata.name}') role=locust\n",
+    "!kubectl label nodes $(kubectl get nodes -o jsonpath='{.items[1].metadata.name}') role=locust"
+   ]
+  },
+  {
+   "cell_type": "code",
    "execution_count": 8,
->>>>>>> 61a5a91a
    "metadata": {},
    "outputs": [
     {
@@ -258,11 +220,7 @@
      "output_type": "stream",
      "text": [
       "NAME: loadtester\r\n",
-<<<<<<< HEAD
-      "LAST DEPLOYED: Sun Jun 26 15:04:22 2022\r\n",
-=======
       "LAST DEPLOYED: Wed Feb  8 18:30:11 2023\r\n",
->>>>>>> 61a5a91a
       "NAMESPACE: seldon\r\n",
       "STATUS: deployed\r\n",
       "REVISION: 1\r\n",
@@ -291,11 +249,7 @@
   },
   {
    "cell_type": "code",
-<<<<<<< HEAD
-   "execution_count": 11,
-=======
    "execution_count": 9,
->>>>>>> 61a5a91a
    "metadata": {},
    "outputs": [
     {
@@ -342,11 +296,7 @@
   },
   {
    "cell_type": "code",
-<<<<<<< HEAD
-   "execution_count": 12,
-=======
    "execution_count": 10,
->>>>>>> 61a5a91a
    "metadata": {},
    "outputs": [
     {
@@ -354,19 +304,6 @@
      "output_type": "stream",
      "text": [
       "NAME                                                     READY   STATUS    RESTARTS   AGE\r\n",
-<<<<<<< HEAD
-      "pod/locust-master-1-qlrrq                                1/1     Running   0          86s\r\n",
-      "pod/locust-slave-1-7lqhj                                 1/1     Running   0          86s\r\n",
-      "pod/seldon-model-example-0-classifier-76949b4669-5ts2h   0/2     Pending   0          20s\r\n",
-      "pod/seldon-model-example-0-classifier-76949b4669-bmbx2   0/2     Running   0          20s\r\n",
-      "pod/seldon-model-example-0-classifier-76949b4669-sgmzs   2/2     Running   0          3m5s\r\n",
-      "\r\n",
-      "NAME                                                READY   UP-TO-DATE   AVAILABLE   AGE\r\n",
-      "deployment.apps/seldon-model-example-0-classifier   1/3     3            1           3m5s\r\n",
-      "\r\n",
-      "NAME                                                                    REFERENCE                                      TARGETS   MINPODS   MAXPODS   REPLICAS   AGE\r\n",
-      "horizontalpodautoscaler.autoscaling/seldon-model-example-0-classifier   Deployment/seldon-model-example-0-classifier   56%/10%   1         3         3          3m5s\r\n"
-=======
       "pod/locust-master-1-zhsws                                1/1     Running   0          2m8s\r\n",
       "pod/locust-slave-1-7ppzk                                 1/1     Running   0          2m8s\r\n",
       "pod/seldon-model-example-0-classifier-795b9cc8b6-pgmrk   2/2     Running   0          2m53s\r\n",
@@ -378,7 +315,6 @@
       "\r\n",
       "NAME                                                                    REFERENCE                                      TARGETS   MINPODS   MAXPODS   REPLICAS   AGE\r\n",
       "horizontalpodautoscaler.autoscaling/seldon-model-example-0-classifier   Deployment/seldon-model-example-0-classifier   30%/10%   1         3         3          2m53s\r\n"
->>>>>>> 61a5a91a
      ]
     }
    ],
@@ -396,11 +332,7 @@
   },
   {
    "cell_type": "code",
-<<<<<<< HEAD
-   "execution_count": 13,
-=======
    "execution_count": 11,
->>>>>>> 61a5a91a
    "metadata": {},
    "outputs": [
     {
@@ -417,37 +349,7 @@
   },
   {
    "cell_type": "code",
-<<<<<<< HEAD
-   "execution_count": 14,
-   "metadata": {},
-   "outputs": [
-    {
-     "name": "stdout",
-     "output_type": "stream",
-     "text": [
-      "NAME                                                     READY   STATUS    RESTARTS   AGE\r\n",
-      "pod/seldon-model-example-0-classifier-76949b4669-5ts2h   0/2     Pending   0          32s\r\n",
-      "pod/seldon-model-example-0-classifier-76949b4669-bmbx2   2/2     Running   0          32s\r\n",
-      "pod/seldon-model-example-0-classifier-76949b4669-sgmzs   2/2     Running   0          3m17s\r\n",
-      "\r\n",
-      "NAME                                                READY   UP-TO-DATE   AVAILABLE   AGE\r\n",
-      "deployment.apps/seldon-model-example-0-classifier   2/3     3            2           3m17s\r\n",
-      "\r\n",
-      "NAME                                                                    REFERENCE                                      TARGETS   MINPODS   MAXPODS   REPLICAS   AGE\r\n",
-      "horizontalpodautoscaler.autoscaling/seldon-model-example-0-classifier   Deployment/seldon-model-example-0-classifier   59%/10%   1         3         3          3m17s\r\n"
-     ]
-    }
-   ],
-   "source": [
-    "!kubectl get pods,deployments,hpa"
-   ]
-  },
-  {
-   "cell_type": "code",
-   "execution_count": 15,
-=======
    "execution_count": 12,
->>>>>>> 61a5a91a
    "metadata": {},
    "outputs": [
     {
@@ -487,11 +389,7 @@
    "name": "python",
    "nbconvert_exporter": "python",
    "pygments_lexer": "ipython3",
-<<<<<<< HEAD
-   "version": "3.7.10"
-=======
    "version": "3.9.13"
->>>>>>> 61a5a91a
   },
   "varInspector": {
    "cols": {
