--- conflicted
+++ resolved
@@ -288,11 +288,7 @@
     }
    ],
    "source": [
-<<<<<<< HEAD
-    "!s2i build . seldonio/seldon-core-s2i-python36:1.15.0 deep-mnist:0.1"
-=======
     "!s2i build . seldonio/seldon-core-s2i-python36:1.16.0-dev deep-mnist:0.1"
->>>>>>> b24d966e
    ]
   },
   {
