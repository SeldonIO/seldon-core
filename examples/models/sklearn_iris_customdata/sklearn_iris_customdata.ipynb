--- conflicted
+++ resolved
@@ -132,11 +132,7 @@
    },
    "outputs": [],
    "source": [
-<<<<<<< HEAD
-    "!s2i build . seldonio/seldon-core-s2i-python37:1.2.0 seldonio/sklearn-iris-customdata:0.1"
-=======
     "!s2i build . seldonio/seldon-core-s2i-python37:1.2.1-dev seldonio/sklearn-iris-customdata:0.1"
->>>>>>> abf55701
    ]
   },
   {
