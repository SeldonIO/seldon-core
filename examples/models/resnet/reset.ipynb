{
 "cells": [
  {
   "cell_type": "markdown",
   "metadata": {},
   "source": [
    "# ResNet Model Latency Testing\n",
    "\n",
    "Testing ResNet model with the default Seldon Tensor and Tensorflow Tensor.\n",
    " \n",
    "<img src=\"dog.jpeg\"/>"
   ]
  },
  {
   "cell_type": "code",
   "execution_count": 26,
   "metadata": {},
   "outputs": [
    {
     "name": "stdout",
     "output_type": "stream",
     "text": [
      "'../../../proto/tensorflow/tensorflow' -> './tensorflow'\r\n",
      "'../../../proto/tensorflow/tensorflow/core' -> './tensorflow/core'\r\n",
      "'../../../proto/tensorflow/tensorflow/core/framework' -> './tensorflow/core/framework'\r\n",
      "'../../../proto/tensorflow/tensorflow/core/framework/types.proto' -> './tensorflow/core/framework/types.proto'\r\n",
      "'../../../proto/tensorflow/tensorflow/core/framework/resource_handle.proto' -> './tensorflow/core/framework/resource_handle.proto'\r\n",
      "'../../../proto/tensorflow/tensorflow/core/framework/tensor_shape.proto' -> './tensorflow/core/framework/tensor_shape.proto'\r\n",
      "'../../../proto/tensorflow/tensorflow/core/framework/tensor.proto' -> './tensorflow/core/framework/tensor.proto'\r\n"
     ]
    }
   ],
   "source": [
    "!cp ../../../proto/prediction.proto ./proto\n",
    "!cp -vr ../../../proto/tensorflow/tensorflow .\n",
    "!python -m grpc.tools.protoc -I./ --python_out=./ --grpc_python_out=./ ./proto/prediction.proto"
   ]
  },
  {
   "cell_type": "markdown",
   "metadata": {},
   "source": [
    "# Download model\n"
   ]
  },
  {
   "cell_type": "code",
   "execution_count": 27,
   "metadata": {},
   "outputs": [
    {
     "name": "stdout",
     "output_type": "stream",
     "text": [
      "--2018-12-04 16:46:00--  https://storage.googleapis.com/inference-eu/models_zoo/resnet_V1_50/saved_model/saved_model.pb\n",
      "Resolving storage.googleapis.com (storage.googleapis.com)... 216.58.212.112, 2a00:1450:4009:807::2010\n",
      "Connecting to storage.googleapis.com (storage.googleapis.com)|216.58.212.112|:443... connected.\n",
      "HTTP request sent, awaiting response... 200 OK\n",
      "Length: 102619858 (98M) [application/octet-stream]\n",
      "Saving to: ‘model/saved_model.pb’\n",
      "\n",
      "model/saved_model.p 100%[===================>]  97.87M  26.1MB/s    in 3.9s    \n",
      "\n",
      "2018-12-04 16:46:04 (25.3 MB/s) - ‘model/saved_model.pb’ saved [102619858/102619858]\n",
      "\n"
     ]
    }
   ],
   "source": [
    "!mkdir -p model\n",
    "!wget -O  model/saved_model.pb https://storage.googleapis.com/inference-eu/models_zoo/resnet_V1_50/saved_model/saved_model.pb"
   ]
  },
  {
   "cell_type": "markdown",
   "metadata": {},
   "source": [
    "# Wrap inference"
   ]
  },
  {
   "cell_type": "code",
   "execution_count": 28,
   "metadata": {},
   "outputs": [
    {
     "name": "stdout",
     "output_type": "stream",
     "text": [
      "---> Installing application source...\n",
      "---> Installing dependencies ...\n",
      "Requirement already satisfied: tensorflow in /usr/local/lib/python3.6/site-packages (from -r requirements.txt (line 1)) (1.10.1)\n",
      "Requirement already satisfied: protobuf>=3.6.0 in /usr/local/lib/python3.6/site-packages (from tensorflow->-r requirements.txt (line 1)) (3.6.1)\n",
      "Requirement already satisfied: wheel>=0.26 in /usr/local/lib/python3.6/site-packages (from tensorflow->-r requirements.txt (line 1)) (0.31.1)\n",
      "Requirement already satisfied: numpy<=1.14.5,>=1.13.3 in /usr/local/lib/python3.6/site-packages (from tensorflow->-r requirements.txt (line 1)) (1.14.5)\n",
      "Requirement already satisfied: tensorboard<1.11.0,>=1.10.0 in /usr/local/lib/python3.6/site-packages (from tensorflow->-r requirements.txt (line 1)) (1.10.0)\n",
      "Requirement already satisfied: setuptools<=39.1.0 in /usr/local/lib/python3.6/site-packages (from tensorflow->-r requirements.txt (line 1)) (39.1.0)\n",
      "Requirement already satisfied: six>=1.10.0 in /usr/local/lib/python3.6/site-packages (from tensorflow->-r requirements.txt (line 1)) (1.11.0)\n",
      "Requirement already satisfied: grpcio>=1.8.6 in /usr/local/lib/python3.6/site-packages (from tensorflow->-r requirements.txt (line 1)) (1.14.0)\n",
      "Requirement already satisfied: astor>=0.6.0 in /usr/local/lib/python3.6/site-packages (from tensorflow->-r requirements.txt (line 1)) (0.7.1)\n",
      "Requirement already satisfied: termcolor>=1.1.0 in /usr/local/lib/python3.6/site-packages (from tensorflow->-r requirements.txt (line 1)) (1.1.0)\n",
      "Requirement already satisfied: gast>=0.2.0 in /usr/local/lib/python3.6/site-packages (from tensorflow->-r requirements.txt (line 1)) (0.2.0)\n",
      "Requirement already satisfied: absl-py>=0.1.6 in /usr/local/lib/python3.6/site-packages (from tensorflow->-r requirements.txt (line 1)) (0.6.1)\n",
      "Requirement already satisfied: markdown>=2.6.8 in /usr/local/lib/python3.6/site-packages (from tensorboard<1.11.0,>=1.10.0->tensorflow->-r requirements.txt (line 1)) (3.0.1)\n",
      "Requirement already satisfied: werkzeug>=0.11.10 in /usr/local/lib/python3.6/site-packages (from tensorboard<1.11.0,>=1.10.0->tensorflow->-r requirements.txt (line 1)) (0.14.1)\n",
      "You are using pip version 18.0, however version 18.1 is available.\n",
      "You should consider upgrading via the 'pip install --upgrade pip' command.\n",
      "Build completed successfully\n"
     ]
    }
   ],
   "source": [
<<<<<<< HEAD
    "!s2i build -E environment_grpc . seldonio/seldon-core-s2i-python36:1.6.0 seldon-resnet2.4"
=======
    "!s2i build -E environment_grpc . seldonio/seldon-core-s2i-python36:1.7.0-dev seldon-resnet2.4"
>>>>>>> d045c39d
   ]
  },
  {
   "cell_type": "code",
   "execution_count": 36,
   "metadata": {},
   "outputs": [
    {
     "name": "stdout",
     "output_type": "stream",
     "text": [
      "4803ea44a3f8070cc7f2b44d284780d3ceccdbb27a5faeba9f884b71c0102ff3\r\n"
     ]
    }
   ],
   "source": [
    "!docker run --name \"resnet\" -d --rm -p 5000:5000 -v ${PWD}/model:/model seldon-resnet2.4"
   ]
  },
  {
   "cell_type": "markdown",
   "metadata": {},
   "source": [
    "# Test"
   ]
  },
  {
   "cell_type": "code",
   "execution_count": 30,
   "metadata": {},
   "outputs": [],
   "source": [
    "import json\n",
    "import requests\n",
    "import base64\n",
    "from proto import prediction_pb2\n",
    "from proto import prediction_pb2_grpc\n",
    "import grpc\n",
    "import numpy as np\n",
    "import pickle\n",
    "import tensorflow as tf\n",
    "import cv2\n",
    "import datetime\n",
    "import tensorflow as tf\n"
   ]
  },
  {
   "cell_type": "code",
   "execution_count": 31,
   "metadata": {},
   "outputs": [],
   "source": [
    "def image_2_vector(input_file):\n",
    "    nparr = np.fromfile(input_file, dtype=np.float32)\n",
    "    print(\"nparr\",nparr.dtype,nparr.shape)\n",
    "    img = cv2.imdecode(nparr, cv2.IMREAD_ANYCOLOR)\n",
    "    print(\"img\",img.dtype,img.shape)\n",
    "    print(\"Initial size\",img.shape)\n",
    "    image = cv2.resize(img, (w, h))\n",
    "    print(\"image\",image.dtype)\n",
    "    print(\"Converted size\",image.shape)\n",
    "\n",
    "    vector = image.reshape((w * h * 3))\n",
    "    print(\"vector shape\",vector.shape, \"vector type\", vector.dtype )\n",
    "    return vector\n",
    "\n",
    "def image_2_bytes(input_file):\n",
    "    with open(input_file, \"rb\") as binary_file:\n",
    "        # Read the whole file at once\n",
    "        data = binary_file.read()\n",
    "\n",
    "        #data = data.tobytes()\n",
    "        #print(data)\n",
    "        print(\"binary data size:\", len(data), type(data))\n",
    "    return data\n",
    "\n",
    "def run(function,image_path,iterations=1):\n",
    "    w = 224\n",
    "    h = 224\n",
    "\n",
    "    # NOTE(gRPC Python Team): .close() is possible on a channel and should be\n",
    "    # used in circumstances in which the with statement does not fit the needs\n",
    "    # of the code.\n",
    "    with grpc.insecure_channel('localhost:5000') as channel:\n",
    "        stub = prediction_pb2_grpc.ModelStub(channel)\n",
    "        print(\"seldon stub\", stub)\n",
    "        start_time = datetime.datetime.now()\n",
    "        processing_times = np.zeros((0),int)\n",
    "\n",
    "        img = cv2.imread(image_path)\n",
    "        print(\"img type\", type(img))\n",
    "        print(\"img\",img.shape)\n",
    "        print(\"Initial size\",img.shape)\n",
    "        image = cv2.resize(img, (w, h))\n",
    "        image = image.reshape(1, w, h, 3)\n",
    "        print(\"image\",image.dtype)\n",
    "        print(\"Converted size\",image.shape)\n",
    "        \n",
    "        if function == \"tensor\":\n",
    "            datadef = prediction_pb2.DefaultData(\n",
    "                names = 'x',\n",
    "                tensor = prediction_pb2.Tensor(\n",
    "                    shape = image.shape,\n",
    "                    values = image.ravel().tolist()\n",
    "                )\n",
    "            )\n",
    "        elif function == \"tftensor\":\n",
    "            print(\"Create tftensor\")\n",
    "            datadef = prediction_pb2.DefaultData(\n",
    "                names = 'x',\n",
    "                tftensor = tf.make_tensor_proto(image)\n",
    "            )\n",
    "            \n",
    "        GRPC_request = prediction_pb2.SeldonMessage(\n",
    "            data = datadef\n",
    "        )\n",
    "            \n",
    "        for I in range(iterations):\n",
    "            start_time = datetime.datetime.now()\n",
    "            response = stub.Predict(request=GRPC_request)\n",
    "            end_time = datetime.datetime.now()\n",
    "            duration = (end_time - start_time).total_seconds() * 1000\n",
    "            processing_times = np.append(processing_times,np.array([int(duration)]))\n",
    "            \n",
    "        print('processing time for all iterations')\n",
    "        for x in processing_times:\n",
    "            print(x,\"ms\")\n",
    "        print('processing_statistics')\n",
    "        print('average time:',round(np.average(processing_times),1), 'ms; average speed:', round(1000/np.average(processing_times),1),'fps')\n",
    "        print('median time:',round(np.median(processing_times),1), 'ms; median speed:',round(1000/np.median(processing_times),1),'fps')\n",
    "        print('max time:',round(np.max(processing_times),1), 'ms; max speed:',round(1000/np.max(processing_times),1),'fps')\n",
    "        print('min time:',round(np.min(processing_times),1),'ms; min speed:',round(1000/np.min(processing_times),1),'fps')\n",
    "        print('time percentile 90:',round(np.percentile(processing_times,90),1),'ms; speed percentile 90:',round(1000/np.percentile(processing_times,90),1),'fps')\n",
    "        print('time percentile 50:',round(np.percentile(processing_times,50),1),'ms; speed percentile 50:',round(1000/np.percentile(processing_times,50),1),'fps')\n",
    "        print('time standard deviation:',round(np.std(processing_times)))\n",
    "        print('time variance:',round(np.var(processing_times)))\n"
   ]
  },
  {
   "cell_type": "code",
   "execution_count": 38,
   "metadata": {},
   "outputs": [
    {
     "name": "stdout",
     "output_type": "stream",
     "text": [
      "seldon stub <proto.prediction_pb2_grpc.ModelStub object at 0x7fdfd646db70>\n",
      "img type <class 'numpy.ndarray'>\n",
      "img (224, 224, 3)\n",
      "Initial size (224, 224, 3)\n",
      "image uint8\n",
      "Converted size (1, 224, 224, 3)\n",
      "processing time for all iterations\n",
      "86 ms\n",
      "78 ms\n",
      "89 ms\n",
      "84 ms\n",
      "78 ms\n",
      "77 ms\n",
      "78 ms\n",
      "77 ms\n",
      "74 ms\n",
      "81 ms\n",
      "79 ms\n",
      "75 ms\n",
      "80 ms\n",
      "79 ms\n",
      "77 ms\n",
      "75 ms\n",
      "75 ms\n",
      "76 ms\n",
      "75 ms\n",
      "76 ms\n",
      "83 ms\n",
      "77 ms\n",
      "80 ms\n",
      "79 ms\n",
      "78 ms\n",
      "77 ms\n",
      "77 ms\n",
      "76 ms\n",
      "74 ms\n",
      "77 ms\n",
      "74 ms\n",
      "79 ms\n",
      "78 ms\n",
      "75 ms\n",
      "75 ms\n",
      "78 ms\n",
      "79 ms\n",
      "76 ms\n",
      "80 ms\n",
      "75 ms\n",
      "78 ms\n",
      "76 ms\n",
      "76 ms\n",
      "81 ms\n",
      "78 ms\n",
      "78 ms\n",
      "75 ms\n",
      "77 ms\n",
      "77 ms\n",
      "74 ms\n",
      "75 ms\n",
      "81 ms\n",
      "75 ms\n",
      "75 ms\n",
      "76 ms\n",
      "78 ms\n",
      "72 ms\n",
      "79 ms\n",
      "81 ms\n",
      "80 ms\n",
      "74 ms\n",
      "82 ms\n",
      "77 ms\n",
      "77 ms\n",
      "77 ms\n",
      "78 ms\n",
      "75 ms\n",
      "77 ms\n",
      "77 ms\n",
      "77 ms\n",
      "75 ms\n",
      "79 ms\n",
      "76 ms\n",
      "80 ms\n",
      "78 ms\n",
      "75 ms\n",
      "76 ms\n",
      "76 ms\n",
      "79 ms\n",
      "77 ms\n",
      "76 ms\n",
      "76 ms\n",
      "80 ms\n",
      "77 ms\n",
      "74 ms\n",
      "79 ms\n",
      "75 ms\n",
      "73 ms\n",
      "77 ms\n",
      "76 ms\n",
      "78 ms\n",
      "78 ms\n",
      "76 ms\n",
      "77 ms\n",
      "76 ms\n",
      "76 ms\n",
      "75 ms\n",
      "74 ms\n",
      "77 ms\n",
      "82 ms\n",
      "processing_statistics\n",
      "average time: 77.3 ms; average speed: 12.9 fps\n",
      "median time: 77.0 ms; median speed: 13.0 fps\n",
      "max time: 89 ms; max speed: 11.2 fps\n",
      "min time: 72 ms; min speed: 13.9 fps\n",
      "time percentile 90: 80.1 ms; speed percentile 90: 12.5 fps\n",
      "time percentile 50: 77.0 ms; speed percentile 50: 13.0 fps\n",
      "time standard deviation: 3.0\n",
      "time variance: 7.0\n"
     ]
    }
   ],
   "source": [
    "run(\"tensor\",\"./dog.jpeg\",iterations=100)"
   ]
  },
  {
   "cell_type": "code",
   "execution_count": 33,
   "metadata": {},
   "outputs": [
    {
     "name": "stdout",
     "output_type": "stream",
     "text": [
      "seldon stub <proto.prediction_pb2_grpc.ModelStub object at 0x7fdfd646dac8>\n",
      "img type <class 'numpy.ndarray'>\n",
      "img (224, 224, 3)\n",
      "Initial size (224, 224, 3)\n",
      "image uint8\n",
      "Converted size (1, 224, 224, 3)\n",
      "Create tftensor\n",
      "processing time for all iterations\n",
      "75 ms\n",
      "71 ms\n",
      "78 ms\n",
      "71 ms\n",
      "73 ms\n",
      "81 ms\n",
      "81 ms\n",
      "76 ms\n",
      "73 ms\n",
      "78 ms\n",
      "74 ms\n",
      "71 ms\n",
      "70 ms\n",
      "73 ms\n",
      "79 ms\n",
      "72 ms\n",
      "77 ms\n",
      "68 ms\n",
      "77 ms\n",
      "76 ms\n",
      "71 ms\n",
      "73 ms\n",
      "71 ms\n",
      "69 ms\n",
      "72 ms\n",
      "74 ms\n",
      "70 ms\n",
      "73 ms\n",
      "71 ms\n",
      "68 ms\n",
      "72 ms\n",
      "71 ms\n",
      "69 ms\n",
      "70 ms\n",
      "69 ms\n",
      "72 ms\n",
      "70 ms\n",
      "77 ms\n",
      "66 ms\n",
      "67 ms\n",
      "77 ms\n",
      "71 ms\n",
      "72 ms\n",
      "70 ms\n",
      "72 ms\n",
      "68 ms\n",
      "71 ms\n",
      "69 ms\n",
      "71 ms\n",
      "70 ms\n",
      "71 ms\n",
      "73 ms\n",
      "70 ms\n",
      "70 ms\n",
      "75 ms\n",
      "70 ms\n",
      "72 ms\n",
      "70 ms\n",
      "74 ms\n",
      "72 ms\n",
      "72 ms\n",
      "74 ms\n",
      "71 ms\n",
      "73 ms\n",
      "73 ms\n",
      "72 ms\n",
      "75 ms\n",
      "72 ms\n",
      "69 ms\n",
      "70 ms\n",
      "71 ms\n",
      "70 ms\n",
      "71 ms\n",
      "68 ms\n",
      "69 ms\n",
      "70 ms\n",
      "73 ms\n",
      "70 ms\n",
      "69 ms\n",
      "75 ms\n",
      "69 ms\n",
      "74 ms\n",
      "71 ms\n",
      "72 ms\n",
      "69 ms\n",
      "69 ms\n",
      "73 ms\n",
      "71 ms\n",
      "70 ms\n",
      "66 ms\n",
      "75 ms\n",
      "71 ms\n",
      "69 ms\n",
      "70 ms\n",
      "70 ms\n",
      "73 ms\n",
      "72 ms\n",
      "71 ms\n",
      "70 ms\n",
      "69 ms\n",
      "processing_statistics\n",
      "average time: 71.8 ms; average speed: 13.9 fps\n",
      "median time: 71.0 ms; median speed: 14.1 fps\n",
      "max time: 81 ms; max speed: 12.3 fps\n",
      "min time: 66 ms; min speed: 15.2 fps\n",
      "time percentile 90: 76.0 ms; speed percentile 90: 13.2 fps\n",
      "time percentile 50: 71.0 ms; speed percentile 50: 14.1 fps\n",
      "time standard deviation: 3.0\n",
      "time variance: 8.0\n"
     ]
    }
   ],
   "source": [
    "run(\"tftensor\",\"./dog.jpeg\",iterations=100)"
   ]
  },
  {
   "cell_type": "markdown",
   "metadata": {},
   "source": [
    "The stats illustrate that the tftensor payload which is the only difference improves on the latency performance."
   ]
  },
  {
   "cell_type": "code",
   "execution_count": 34,
   "metadata": {},
   "outputs": [
    {
     "name": "stdout",
     "output_type": "stream",
     "text": [
      "resnet\r\n"
     ]
    }
   ],
   "source": [
    "!docker rm -f resnet"
   ]
  },
  {
   "cell_type": "code",
   "execution_count": null,
   "metadata": {},
   "outputs": [],
   "source": []
  }
 ],
 "metadata": {
  "kernelspec": {
   "display_name": "Python 3",
   "language": "python",
   "name": "python3"
  },
  "language_info": {
   "codemirror_mode": {
    "name": "ipython",
    "version": 3
   },
   "file_extension": ".py",
   "mimetype": "text/x-python",
   "name": "python",
   "nbconvert_exporter": "python",
   "pygments_lexer": "ipython3",
   "version": "3.6.4"
  }
 },
 "nbformat": 4,
 "nbformat_minor": 2
}<|MERGE_RESOLUTION|>--- conflicted
+++ resolved
@@ -110,11 +110,7 @@
     }
    ],
    "source": [
-<<<<<<< HEAD
-    "!s2i build -E environment_grpc . seldonio/seldon-core-s2i-python36:1.6.0 seldon-resnet2.4"
-=======
     "!s2i build -E environment_grpc . seldonio/seldon-core-s2i-python36:1.7.0-dev seldon-resnet2.4"
->>>>>>> d045c39d
    ]
   },
   {
