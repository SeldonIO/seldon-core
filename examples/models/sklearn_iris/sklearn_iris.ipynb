{
 "cells": [
  {
   "cell_type": "markdown",
   "metadata": {},
   "source": [
    "# Scikit-Learn IRIS Model\n",
    "\n",
    " * Wrap a scikit-learn python model for use as a prediction microservice in seldon-core\n",
    "   * Run locally on Docker to test\n",
    "   * Deploy on seldon-core running on a kubernetes cluster\n",
    " \n",
    "## Dependencies\n",
    "\n",
    " * [S2I](https://github.com/openshift/source-to-image)\n",
    "\n",
    "```bash\n",
    "pip install sklearn\n",
    "pip install seldon-core\n",
    "```\n",
    "\n",
    "## Train locally\n",
    " "
   ]
  },
  {
   "cell_type": "code",
   "execution_count": null,
   "metadata": {},
   "outputs": [],
   "source": [
    "%%writefile train_iris.py\n",
    "import joblib\n",
    "from sklearn.pipeline import Pipeline\n",
    "from sklearn.linear_model import LogisticRegression\n",
    "from sklearn import datasets\n",
    "\n",
    "\n",
    "OUTPUT_FILE = \"IrisClassifier.sav\"\n",
    "\n",
    "\n",
    "def main():\n",
    "    clf = LogisticRegression(solver=\"liblinear\", multi_class=\"ovr\")\n",
    "    p = Pipeline([(\"clf\", clf)])\n",
    "    print(\"Training model...\")\n",
    "    p.fit(X, y)\n",
    "    print(\"Model trained!\")\n",
    "\n",
    "    print(f\"Saving model in {OUTPUT_FILE}\")\n",
    "    joblib.dump(p, OUTPUT_FILE)\n",
    "    print(\"Model saved!\")\n",
    "\n",
    "\n",
    "if __name__ == \"__main__\":\n",
    "    print(\"Loading iris data set...\")\n",
    "    iris = datasets.load_iris()\n",
    "    X, y = iris.data, iris.target\n",
    "    print(\"Dataset loaded!\")\n",
    "\n",
    "    main()"
   ]
  },
  {
   "cell_type": "code",
   "execution_count": null,
   "metadata": {},
   "outputs": [],
   "source": [
    "!python train_iris.py"
   ]
  },
  {
   "cell_type": "markdown",
   "metadata": {},
   "source": [
    "## Wrap model with Python Wrapper Class"
   ]
  },
  {
   "cell_type": "code",
   "execution_count": null,
   "metadata": {},
   "outputs": [],
   "source": [
    "%%writefile IrisClassifier.py\n",
    "import joblib\n",
    "\n",
    "class IrisClassifier(object):\n",
    "\n",
    "    def __init__(self):\n",
    "        self.model = joblib.load('IrisClassifier.sav')\n",
    "\n",
    "    def predict(self,X,features_names):\n",
    "        return self.model.predict_proba(X)"
   ]
  },
  {
   "cell_type": "markdown",
   "metadata": {},
   "source": [
    "Wrap model using s2i"
   ]
  },
  {
   "cell_type": "markdown",
   "metadata": {},
   "source": [
    "## REST test"
   ]
  },
  {
   "cell_type": "code",
   "execution_count": null,
   "metadata": {},
   "outputs": [],
   "source": [
<<<<<<< HEAD
    "!s2i build -E environment_rest . seldonio/seldon-core-s2i-python3:1.2.1 seldonio/sklearn-iris:0.1"
=======
    "!s2i build -E environment_rest . seldonio/seldon-core-s2i-python3:1.2.2-dev seldonio/sklearn-iris:0.1"
>>>>>>> 21bac16f
   ]
  },
  {
   "cell_type": "code",
   "execution_count": null,
   "metadata": {},
   "outputs": [],
   "source": [
    "!docker run --name \"iris_predictor\" -d --rm -p 5000:5000 seldonio/sklearn-iris:0.1"
   ]
  },
  {
   "cell_type": "markdown",
   "metadata": {},
   "source": [
    "Send some random features that conform to the contract"
   ]
  },
  {
   "cell_type": "code",
   "execution_count": null,
   "metadata": {},
   "outputs": [],
   "source": [
    "!curl  -s http://localhost:5000/predict -H \"Content-Type: application/json\" -d '{\"data\":{\"ndarray\":[[5.964,4.006,2.081,1.031]]}}'"
   ]
  },
  {
   "cell_type": "code",
   "execution_count": null,
   "metadata": {},
   "outputs": [],
   "source": [
    "!docker rm iris_predictor --force"
   ]
  },
  {
   "cell_type": "markdown",
   "metadata": {},
   "source": [
    "## Setup Seldon Core\n",
    "\n",
    "Use the setup notebook to [Setup Cluster](seldon_core_setup.ipynb) to setup Seldon Core with an ingress - either Ambassador or Istio.\n",
    "\n",
    "Then port-forward to that ingress on localhost:8003 in a separate terminal either with:\n",
    "\n",
    " * Ambassador: `kubectl port-forward $(kubectl get pods -n seldon -l app.kubernetes.io/name=ambassador -o jsonpath='{.items[0].metadata.name}') -n seldon 8003:8080`\n",
    " * Istio: `kubectl port-forward $(kubectl get pods -l istio=ingressgateway -n istio-system -o jsonpath='{.items[0].metadata.name}') -n istio-system 8003:80`"
   ]
  },
  {
   "cell_type": "code",
   "execution_count": null,
   "metadata": {},
   "outputs": [],
   "source": [
    "!kubectl create namespace seldon"
   ]
  },
  {
   "cell_type": "code",
   "execution_count": null,
   "metadata": {},
   "outputs": [],
   "source": [
    "!kubectl config set-context $(kubectl config current-context) --namespace=seldon"
   ]
  },
  {
   "cell_type": "markdown",
   "metadata": {},
   "source": [
    "Create Seldon Core config file"
   ]
  },
  {
   "cell_type": "code",
   "execution_count": null,
   "metadata": {},
   "outputs": [],
   "source": [
    "%%writefile sklearn_iris_deployment.yaml\n",
    "apiVersion: machinelearning.seldon.io/v1alpha2\n",
    "kind: SeldonDeployment\n",
    "metadata:\n",
    "  name: seldon-deployment-example\n",
    "spec:\n",
    "  name: sklearn-iris-deployment\n",
    "  predictors:\n",
    "  - componentSpecs:\n",
    "    - spec:\n",
    "        containers:\n",
    "        - image: seldonio/sklearn-iris:0.1\n",
    "          imagePullPolicy: IfNotPresent\n",
    "          name: sklearn-iris-classifier\n",
    "    graph:\n",
    "      children: []\n",
    "      endpoint:\n",
    "        type: REST\n",
    "      name: sklearn-iris-classifier\n",
    "      type: MODEL\n",
    "    name: sklearn-iris-predictor\n",
    "    replicas: 1"
   ]
  },
  {
   "cell_type": "code",
   "execution_count": null,
   "metadata": {},
   "outputs": [],
   "source": [
    "!kubectl create -f sklearn_iris_deployment.yaml"
   ]
  },
  {
   "cell_type": "code",
   "execution_count": null,
   "metadata": {},
   "outputs": [],
   "source": [
    "!kubectl rollout status deploy/$(kubectl get deploy -l seldon-deployment-id=seldon-deployment-example \\\n",
    "                                 -o jsonpath='{.items[0].metadata.name}')"
   ]
  },
  {
   "cell_type": "code",
   "execution_count": null,
   "metadata": {},
   "outputs": [],
   "source": [
    "for i in range(60):\n",
    "    state=!kubectl get sdep seldon-deployment-example -o jsonpath='{.status.state}'\n",
    "    state=state[0]\n",
    "    print(state)\n",
    "    if state==\"Available\":\n",
    "        break\n",
    "    time.sleep(1)\n",
    "assert(state==\"Available\")"
   ]
  },
  {
   "cell_type": "code",
   "execution_count": null,
   "metadata": {},
   "outputs": [],
   "source": [
    "res=!curl  -s http://localhost:8003/seldon/seldon/seldon-deployment-example/api/v0.1/predictions -H \"Content-Type: application/json\" -d '{\"data\":{\"ndarray\":[[5.964,4.006,2.081,1.031]]}}'"
   ]
  },
  {
   "cell_type": "code",
   "execution_count": null,
   "metadata": {},
   "outputs": [],
   "source": [
    "res"
   ]
  },
  {
   "cell_type": "code",
   "execution_count": null,
   "metadata": {},
   "outputs": [],
   "source": [
    "print(res)\n",
    "import json\n",
    "j=json.loads(res[0])\n",
    "assert(j[\"data\"][\"ndarray\"][0][0]>0.0)"
   ]
  },
  {
   "cell_type": "code",
   "execution_count": null,
   "metadata": {},
   "outputs": [],
   "source": [
    "!kubectl delete -f sklearn_iris_deployment.yaml"
   ]
  },
  {
   "cell_type": "code",
   "execution_count": null,
   "metadata": {},
   "outputs": [],
   "source": []
  }
 ],
 "metadata": {
  "kernelspec": {
   "display_name": "Python 3",
   "language": "python",
   "name": "python3"
  },
  "language_info": {
   "codemirror_mode": {
    "name": "ipython",
    "version": 3
   },
   "file_extension": ".py",
   "mimetype": "text/x-python",
   "name": "python",
   "nbconvert_exporter": "python",
   "pygments_lexer": "ipython3",
   "version": "3.7.6"
  },
  "varInspector": {
   "cols": {
    "lenName": 16,
    "lenType": 16,
    "lenVar": 40
   },
   "kernels_config": {
    "python": {
     "delete_cmd_postfix": "",
     "delete_cmd_prefix": "del ",
     "library": "var_list.py",
     "varRefreshCmd": "print(var_dic_list())"
    },
    "r": {
     "delete_cmd_postfix": ") ",
     "delete_cmd_prefix": "rm(",
     "library": "var_list.r",
     "varRefreshCmd": "cat(var_dic_list()) "
    }
   },
   "types_to_exclude": [
    "module",
    "function",
    "builtin_function_or_method",
    "instance",
    "_Feature"
   ],
   "window_display": false
  }
 },
 "nbformat": 4,
 "nbformat_minor": 4
}<|MERGE_RESOLUTION|>--- conflicted
+++ resolved
@@ -114,11 +114,7 @@
    "metadata": {},
    "outputs": [],
    "source": [
-<<<<<<< HEAD
-    "!s2i build -E environment_rest . seldonio/seldon-core-s2i-python3:1.2.1 seldonio/sklearn-iris:0.1"
-=======
     "!s2i build -E environment_rest . seldonio/seldon-core-s2i-python3:1.2.2-dev seldonio/sklearn-iris:0.1"
->>>>>>> 21bac16f
    ]
   },
   {
