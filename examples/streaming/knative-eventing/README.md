--- conflicted
+++ resolved
@@ -29,11 +29,7 @@
   predictors:
   - graph:
       implementation: SKLEARN_SERVER
-<<<<<<< HEAD
-      modelUri: gs://seldon-models/v1.15.0/sklearn/iris
-=======
       modelUri: gs://seldon-models/v1.16.0-dev/sklearn/iris
->>>>>>> b24d966e
       name: simple-iris-model
       children: []
     name: default
@@ -53,7 +49,7 @@
 !kubectl apply -f assets/simple-iris-deployment.yaml
 ```
 
-    seldondeployment.machinelearning.seldon.io/iris-deployment created
+    seldondeployment.machinelearning.seldon.io/iris-deployment created
 
 
 ### Check that the model has been deployed
@@ -65,7 +61,7 @@
 !kubectl get pods | grep iris
 ```
 
-    iris-deployment-default-0-simple-iris-model-65697469fb-b4dhs      2/2     Running     0          25s
+    iris-deployment-default-0-simple-iris-model-65697469fb-b4dhs      2/2     Running     0          25s
 
 
 ## Create a Trigger to reach our model 
@@ -79,7 +75,7 @@
 !kubectl get sdep | grep iris
 ```
 
-    iris-deployment       21s
+    iris-deployment       21s
 
 
 ### Create trigger configuration
@@ -115,7 +111,7 @@
 !kubectl apply -f assets/seldon-knative-trigger.yaml
 ```
 
-    trigger.eventing.knative.dev/seldon-eventing-sklearn-trigger created
+    trigger.eventing.knative.dev/seldon-eventing-sklearn-trigger created
 
 
 CHeck that the trigger is working correctly (you should see "Ready: True"), together with the URL that will be reached.
@@ -125,9 +121,9 @@
 !kubectl get trigger 
 ```
 
-    NAME                              READY   REASON   BROKER    SUBSCRIBER_URI                                                                       AGE
-    event-display                     True             default   http://event-display.default.svc.cluster.local/                                      9d
-    seldon-eventing-sklearn-trigger   True             default   http://iris-deployment-default.default.svc.cluster.local:8000/api/v1.0/predictions   18m
+    NAME                              READY   REASON   BROKER    SUBSCRIBER_URI                                                                       AGE
+    event-display                     True             default   http://event-display.default.svc.cluster.local/                                      9d
+    seldon-eventing-sklearn-trigger   True             default   http://iris-deployment-default.default.svc.cluster.local:8000/api/v1.0/predictions   18m
 
 
 ### Send a request to the KNative Eventing default broker
@@ -146,21 +142,21 @@
         -d '{"data": { "ndarray": [[1,2,3,4]]}}'
 ```
 
-    
-    
-    
-    
-    
-    
-    
-    
-    
-    
-    
-    
-    
-    
-    
+    
+    
+    
+    
+    
+    
+    
+    
+    
+    
+    
+    
+    
+    
+    
 
 
 ### Check our model has received it
@@ -172,12 +168,12 @@
 !kubectl logs svc/iris-deployment-default simple-iris-model | tail -6
 ```
 
-       WARNING: This is a development server. Do not use it in a production deployment.
-       Use a production WSGI server instead.
-     * Debug mode: off
-    2020-03-27 17:16:36,681 - werkzeug:_log:122 - INFO:   * Running on http://0.0.0.0:9000/ (Press CTRL+C to quit)
-    2020-03-27 17:17:14,228 - SKLearnServer:predict:37 - INFO:  Calling predict_proba
-    2020-03-27 17:17:14,231 - werkzeug:_log:122 - INFO:  127.0.0.1 - - [27/Mar/2020 17:17:14] "[37mPOST /predict HTTP/1.1[0m" 200 -
+       WARNING: This is a development server. Do not use it in a production deployment.
+       Use a production WSGI server instead.
+     * Debug mode: off
+    2020-03-27 17:16:36,681 - werkzeug:_log:122 - INFO:   * Running on http://0.0.0.0:9000/ (Press CTRL+C to quit)
+    2020-03-27 17:17:14,228 - SKLearnServer:predict:37 - INFO:  Calling predict_proba
+    2020-03-27 17:17:14,231 - werkzeug:_log:122 - INFO:  127.0.0.1 - - [27/Mar/2020 17:17:14] "[37mPOST /predict HTTP/1.1[0m" 200 -
 
 
 ## Connect a source to listen to the results of the seldon model
@@ -238,8 +234,8 @@
 !kubectl apply -f assets/event-display-deployment.yaml
 ```
 
-    deployment.apps/event-display unchanged
-    service/event-display unchanged
+    deployment.apps/event-display unchanged
+    service/event-display unchanged
 
 
 ### Check that the event display has been deployed
@@ -249,7 +245,7 @@
 !kubectl get pods | grep event
 ```
 
-    event-display-7c69959598-txxdg                                    1/1     Running     0          6d14h
+    event-display-7c69959598-txxdg                                    1/1     Running     0          6d14h
 
 
 ### Create trigger for event display
@@ -289,7 +285,7 @@
 !kubectl apply -f assets/event-display-trigger.yaml
 ```
 
-    trigger.eventing.knative.dev/event-display configured
+    trigger.eventing.knative.dev/event-display configured
 
 
 ### Check our triggers are correctly set up
@@ -301,9 +297,9 @@
 !kubectl get trigger
 ```
 
-    NAME                              READY   REASON   BROKER    SUBSCRIBER_URI                                                                       AGE
-    event-display                     True             default   http://event-display.default.svc.cluster.local/                                      9d
-    seldon-eventing-sklearn-trigger   True             default   http://iris-deployment-default.default.svc.cluster.local:8000/api/v1.0/predictions   18m
+    NAME                              READY   REASON   BROKER    SUBSCRIBER_URI                                                                       AGE
+    event-display                     True             default   http://event-display.default.svc.cluster.local/                                      9d
+    seldon-eventing-sklearn-trigger   True             default   http://iris-deployment-default.default.svc.cluster.local:8000/api/v1.0/predictions   18m
 
 
 ## Send a couple of requests more
@@ -323,21 +319,21 @@
         -d '{"data": { "ndarray": [[1,2,3,4]]}}'
 ```
 
-    
-    
-    
-    
-    
-    
-    
-    
-    
-    
-    
-    
-    
-    
-    
+    
+    
+    
+    
+    
+    
+    
+    
+    
+    
+    
+    
+    
+    
+    
 
 
 ### Visualise the requests that come from the service
@@ -347,39 +343,39 @@
 !kubectl logs svc/event-display | tail -40
 ```
 
-    ☁️  cloudevents.Event
-    Validation: valid
-    Context Attributes,
-      specversion: 0.3
-      type: seldon.iris-deployment.default.response
-      source: seldon.iris-deployment
-      id: bee392e0-77cc-44fc-915b-5a08660a1071
-      time: 2020-03-27T17:20:42.040931317Z
-      datacontenttype: application/json
-    Extensions,
-      knativearrivaltime: 2020-03-27T17:20:42.045829175Z
-      knativehistory: default-kne-trigger-kn-channel.default.svc.cluster.local
-      path: /api/v1.0/predictions
-      traceparent: 00-e01a320040c3f368a14bd3b54c294107-6299f694fefb34b5-00
-    Data,
-      {
-        "data": {
-          "names": [
-            "t:0",
-            "t:1",
-            "t:2"
-          ],
-          "ndarray": [
-            [
-              0.0006985194531162841,
-              0.003668039039435755,
-              0.9956334415074478
-            ]
-          ]
-        },
-        "meta": {}
-      }
-    
+    ☁️  cloudevents.Event
+    Validation: valid
+    Context Attributes,
+      specversion: 0.3
+      type: seldon.iris-deployment.default.response
+      source: seldon.iris-deployment
+      id: bee392e0-77cc-44fc-915b-5a08660a1071
+      time: 2020-03-27T17:20:42.040931317Z
+      datacontenttype: application/json
+    Extensions,
+      knativearrivaltime: 2020-03-27T17:20:42.045829175Z
+      knativehistory: default-kne-trigger-kn-channel.default.svc.cluster.local
+      path: /api/v1.0/predictions
+      traceparent: 00-e01a320040c3f368a14bd3b54c294107-6299f694fefb34b5-00
+    Data,
+      {
+        "data": {
+          "names": [
+            "t:0",
+            "t:1",
+            "t:2"
+          ],
+          "ndarray": [
+            [
+              0.0006985194531162841,
+              0.003668039039435755,
+              0.9956334415074478
+            ]
+          ]
+        },
+        "meta": {}
+      }
+    
 
 
 
