--- conflicted
+++ resolved
@@ -8,9 +8,5 @@
   - name: default
     graph:
       name: classifier
-<<<<<<< HEAD
-      modelUri: gs://seldon-models/v1.15.0/sklearn/iris
-=======
       modelUri: gs://seldon-models/v1.16.0-dev/sklearn/iris
->>>>>>> b24d966e
       implementation: SKLEARN_SERVER