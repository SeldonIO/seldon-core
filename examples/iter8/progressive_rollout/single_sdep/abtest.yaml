--- conflicted
+++ resolved
@@ -14,11 +14,7 @@
     traffic: 100    
     graph:
       name: classifier
-<<<<<<< HEAD
-      modelUri: gs://seldon-models/v1.15.0/sklearn/iris
-=======
       modelUri: gs://seldon-models/v1.16.0-dev/sklearn/iris
->>>>>>> b24d966e
       implementation: SKLEARN_SERVER
   - name: candidate
     traffic: 0
