FROM openjdk:13.0.1-jdk-buster

ENV PYTHON_VERSION "3.7.11"

# install docker
RUN \
    apt-get update && \
    apt-get install -y \
         apt-transport-https \
         ca-certificates \
         curl \
         wget \
         gnupg2 \
         software-properties-common && \
    curl -fsSL https://download.docker.com/linux/$(. /etc/os-release; echo "$ID")/gpg | apt-key add - && \
    add-apt-repository \
       "deb [arch=amd64] https://download.docker.com/linux/$(. /etc/os-release; echo "$ID") \
       $(lsb_release -cs) \
       stable" && \
    apt-get update && \
    apt-get install -y docker-ce

# Installing source to image (s2i)
RUN wget https://github.com/openshift/source-to-image/releases/download/v1.1.14/source-to-image-v1.1.14-874754de-linux-386.tar.gz && \
    tar -zxvf source-to-image-v1.1.14-874754de-linux-386.tar.gz && \
    rm source-to-image-v1.1.14-874754de-linux-386.tar.gz && \
    mv ./s2i /bin && \
    mv ./sti /bin

# Installing KIND
<<<<<<< HEAD
RUN wget https://github.com/kubernetes-sigs/kind/releases/download/v0.17.0/kind-linux-amd64 && \
=======
RUN wget https://github.com/kubernetes-sigs/kind/releases/download/v0.14.0/kind-linux-amd64 && \
>>>>>>> 61a5a91a
    chmod +x kind-linux-amd64 && \
    mv ./kind-linux-amd64 /bin/kind

# Installing Kubectl
RUN wget https://storage.googleapis.com/kubernetes-release/release/v1.16.2/bin/linux/amd64/kubectl && \
    chmod +x ./kubectl && \
    mv ./kubectl /bin

RUN \
    apt-get update -y && \
    apt-get install -y vim jq build-essential pandoc && \
    apt-get remove -y --auto-remove && \
    apt-get clean -y && \
    rm -rf /var/lib/apt/lists/* /tmp/* /var/tmp/*

# Install maven
ENV MAVEN_VERSION=3.6.3
ENV USER_HOME_DIR="/root"
ENV SHA=c35a1803a6e70a126e80b2b3ae33eed961f83ed74d18fcd16909b2d44d7dada3203f1ffe726c17ef8dcca2dcaa9fca676987befeadc9b9f759967a8cb77181c0
ENV BASE_URL=https://apache.osuosl.org/maven/maven-3/${MAVEN_VERSION}/binaries
RUN mkdir -p /usr/share/maven /usr/share/maven/ref \
  && curl -fsSL -o /tmp/apache-maven.tar.gz ${BASE_URL}/apache-maven-${MAVEN_VERSION}-bin.tar.gz \
  && echo "${SHA}  /tmp/apache-maven.tar.gz" | sha512sum -c - \
  && tar -xzf /tmp/apache-maven.tar.gz -C /usr/share/maven --strip-components=1 \
  && rm -f /tmp/apache-maven.tar.gz \
  && ln -s /usr/share/maven/bin/mvn /usr/bin/mvn
ENV MAVEN_HOME=/usr/share/maven
ENV MAVEN_CONFIG="$USER_HOME_DIR/.m2"

# compression and ssl libs required for installation python and dependencies (pandas)
RUN apt-get upgrade && \
        apt-get update && \
        apt-get install zlib1g -y && \
        apt-get install zlib1g-dev -y && \
        apt-get install libssl-dev -y && \
	apt-get install libbz2-dev -y && \
	apt-get install liblzma-dev -y

ENV CONDA_VERSION "4.7.12"
RUN wget --quiet https://repo.anaconda.com/miniconda/Miniconda3-$CONDA_VERSION-Linux-x86_64.sh -O ~/miniconda.sh && \
    /bin/bash ~/miniconda.sh -b -p /opt/conda && \
    rm ~/miniconda.sh && \
    /opt/conda/bin/conda clean -tipsy && \
    ln -s /opt/conda/etc/profile.d/conda.sh /etc/profile.d/conda.sh && \
    echo ". /opt/conda/etc/profile.d/conda.sh" >> ~/.bashrc && \
    echo "conda activate base" >> ~/.bashrc && \
    chgrp -R root /opt/conda && chmod -R g+rw /opt/conda
ENV PATH="/opt/conda/bin:${PATH}"
ENV PYTHON_VERSION "3.7.10"

# This is to install desired version of Python without updating conda version
RUN conda install --yes python=$PYTHON_VERSION conda=$CONDA_VERSION

# Upgrade and install some Python packages
RUN pip install --upgrade pip setuptools wheel
RUN pip install pyyaml grpcio grpcio-tools
RUN apt-get remove -y --auto-remove \
    && apt-get clean -y \
    && rm -rf /var/lib/apt/lists/* /tmp/* /var/tmp/*

# INSTALL GO
ENV PATH /usr/local/go/bin:$PATH
RUN wget https://dl.google.com/go/go1.17.7.linux-amd64.tar.gz && \
        tar -zxvf go1.17.7.linux-amd64.tar.gz && \
        mv go/ /usr/local/go

# Install kubebuilder (using github link)
RUN curl -sL https://github.com/kubernetes-sigs/kubebuilder/releases/download/v2.3.0/kubebuilder_2.3.0_linux_amd64.tar.gz | tar -xz -C /tmp/ && \
        mv /tmp/kubebuilder_2.3.0_linux_amd64 /usr/local/kubebuilder/
ENV PATH /usr/local/kubebuilder/bin:$PATH

# DOWNLOAD HELM
RUN curl -L https://raw.githubusercontent.com/helm/helm/master/scripts/get-helm-3 | bash -s -- --version v3.2.0

# DOWNLOAD KUSTOMIZE
RUN wget https://github.com/kubernetes-sigs/kustomize/releases/download/kustomize%2Fv4.1.2/kustomize_v4.1.2_linux_amd64.tar.gz && \
    	tar -xzf kustomize_v4.1.2_linux_amd64.tar.gz && \
        chmod +x kustomize && \
        mv kustomize /usr/local/bin/kustomize

# iptables fix
RUN \
    update-alternatives --set ip6tables /usr/sbin/ip6tables-legacy && \
    update-alternatives --set iptables /usr/sbin/iptables-legacy

# install jupyter
RUN pip install jupyter

# Install grpcurl
RUN go get github.com/fullstorydev/grpcurl/... && \
    go install github.com/fullstorydev/grpcurl/cmd/grpcurl@latest

ENV PATH="${PATH}:/root/go/bin"

# Notebooks python requirements
COPY dev_requirements.txt /tmp/requirements.txt
RUN pip install -r /tmp/requirements.txt

# Ginkgo
RUN go get -u github.com/onsi/ginkgo/ginkgo

# Helm docs
RUN GO111MODULE=on go get github.com/norwoodj/helm-docs/cmd/helm-docs@f66fdbd6fe

# Argo workflows CLI
RUN wget https://github.com/argoproj/argo-workflows/releases/download/v3.0.8/argo-linux-amd64.gz && \
    gunzip argo-linux-amd64.gz && \
    mv argo-linux-amd64 argo && \
    chmod a+x argo && \
    mv argo /usr/local/bin/argo

# Installing jx
RUN wget https://github.com/jenkins-x/jx-cli/releases/download/v3.1.242/jx-cli-linux-amd64.tar.gz && \
    tar -zxvf jx-cli-linux-amd64.tar.gz && \
    chmod a+x jx && \
    mv jx /usr/local/bin/jx

RUN curl -O https://dl.google.com/dl/cloudsdk/channels/rapid/downloads/google-cloud-sdk-349.0.0-linux-x86_64.tar.gz && \
    tar xvfz google-cloud-sdk-349.0.0-linux-x86_64.tar.gz -C /tmp/ && \
    mv /tmp/google-cloud-sdk /usr/local/google-cloud-sdk
ENV PATH /usr/local/google-cloud-sdk/bin:$PATH

WORKDIR /work

# Define default command.
CMD ["bash"]<|MERGE_RESOLUTION|>--- conflicted
+++ resolved
@@ -28,11 +28,7 @@
     mv ./sti /bin
 
 # Installing KIND
-<<<<<<< HEAD
-RUN wget https://github.com/kubernetes-sigs/kind/releases/download/v0.17.0/kind-linux-amd64 && \
-=======
 RUN wget https://github.com/kubernetes-sigs/kind/releases/download/v0.14.0/kind-linux-amd64 && \
->>>>>>> 61a5a91a
     chmod +x kind-linux-amd64 && \
     mv ./kind-linux-amd64 /bin/kind
 
