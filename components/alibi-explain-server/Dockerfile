--- conflicted
+++ resolved
@@ -5,11 +5,7 @@
 ARG VERSION
 LABEL name="Seldon Alibi Wrapper" \
       vendor="Seldon Technologies" \
-<<<<<<< HEAD
-      version="1.15.0" \
-=======
       version="1.16.0-dev" \
->>>>>>> b24d966e
       release="1" \
       summary="Alibi Explainer Wrapper for Seldon Core" \
       description="Allows Seldon Core inference models to run with a black box model explanation model from the Alibi:Explain project"
