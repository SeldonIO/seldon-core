FROM registry.access.redhat.com/ubi8/python-38
LABEL name="Seldon Request Logger" \
      vendor="Seldon Technologies" \
<<<<<<< HEAD
      version="1.6.0" \
=======
      version="1.7.0-dev" \
>>>>>>> d045c39d
      release="1" \
      summary="The payload logger for Seldon Core" \
      description="The Seldon Payload Logger allows request and response payloads from a Seldon Core inference graph to be processed and sent to an ELK endpoint"

COPY requirements.txt requirements.txt
RUN pip install -r requirements.txt
RUN pip install gunicorn

# Add licences
RUN pip install pip-licenses
RUN mkdir ./licenses && pip-licenses --from=mixed --format=csv --output-file=./licenses/license_info.csv && \
    pip-licenses --from=mixed --format=plain-vertical --with-license-file --no-license-path --output-file=./licenses/license.txt
USER root
RUN mv ./licenses /licenses
RUN yum -y update-minimal --security --sec-severity=Important --sec-severity=Critical

# CVE https://github.com/SeldonIO/seldon-core/issues/2960
RUN yum remove -y nodejs httpd

USER default

COPY app app

EXPOSE 8080
ENTRYPOINT ["python"]
CMD ["app/default_logger.py"]<|MERGE_RESOLUTION|>--- conflicted
+++ resolved
@@ -1,11 +1,7 @@
 FROM registry.access.redhat.com/ubi8/python-38
 LABEL name="Seldon Request Logger" \
       vendor="Seldon Technologies" \
-<<<<<<< HEAD
-      version="1.6.0" \
-=======
       version="1.7.0-dev" \
->>>>>>> d045c39d
       release="1" \
       summary="The payload logger for Seldon Core" \
       description="The Seldon Payload Logger allows request and response payloads from a Seldon Core inference graph to be processed and sent to an ELK endpoint"
