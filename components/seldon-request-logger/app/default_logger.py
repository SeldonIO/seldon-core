from flask import Flask, request, Response
from seldon_core.utils import (
    json_to_seldon_message,
    extract_request_parts,
    array_to_grpc_datadef,
    seldon_message_to_json,
)
from seldon_core.proto import prediction_pb2
import numpy as np
import json
import logging
import sys
import log_helper
from collections.abc import Iterable

MAX_PAYLOAD_BYTES = 300000
app = Flask(__name__)
print("starting logger")
sys.stdout.flush()

log = logging.getLogger("werkzeug")
log.setLevel(logging.ERROR)
print("NEW VERSION")

es = log_helper.connect_elasticsearch()

@app.route("/", methods=["GET", "POST"])
def index():

    request_id = log_helper.extract_request_id(request.headers)
    type_header = request.headers.get(log_helper.TYPE_HEADER_NAME)
    message_type = log_helper.parse_message_type(type_header)
    index_name = log_helper.build_index_name(request.headers)

    body = request.get_json(force=True)

    # TODO: Document environment variables
    # max size is configurable with env var or defaults to constant
    max_payload_bytes = log_helper.get_max_payload_bytes(MAX_PAYLOAD_BYTES)

    body_length = request.headers.get(log_helper.LENGTH_HEADER_NAME)
    if body_length and int(body_length) > int(max_payload_bytes):
        too_large_message = (
            "body too large for "
            + index_name
            + "/"
            + log_helper.DOC_TYPE_NAME
            + "/"
            + request_id
            + " adding "
            + message_type
        )
        print(too_large_message)
        sys.stdout.flush()
        return too_large_message

    if not type(body) is dict:
        body = json.loads(body)

    # print('RECEIVED MESSAGE.')
    # print(str(request.headers))
    # print(str(body))
    # print('----')
    # sys.stdout.flush()

<<<<<<< HEAD
=======
    es = log_helper.connect_elasticsearch()

>>>>>>> 5dfc5a70
    try:
        # now process and update the doc
        process_and_update_elastic_doc(
            es, message_type, body, request_id, request.headers, index_name
        )

<<<<<<< HEAD
=======
        # now process and update the doc
        process_and_update_elastic_doc(
            es, message_type, body, request_id, request.headers, index_name
        )

>>>>>>> 5dfc5a70
        return ""
    except Exception as ex:
        print(ex)
    sys.stdout.flush()
    return Response("Problem logging request", 500)


def process_and_update_elastic_doc(
    elastic_object, message_type, message_body, request_id, headers, index_name
):

    if message_type == "unknown":
        print("UNKNOWN REQUEST TYPE FOR " + request_id + " - NOT PROCESSING")
        sys.stdout.flush()

    # first do any needed transformations
    new_content_part = process_content(message_type, message_body)

    # set metadata to go just in this part (request or response) and not top-level
    log_helper.field_from_header(
        content=new_content_part, header_name="ce-time", headers=headers
    )
    log_helper.field_from_header(
        content=new_content_part, header_name="ce-source", headers=headers
    )

    doc_body = {message_type: new_content_part}

    log_helper.set_metadata(doc_body, headers, message_type, request_id)

    # req or res might be batches of instances so split out into individual docs
    if "instance" in new_content_part:

        if type(new_content_part["instance"]) == type([]):
            # if we've a list then this is batch
            # we assume first dimension is always batch

            no_items_in_batch = len(new_content_part["instance"])
            index = 0
            for item in new_content_part["instance"]:

                item_body = doc_body.copy()

                item_body[message_type]["instance"] = item
                item_request_id = build_request_id_batched(
                    request_id, no_items_in_batch, index
                )
                upsert_doc_to_elastic(
                    elastic_object, message_type, item_body, item_request_id, index_name
                )
                index = index + 1
        else:
            item_request_id = build_request_id_batched(request_id, 1, 0)
            upsert_doc_to_elastic(
                elastic_object, message_type, doc_body, item_request_id, index_name
            )
    # TODO: Process feedback TRUTH in same format as normal data to index elements
    elif "truth" in new_content_part:
        item_request_id = build_request_id_batched(request_id, 1, 0)
        upsert_doc_to_elastic(
            elastic_object, message_type, doc_body, item_request_id, index_name
        )
    # TODO: Confirm if outliers don't support other message types
    elif "data" in new_content_part and message_type == "outlier":
        no_items_in_batch = len(doc_body[message_type]["data"]["is_outlier"])
        index = 0
        for item in doc_body[message_type]["data"]["is_outlier"]:
            item_body = doc_body.copy()
            item_body[message_type]["data"]["is_outlier"] = item
            if (
                "feature_score" in item_body[message_type]["data"]
                and item_body[message_type]["data"]["feature_score"] is not None
                and len(item_body[message_type]["data"]["feature_score"])
                == no_items_in_batch
            ):
                item_body[message_type]["data"]["feature_score"] = item_body[
                    message_type
                ]["data"]["feature_score"][index]
            if (
                "instance_score" in item_body[message_type]["data"]
                and item_body[message_type]["data"]["instance_score"] is not None
                and len(item_body[message_type]["data"]["instance_score"])
                == no_items_in_batch
            ):
                item_body[message_type]["data"]["instance_score"] = item_body[
                    message_type
                ]["data"]["instance_score"][index]
            item_request_id = build_request_id_batched(
                request_id, no_items_in_batch, index
            )
            upsert_doc_to_elastic(
                elastic_object, message_type, item_body, item_request_id, index_name
            )
            index = index + 1
    else:
        print("unexpected data format")
        print(new_content_part)
    return


def build_request_id_batched(request_id, no_items_in_batch, item_index):
    item_request_id = request_id
    if no_items_in_batch > 1:
        item_request_id = item_request_id + "-item-" + str(item_index)
    return item_request_id


def upsert_doc_to_elastic(
    elastic_object, message_type, upsert_body, request_id, index_name
):
    print(upsert_body)
    upsert_doc = {
        "doc_as_upsert": True,
        "doc": upsert_body,
    }
    new_content = elastic_object.update(
        index=index_name,
        doc_type=log_helper.DOC_TYPE_NAME,
        id=request_id,
        body=upsert_doc,
        retry_on_conflict=3,
        refresh=True,
        timeout="60s",
    )
    print(
        "upserted to doc "
        + index_name
        + "/"
        + log_helper.DOC_TYPE_NAME
        + "/"
        + request_id
        + " adding "
        + message_type
    )
    sys.stdout.flush()
    return str(new_content)


# take request or response part and process it by deriving metadata
def process_content(message_type, content):

    if content is None:
        print("content is empty")
        sys.stdout.flush()
        return content

    # if we have dataType then have already parsed before
    if "dataType" in content:
        print("dataType already in content")
        sys.stdout.flush()
        return content

    requestCopy = content.copy()

    # extract data part out and process for req or resp - handle differently later for outlier
    if message_type == "request" or message_type == "response":
        requestCopy = extract_data_part(content)

    return requestCopy


def extract_data_part(content):
    copy = content.copy()

    # if 'instances' in body then tensorflow request protocol
    # if 'predictions' then tensorflow response
    # otherwise can use seldon logic for parsing and inferring type (won't be in here if outlier)

    if "instances" in copy:

        copy["instance"] = copy["instances"]
        content_np = np.array(copy["instance"])

        copy["dataType"] = "tabular"
        first_element = content_np.item(0)

        set_datatype_from_numpy(content_np, copy, first_element)
        del copy["instances"]
    elif "predictions" in copy:
        copy["instance"] = copy["predictions"]
        content_np = np.array(copy["predictions"])

        copy["dataType"] = "tabular"
        first_element = content_np.item(0)

        set_datatype_from_numpy(content_np, copy, first_element)
        del copy["predictions"]
    else:
        requestMsg = json_to_seldon_message(copy)

        (req_features, _, req_datadef, req_datatype) = extract_request_parts(requestMsg)

        # TODO: Document assumptions
        # set sensible defaults for non-tabular dataTypes
        # tabular should be iterable and get inferred through later block
        if req_datatype == "strData":
            copy["dataType"] = "text"
        if req_datatype == "binData":
            copy["dataType"] = "image"

        if isinstance(req_features, Iterable):

            elements = createElelmentsArray(req_features, list(req_datadef.names))

            if isinstance(elements, Iterable):

                for i, e in enumerate(elements):
                    reqJson = extractRow(
                        i, requestMsg, req_datatype, req_features, req_datadef
                    )
                    reqJson["elements"] = e
                    copy = reqJson

        copy["instance"] = json.loads(
            json.dumps(req_features, cls=log_helper.NumpyEncoder)
        )

        if isinstance(req_features, np.ndarray):
            set_datatype_from_numpy(req_features, copy, req_features.item(0))

    # copy names into its own section of request
    if "data" in content:
        if "names" in content["data"]:
            copy["names"] = content["data"]["names"]

    # should now have processed content of seldon message so don't want its various constructs on top-level anymore
    if "data" in copy:
        del copy["data"]
    if "strData" in copy:
        del copy["strData"]
    if "jsonData" in copy:
        del copy["jsonData"]
    if "binData" in copy:
        del copy["binData"]

    copy["payload"] = content

    return copy


def set_datatype_from_numpy(content_np, copy, first_element):

    if first_element is not None and not isinstance(first_element, (int, float)):
        copy["dataType"] = "text"
    if first_element is not None and isinstance(first_element, (int, float)):
        copy["dataType"] = "number"
    if content_np.shape is not None and len(content_np.shape) > 1:
        # first dim is batch so second reveals whether instance is array
        if content_np.shape[1] > 1:
            copy["dataType"] = "tabular"
    if len(content_np.shape) > 2:
        copy["dataType"] = "tabular"
    if len(content_np.shape) > 3:
        copy["dataType"] = "image"


def extractRow(
    i: int,
    requestMsg: prediction_pb2.SeldonMessage,
    req_datatype: str,
    req_features: np.ndarray,
    req_datadef: "prediction_pb2.SeldonMessage.data",
):
    datatyReq = "ndarray"
    dataType = "tabular"
    if len(req_features.shape) == 2:
        dataReq = array_to_grpc_datadef(
            datatyReq, np.expand_dims(req_features[i], axis=0), req_datadef.names
        )
    else:
        if len(req_features.shape) > 2:
            dataType = "image"
        else:
            dataType = "text"
            req_features = np.char.decode(req_features.astype("S"), "utf-8")
        dataReq = array_to_grpc_datadef(
            datatyReq, np.expand_dims(req_features[i], axis=0), req_datadef.names
        )
    requestMsg2 = prediction_pb2.SeldonMessage(data=dataReq, meta=requestMsg.meta)
    reqJson = {}
    reqJson["payload"] = seldon_message_to_json(requestMsg2)
    # setting dataType here temporarily so calling method will be able to access it
    # don't want to set it at the payload level
    reqJson["dataType"] = dataType
    return reqJson


def createElelmentsArray(X: np.ndarray, names: list):
    results = None
    if isinstance(X, np.ndarray):
        if len(X.shape) == 1:
            results = []
            for i in range(X.shape[0]):
                d = {}
                for num, name in enumerate(names, start=0):
                    if isinstance(X[i], bytes):
                        d[name] = X[i].decode("utf-8")
                    else:
                        d[name] = X[i]
                results.append(d)
        elif len(X.shape) >= 2:
            results = []
            for i in range(X.shape[0]):
                d = {}
                for num, name in enumerate(names, start=0):
                    d[name] = np.expand_dims(X[i, num], axis=0).tolist()
                results.append(d)
    return results


if __name__ == "__main__":
    app.run(host="0.0.0.0", port=8080)<|MERGE_RESOLUTION|>--- conflicted
+++ resolved
@@ -24,6 +24,7 @@
 
 es = log_helper.connect_elasticsearch()
 
+
 @app.route("/", methods=["GET", "POST"])
 def index():
 
@@ -63,25 +64,14 @@
     # print('----')
     # sys.stdout.flush()
 
-<<<<<<< HEAD
-=======
     es = log_helper.connect_elasticsearch()
 
->>>>>>> 5dfc5a70
     try:
         # now process and update the doc
         process_and_update_elastic_doc(
             es, message_type, body, request_id, request.headers, index_name
         )
 
-<<<<<<< HEAD
-=======
-        # now process and update the doc
-        process_and_update_elastic_doc(
-            es, message_type, body, request_id, request.headers, index_name
-        )
-
->>>>>>> 5dfc5a70
         return ""
     except Exception as ex:
         print(ex)
