ARG VERSION
ARG BASE_IMAGE
FROM ${BASE_IMAGE}:${VERSION} as base

ARG VERSION
LABEL name="Seldon Alibi Detect Server" \
      vendor="Seldon Technologies" \
<<<<<<< HEAD
      version="1.15.0" \
=======
      version="1.16.0-dev" \
>>>>>>> b24d966e
      release="1" \
      summary="Alibi Detect Server for Seldon Core" \
      description="The Alibi Detect Server provides outlier, drift and adversarial detection services for Seldon Core"

FROM base as builder
ARG PYTHON_VERSION
ARG CONDA_VERSION

RUN microdnf update -y && \
    microdnf install -y \
      unzip \
      make \
      automake \
      gcc \
      gcc-c++

# Install Rclone Binary to be present in the image
RUN wget https://downloads.rclone.org/v1.61.1/rclone-v1.61.1-linux-amd64.zip && \
    unzip rclone-v1.61.1-linux-amd64.zip && \
    mv rclone-v1.61.1-linux-amd64/rclone /usr/bin/rclone && \
    rm -rf rclone-v1.61.1-linux-amd64.zip rclone-v1.61.1-linux-amd64

# Install Python / Conda
# Note that we need to force Conda to use the system's std-c++ library, as
# otherwise PyStan won't compile with Conda's older stdc++ library:
# https://github.com/stan-dev/pystan/issues/294#issuecomment-870711100
RUN conda install --yes -c conda-forge \
      python=${PYTHON_VERSION} \
      conda=${CONDA_VERSION} && \
    pip install --upgrade pip setuptools wheel && \
    cd /opt/conda/lib && \
      rm libstdc++.so libstdc++.so.6 && \
      ln -s /usr/lib64/libstdc++.so.6.0.29 libstdc++.so && \
      ln -s /usr/lib64/libstdc++.so.6.0.29 libstdc++.so.6

# Make home dir
RUN mkdir microservice
WORKDIR /microservice

# Install Poetry
ENV POETRY_HOME /microservice/.poetry
RUN curl -sSL https://install.python-poetry.org | python3 - --version 1.1.15

ENV PATH "$POETRY_HOME/bin:$PATH"
ENV POETRY_VIRTUALENVS_CREATE false

# Install the server
COPY poetry.lock pyproject.toml ./
COPY _seldon_core ./_seldon_core
RUN poetry install && rm ~/.cache/pip -rf

# Add licences
RUN mkdir /licenses
RUN mkdir ./licenses && pip-licenses --from=mixed --format=csv --output-file=./licenses/license_info.csv && \
    pip-licenses --from=mixed --format=plain-vertical --with-license-file --no-license-path --output-file=./licenses/license.txt
RUN cp ./licenses/* /licenses

# Copy rest of the package
COPY adserver adserver
COPY README.md README.md
COPY version.txt version.txt

FROM base as final
WORKDIR /microservice

# mesa-libGL: this is to avoid "ImportError: libGL.so.1" from opencv
RUN microdnf install -y mesa-libGL
RUN microdnf update -y

COPY --from=builder /microservice /microservice
COPY --from=builder /opt/conda /opt/conda
COPY --from=builder /usr/bin/rclone /usr/bin/rclone
COPY --from=builder /licenses /licenses

# This is to have writable numba cache directory
ENV NUMBA_CACHE_DIR /tmp/numba-cache

USER 8888
ENTRYPOINT ["python", "-m", "adserver"]<|MERGE_RESOLUTION|>--- conflicted
+++ resolved
@@ -5,11 +5,7 @@
 ARG VERSION
 LABEL name="Seldon Alibi Detect Server" \
       vendor="Seldon Technologies" \
-<<<<<<< HEAD
-      version="1.15.0" \
-=======
       version="1.16.0-dev" \
->>>>>>> b24d966e
       release="1" \
       summary="Alibi Detect Server for Seldon Core" \
       description="The Alibi Detect Server provides outlier, drift and adversarial detection services for Seldon Core"
